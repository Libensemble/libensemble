--- conflicted
+++ resolved
@@ -25,16 +25,10 @@
 
     :cvar string statfile_dir:
         A class attribute holding the directory name for the worker summary files (default: 'libe_stat_files')
-    
+
     :cvar string worker_statfile:
-<<<<<<< HEAD
-        A class attribute holding the name of the current workers summary file
-        (default: Initially None, but is set to <stat_file>.w<workerID>
-        when the file is created)
-=======
         A class attribute holding the pathname of the current workers summary file
         (default: Initially None, but is set to <stat_file>.w<workerID> when the file is created)
->>>>>>> 1542053e
 
     :cvar boolean keep_worker_stat_files:
         A class attribute determining whether worker stat files are kept
@@ -87,7 +81,7 @@
         if os.path.exists(statdir):
             shutil.rmtree(statdir)
         os.mkdir(statdir)
-    
+
     @staticmethod
     def create_worker_statfile(workerID):
         """Create the statistics file"""
