--- conflicted
+++ resolved
@@ -11,8 +11,8 @@
 
 from libensemble.message_numbers import EVAL_SIM_TAG, EVAL_GEN_TAG
 
-#Maybe these should be set in here - and make manager signals diff? Would mean called by sim_func...
-#Currently get from message_numbers
+#Todo: Move calc_status tags here - and make manager signals diff. This will then
+#need to be accessed by sim_func...Currently get from message_numbers
 from libensemble.message_numbers import UNSET_TAG
 from libensemble.message_numbers import WORKER_KILL
 from libensemble.message_numbers import WORKER_KILL_ON_ERR
@@ -158,29 +158,13 @@
         """
         fileH.write("   Calc %d: %s Time: %.2f Start: %s End: %s Status: %s\n" % (self.id, self.get_type() ,self.time, self.date_start, self.date_end, self.status))
 
-    #Should use message_numbers - except i want to separate type for being just a tag.
 
     def get_type(self):
-<<<<<<< HEAD
-        return CalcInfo.calc_type_strings.get(self.calc_type, "Unknown type")
-
-    def set_calc_status(self, calc_status_flag):
-        """Set status description for this calc"""
-        #Prob should store both flag and description (as string)
-        #For now assuming if not got an error - it was ok
-        self.status = CalcInfo.calc_status_strings.get(calc_status_flag, "Completed")
-=======
         """Returns the calculation type as a string.
         
         Converts self.calc_type to string. self.calc_type should have been set by the worker"""
-        if self.calc_type==EVAL_SIM_TAG:
-            return 'sim'
-        elif self.calc_type==EVAL_GEN_TAG:
-            return 'gen' 
-        elif self.calc_type==None:
-            return 'No type set'
-        else:
-            return 'Unknown type'
+        return CalcInfo.calc_type_strings.get(self.calc_type, "Unknown type")
+
 
     def set_calc_status(self, calc_status_flag):
         """Set status description for this calc
@@ -191,30 +175,5 @@
             Integer representing status of calc
         
         """
-
-        #Prob should store both flag and description (as string)
-        if calc_status_flag is None:
-            self.status = "Unknown Status"
-            return
-        
-        if calc_status_flag == MAN_SIGNAL_FINISH:   #Think these should only be used for message tags?
-            self.status = "Manager killed on finish" #Currently a string/description
-        elif calc_status_flag == MAN_SIGNAL_KILL: 
-            self.status = "Manager killed job"
-        elif calc_status_flag == WORKER_KILL_ON_ERR:
-            self.status = "Worker killed job on Error"
-        elif calc_status_flag == WORKER_KILL_ON_TIMEOUT:
-            self.status = "Worker killed job on Timeout"   
-        elif calc_status_flag == WORKER_KILL:
-            self.status = "Worker killed"               
-        elif calc_status_flag == JOB_FAILED:
-            self.status = "Job Failed"
-        elif calc_status_flag == WORKER_DONE:
-            self.status = "Completed"            
-        elif calc_status_flag == CALC_EXCEPTION:
-            self.status = "Exception occurred"
-        else:
-            #For now assuming if not got an error - it was ok
-            self.status = "Completed"
-            #self.status = "Status Unknown"
->>>>>>> 24213820
+        #For now assuming if not got an error - it was ok
+        self.status = CalcInfo.calc_status_strings.get(calc_status_flag, "Completed")