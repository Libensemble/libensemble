--- conflicted
+++ resolved
@@ -147,11 +147,7 @@
          persistent state.
 
         :param wid: Int. Worker ID.
-<<<<<<< HEAD
-        :param H: :doc:`History array<..data_structures/hist`. For parsing out requested resource sets.
-=======
-        :param H: :doc:`History aray<../data_structures/history_array>`. For parsing out requested resource sets.
->>>>>>> 74e8b445
+        :param H: :doc:`History array<../data_structures/history_array>`. For parsing out requested resource sets.
         :param H_fields: Which fields from :ref:`H<datastruct-history-array>` to send
         :param H_rows: Which rows of ``H`` to send.
         :param persis_info: Worker specific :ref:`persis_info<datastruct-persis-info>` dictionary
