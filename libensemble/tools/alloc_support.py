--- conflicted
+++ resolved
@@ -87,21 +87,13 @@
             rset_team = self.sched.assign_resources(rsets_req, use_gpus, user_params)
         return rset_team
 
-<<<<<<< HEAD
-    def avail_worker_ids(self, persistent=None, active_recv=False, zero_resource_workers=None, gen_workers=False):
-=======
     def avail_worker_ids(self, persistent=None, active_recv=False, zero_resource_workers=None, gen_workers=None):
->>>>>>> c07cb14e
         """Returns available workers as a list of IDs, filtered by the given options.
 
         :param persistent: (Optional) Int. Only return workers with given ``persis_state`` (1=sim, 2=gen).
         :param active_recv: (Optional) Boolean. Only return workers with given active_recv state.
         :param zero_resource_workers: (Optional) Boolean. Only return workers that require no resources.
-<<<<<<< HEAD
-        :param gen_workers: (Optional) Boolean. If True, return gen-only workers.
-=======
         :param gen_workers: (Optional) Boolean. If True, return gen-only workers. If False, return all other workers.
->>>>>>> c07cb14e
         :returns: List of worker IDs.
 
         If there are no zero resource workers defined, then the ``zero_resource_workers`` argument will
@@ -127,16 +119,9 @@
                 return wrk["active"] == 0
 
         def fltr_gen_workers():
-<<<<<<< HEAD
-            if gen_workers:
-                return wrk["gen_worker"]
-            else:
-                return True
-=======
             if no_gen_workers or gen_workers is None:
                 return True
             return wrk["gen_worker"] == gen_workers
->>>>>>> c07cb14e
 
         if active_recv and not persistent:
             raise AllocException("Cannot ask for non-persistent active receive workers")
