--- conflicted
+++ resolved
@@ -5,7 +5,6 @@
 # SH TODO: May be move the more advanced functions below sim_work/gen_work?
 #          Should add check that req. resource sets not larger than whole allocation.
 
-<<<<<<< HEAD
 
 class AllocException(Exception):
     "Raised for any exception in the alloc support"
@@ -281,17 +280,17 @@
     return rset_team
 
 
-def avail_worker_ids(W, persistent=None, zero_resource_workers=None):
-=======
-def avail_worker_ids(W, persistent=None, active_recv=False):
->>>>>>> 39ccfa3e
-    """Returns available workers (``active == 0``), as an array, filtered by ``persis_state``.
-
-    :param W: :doc:`Worker array<../data_structures/worker_array>`
-    :param persistent: Optional Boolean. If specified, also return workers with given persis_state.
-    """
-<<<<<<< HEAD
-    # SH TODO: update docstring
+def avail_worker_ids(W, persistent=None, active_recv=False, zero_resource_workers=None):
+    """Returns available workers as a list, filtered by the given options`.
+
+    :param W: :doc:`Worker array<../data_structures/worker_array>`
+    :param persistent: Optional int. If specified, only return workers with given persis_state.
+    :param active_recv: Optional Boolean. Only return workers with given active_recv. Default False.
+    :param zero_resource_workers: Optional Boolean. If specified, only return workers with given zrw value.
+
+    If there are no zero resource workers defined, then the zero_resource_workers argument will
+    be ignored.
+    """
 
     def fltr(wrk, field, option):
         """Filter by condition if supplied"""
@@ -306,28 +305,28 @@
         return wrk['persis_state'] == persistent
 
     def fltr_zrw():
-        if zero_resource_workers is None:
+        # If none exist or you did not ask for zrw then return True
+        if no_zrw or zero_resource_workers is None:
             return True
         return wrk['zero_resource_worker'] == zero_resource_workers
 
+    def fltr_recving():
+        if active_recv:
+            return wrk['active_recv']  # SH TODO: must be persistent - could check here
+        else:
+            return not wrk['active']
+
+    if active_recv and not persistent:
+        raise AllocException("Cannot ask for non-persistent active receive workers")
+
+    # SH if there are no zero resource workers - then ignore zrw (i.e. use only if they exist)
+    no_zrw = not any(W['zero_resource_worker'])
     wrks = []
     for wrk in W:
-        if not wrk['blocked'] and not wrk['active'] and fltr_persis() and fltr_zrw():
+        # SH TODO 'blocked' condition to be removed.
+        if not wrk['blocked'] and fltr_recving() and fltr_persis() and fltr_zrw():
             wrks.append(wrk['worker_id'])
     return wrks
-=======
-    if persistent is None:
-        return W['worker_id'][W['active'] == 0]
-    if persistent:
-        if active_recv:
-            return W['worker_id'][np.logical_and(W['persis_state'] != 0,
-                                                 W['active_recv'] != 0)]
-        else:
-            return W['worker_id'][np.logical_and(W['active'] == 0,
-                                                 W['persis_state'] != 0)]
-    return W['worker_id'][np.logical_and(W['active'] == 0,
-                                         W['persis_state'] == 0)]
->>>>>>> 39ccfa3e
 
 
 def count_gens(W):
