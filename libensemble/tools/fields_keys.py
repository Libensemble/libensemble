--- conflicted
+++ resolved
@@ -55,11 +55,7 @@
                           'save_H_and_persis_on_abort',        #
                           'workerID',               #
                           'worker_timeout',         #
-<<<<<<< HEAD
+                          'zero_resource_workers',  #
                           'worker_cmd'] + libE_spec_calc_dir_keys \
                                         + libE_spec_sim_dir_keys \
-                                        + libE_spec_gen_dir_keys
-=======
-                          'zero_resource_workers',                    #
-                          'worker_cmd'] + libE_spec_calc_dir_keys
->>>>>>> 7dbfead4
+                                        + libE_spec_gen_dir_keys