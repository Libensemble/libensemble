--- conflicted
+++ resolved
@@ -60,12 +60,8 @@
                           'ip',                     #
                           'nworkers',               #
                           'port',                   #
-<<<<<<< HEAD
-                          'profile_worker',         #
+                          'profile',                #
                           'safe_mode',              #
-=======
-                          'profile',                #
->>>>>>> 3e4dbced
                           'save_every_k_gens',      #
                           'save_every_k_sims',      #
                           'save_H_and_persis_on_abort',        #
