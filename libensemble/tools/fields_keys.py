"""
Below are the fields used within libEnsemble
"""

libE_fields = [('sim_id', int),             # Unique id of entry in H that was generated
               ('gen_worker', int),         # Worker that (first) generated the entry
               ('gen_time', float),         # Time (since epoch) entry (first) was entered into H from a gen
               ('last_gen_time', float),    # Time (since epoch) entry was last requested by a gen
               ('given', bool),             # True if entry has been given for sim eval
               ('given_time', float),       # Time (since epoch) that the entry was (first) given to be evaluated
               ('last_given_time', float),  # Time (since epoch) that the entry was last given to be evaluated
               ('returned', bool),          # True if entry has been returned from sim eval
               ('returned_time', float),    # Time entry was (last) returned from sim eval
               ('sim_worker', int),         # Worker that did (or is doing) the sim eval
<<<<<<< HEAD
=======
               ('cancel_requested', bool),  # True if cancellation of this entry is requested
               ('kill_sent', bool)          # True if a kill signal has been sent to worker
>>>>>>> 39ccfa3e
               ]
# end_libE_fields_rst_tag

protected_libE_fields = ['gen_worker',
                         'gen_time',
                         'given',
                         'given_time',
                         'returned',
                         'returned_time',
                         'sim_worker']

allowed_sim_spec_keys = ['sim_f',  #
                         'in',     #
                         'out',    #
                         'user']   #

allowed_gen_spec_keys = ['gen_f',  #
                         'in',     #
                         'out',    #
                         'user']   #

allowed_alloc_spec_keys = ['alloc_f',  #
                           'in',       #
                           'out',      #
                           'user']     #

libE_spec_calc_dir_misc = ['ensemble_copy_back',
                           'ensemble_dir_path',
                           'use_worker_dirs']

libE_spec_sim_dir_keys = ['sim_dirs_make',
                          'sim_dir_copy_files',
                          'sim_dir_symlink_files',
                          'sim_input_dir']

libE_spec_gen_dir_keys = ['gen_dirs_make',
                          'gen_dir_copy_files',
                          'gen_dir_symlink_files',
                          'gen_input_dir']

libE_spec_calc_dir_combined = libE_spec_calc_dir_misc + \
    libE_spec_sim_dir_keys + \
    libE_spec_gen_dir_keys

allowed_libE_spec_keys = ['abort_on_exception',     #
                          'authkey',                #
                          'comms',                  #
                          'disable_log_files',      #
                          'final_fields',           #
                          'ip',                     #
                          'mpi_comm',               #
                          'nworkers',               #
                          'port',                   #
                          'profile',                #
                          'safe_mode',              #
                          'save_every_k_gens',      #
                          'save_every_k_sims',      #
                          'save_H_and_persis_on_abort',        #
                          'use_persis_return',      #
                          'workerID',               #
                          'worker_timeout',         #
                          'zero_resource_workers',  #
                          'worker_cmd'] + libE_spec_calc_dir_combined<|MERGE_RESOLUTION|>--- conflicted
+++ resolved
@@ -12,11 +12,8 @@
                ('returned', bool),          # True if entry has been returned from sim eval
                ('returned_time', float),    # Time entry was (last) returned from sim eval
                ('sim_worker', int),         # Worker that did (or is doing) the sim eval
-<<<<<<< HEAD
-=======
                ('cancel_requested', bool),  # True if cancellation of this entry is requested
                ('kill_sent', bool)          # True if a kill signal has been sent to worker
->>>>>>> 39ccfa3e
                ]
 # end_libE_fields_rst_tag
 
