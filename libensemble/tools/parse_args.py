import argparse
import os
import sys

# ==================== Command-line argument parsing ===========================

parser = argparse.ArgumentParser(prog="test_...")

parser.add_argument(
    "--comms",
    type=str,
    nargs="?",
<<<<<<< HEAD
    choices=["local", "tcp", "ssh", "client", "mpi"],
=======
    choices=["local", "threads", "tcp", "ssh", "client", "mpi"],
    default="mpi",
>>>>>>> 0f799a7b
    help="Type of communicator",
)
parser.add_argument("--nworkers", type=int, nargs="?", help="Number of local forked processes")
parser.add_argument(
    "--nsim_workers",
    type=int,
    nargs="?",
    help="Number of workers for sims. 1+ unresourced workers for a persistent generator will be added",
)
parser.add_argument("--nresource_sets", type=int, nargs="?", help="Number of resource sets")
parser.add_argument("--workers", type=str, nargs="+", help="List of worker nodes")
parser.add_argument("--workerID", type=int, nargs="?", help="Client worker ID")
parser.add_argument("--server", type=str, nargs=3, help="Triple of (ip, port, authkey) used to reach manager")
parser.add_argument("--pwd", type=str, nargs="?", help="Working directory to be used")
parser.add_argument("--worker_pwd", type=str, nargs="?", help="Working directory on remote client")
parser.add_argument(
    "--worker_python", type=str, nargs="?", default=sys.executable, help="Python version on remote client"
)
parser.add_argument("--tester_args", type=str, nargs="*", help="Additional arguments for use by specific testers")


def _get_zrw(nworkers, nsim_workers):
    """Determine zero resource workers from workers and sim workers"""
    ngen_workers = nworkers - nsim_workers
    assert ngen_workers > 0, "nsim_workers cannot be greater than number of workers"
    return [i for i in range(1, ngen_workers + 1)]


def _mpi_parse_args(args):
    """Parses arguments for MPI comms."""
    from mpi4py import MPI, rc

    if rc.initialize is False and not MPI.Is_initialized():
        MPI.Init()

    nworkers = MPI.COMM_WORLD.Get_size() - 1
    is_manager = MPI.COMM_WORLD.Get_rank() == 0
    libE_specs = {"mpi_comm": MPI.COMM_WORLD, "comms": "mpi"}

    if args.nresource_sets is not None:
        libE_specs["num_resource_sets"] = args.nresource_sets

    # Convenience option which sets other libE_specs options.
    nsim_workers = args.nsim_workers
    if nsim_workers is not None:
        # libE_specs["zero_resource_workers"] = _get_zrw(nworkers, nsim_workers)
        libE_specs["num_resource_sets"] = libE_specs.get("num_resource_sets", nsim_workers)

    return nworkers, is_manager, libE_specs, args.tester_args


def _local_parse_args(args):
    """Parses arguments for forked processes using multiprocessing."""
    libE_specs = {"comms": args.comms}
    nworkers = args.nworkers

    if args.nresource_sets is not None:
        libE_specs["num_resource_sets"] = args.nresource_sets

    # Convenience option which sets other libE_specs options.
    nsim_workers = args.nsim_workers
    if nsim_workers is not None:
        nworkers = nworkers or nsim_workers + 1
        # libE_specs["zero_resource_workers"] = _get_zrw(nworkers, nsim_workers)
        libE_specs["num_resource_sets"] = libE_specs.get("num_resource_sets", nsim_workers)

    nworkers = nworkers or 4
    libE_specs["nworkers"] = nworkers

    return nworkers, True, libE_specs, args.tester_args


def _tcp_parse_args(args):
    """Parses arguments for local TCP connections"""
    nworkers = args.nworkers or 4
    cmd = [
        sys.executable,
        sys.argv[0],
        "--comms",
        "client",
        "--server",
        "{manager_ip}",
        "{manager_port}",
        "{authkey}",
        "--workerID",
        "{workerID}",
        "--nworkers",
        str(nworkers),
    ]
    libE_specs = {"nworkers": nworkers, "worker_cmd": cmd, "comms": "tcp"}
    return nworkers, True, libE_specs, args.tester_args


def _ssh_parse_args(args):
    """Parses arguments for SSH with reverse tunnel."""
    nworkers = len(args.workers)
    worker_pwd = args.worker_pwd or os.getcwd()
    script_dir, script_name = os.path.split(sys.argv[0])
    worker_script_name = os.path.join(worker_pwd, script_name)
    ssh = ["ssh", "-R", "{tunnel_port}:localhost:{manager_port}", "{worker_ip}"]
    cmd = [
        args.worker_python,
        worker_script_name,
        "--comms",
        "client",
        "--server",
        "localhost",
        "{tunnel_port}",
        "{authkey}",
        "--workerID",
        "{workerID}",
        "--nworkers",
        str(nworkers),
    ]
    cmd = " ".join(cmd)
    cmd = f"( cd {worker_pwd} ; {cmd} )"
    ssh.append(cmd)
    libE_specs = {"workers": args.workers, "worker_cmd": ssh, "ip": "localhost", "comms": "tcp"}
    return nworkers, True, libE_specs, args.tester_args


def _client_parse_args(args):
    """Parses arguments for a TCP client."""
    nworkers = args.nworkers or 4
    ip, port, authkey = args.server
    libE_specs = {
        "ip": ip,
        "port": int(port),
        "authkey": authkey.encode("utf-8"),
        "workerID": args.workerID,
        "nworkers": nworkers,
        "comms": "tcp",
    }
    return nworkers, False, libE_specs, args.tester_args


def parse_args():
    """
    Parses command-line arguments. Use in calling script.

    .. code-block:: python

        from libensemble.tools import parse_args

        nworkers, is_manager, libE_specs, misc_args = parse_args()

    Or for object interface, when creating the ensemble object.

    .. code-block:: python

        from libensemble import Ensemble

        ensemble = Ensemble(parse_args=True)

    From the shell::

        $ python calling_script --comms local --nworkers 4

    Usage::

        usage: test_... [-h] [--comms [{local, tcp, ssh, client, mpi}]]
                        [--nworkers [NWORKERS]] [--workers WORKERS [WORKERS ...]]
                        [--nsim_workers [NSIM_WORKERS]]
                        [--nresource_sets [NRESOURCE_SETS]]
                        [--workerID [WORKERID]] [--server SERVER SERVER SERVER]
                        [--pwd [PWD]] [--worker_pwd [WORKER_PWD]]
                        [--worker_python [WORKER_PYTHON]]
                        [--tester_args [TESTER_ARGS [TESTER_ARGS ...]]]

        Note that running via an MPI runner uses the default 'mpi' comms, and '--nworkers'
        will be ignored. The number of processes are supplied via the MPI run line. One being
        the manager, and the rest are workers.

        --comms,          Communications medium for manager and workers. Default is 'mpi'.
        --nworkers,       (For 'local' or 'tcp' comms) Set number of workers.
        --nresource_sets, Explicitly set the number of resource sets. This sets
                          libE_specs["num_resource_sets"]. By default, resources will be
                          divided by workers (excluding zero_resource_workers).
        --nsim_workers,   (For 'local" or 'mpi' comms) A convenience option for cases with
                          persistent generators - sets the number of simulation workers.
                          If used with no other criteria, one additional worker for running a
                          generator will be added, and the number of resource sets will be assigned
                          the given value. If '--nworkers' has also been specified, will generate
                          enough additional workers to match the other criteria. If '--nresource_sets'
                          is also specified, will not override resource sets.

        Example command lines:

        Run with 'local' comms and 4 workers
        $ python calling_script --comms local --nworkers 4

        Run with 'local' comms and 5 workers - one gen worker (no resources), and 4 sim workers.
        $ python calling_script --comms local --nsim_workers 4

        Run with 'local' comms with 4 workers and 8 resource sets. The extra resource sets will
        be used for larger simulations (using variable resource assignment).
        $ python calling_script --comms local --nresource_sets 8

        Previous example with 'mpi' comms.
        $ mpirun -np 5 python calling_script --nresource_sets 8

    Returns
    -------

    nworkers: :obj:`int`
        Number of workers libEnsemble will initiate

    is_manager: :obj:`bool`
        Indicates whether the current process is the manager process

    libE_specs: :obj:`dict`
        Settings and specifications for libEnsemble
        :doc:`(example)<data_structures/libE_specs>`

    """
    args, misc_args = parser.parse_known_args(sys.argv[1:])

    # Assume local if nworkers is set.
    if args.comms is None:
        if args.nworkers is not None:
            args.comms = "local"

    front_ends = {
        "mpi": _mpi_parse_args,
        "local": _local_parse_args,
        "threads": _local_parse_args,
        "tcp": _tcp_parse_args,
        "ssh": _ssh_parse_args,
        "client": _client_parse_args,
    }
    if args.pwd is not None:
        os.chdir(args.pwd)
    nworkers, is_manager, libE_specs, tester_args = front_ends[args.comms or "mpi"](args)
    return nworkers, is_manager, libE_specs, misc_args<|MERGE_RESOLUTION|>--- conflicted
+++ resolved
@@ -10,12 +10,7 @@
     "--comms",
     type=str,
     nargs="?",
-<<<<<<< HEAD
-    choices=["local", "tcp", "ssh", "client", "mpi"],
-=======
     choices=["local", "threads", "tcp", "ssh", "client", "mpi"],
-    default="mpi",
->>>>>>> 0f799a7b
     help="Type of communicator",
 )
 parser.add_argument("--nworkers", type=int, nargs="?", help="Number of local forked processes")
