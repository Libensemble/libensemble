__all__ = ['check_inputs', 'parse_args', 'save_libE_output', 'add_unique_random_streams']

import os
import sys
import logging
import numpy as np
import argparse
import pickle

# Create logger
logger = logging.getLogger(__name__)
logger.propagate = False
logger.setLevel(logging.INFO)

# Set up format (Alt. Import LogConfig and base on that)
utils_logformat = '%(name)s: %(message)s'
formatter = logging.Formatter(utils_logformat)

# Log to file
# util_filename = 'util.log'
# fh = logging.FileHandler(util_filename, mode='w')
# fh.setFormatter(formatter)
# logger.addHandler(fh)

# Log to standard error
sth = logging.StreamHandler(stream=sys.stderr)
sth.setFormatter(formatter)
logger.addHandler(sth)


"""
Below are the fields used within libEnsemble
"""
libE_fields = [('sim_id', int),        # Unique id of entry in H that was generated
               ('gen_worker', int),    # Worker that generated the entry
               ('gen_time', float),    # Time (since epoch) entry was entered into H
               ('given', bool),        # True if entry has been given for sim eval
               ('returned', bool),     # True if entry has been returned from sim eval
               ('given_time', float),  # Time (since epoch) that the entry was given
               ('sim_worker', int),    # Worker that did (or is doing) the sim eval
               ]
# end_libE_fields_rst_tag

allowed_sim_spec_keys = ['sim_f',  #
                         'in',     #
                         'out',    #
                         'user']   #

allowed_gen_spec_keys = ['gen_f',  #
                         'in',     #
                         'out',    #
                         'user']   #

allowed_alloc_spec_keys = ['alloc_f',  #
                           'in',       #
                           'out',      #
                           'user']     #

allowed_libE_spec_keys = ['comms',               #
                          'comm',                #
                          'ip',                  #
                          'port',                #
                          'authkey',             #
                          'workerID',            #
                          'nworkers',          #
                          'worker_cmd',          #
                          'abort_on_exception',  #
                          'sim_dir',             #
                          'sim_dir_prefix',      #
                          'sim_dir_suffix',      #
                          'clean_jobs',          #
                          'save_every_k_sims',   #
                          'save_every_k_gens',   #
                          'profile_worker']      #

# ==================== Common input checking =================================
_USER_SIM_ID_WARNING = \
    ('\n' + 79*'*' + '\n' +
     "User generator script will be creating sim_id.\n" +
     "Take care to do this sequentially.\n" +
     "Also, any information given back for existing sim_id values will be overwritten!\n" +
     "So everything in gen_specs['out'] should be in gen_specs['in']!" +
     '\n' + 79*'*' + '\n\n')


def _check_consistent_field(name, field0, field1):
    "Check that new field (field1) is compatible with an old field (field0)."
    assert field0.ndim == field1.ndim, \
        "H0 and H have different ndim for field {}".format(name)
    assert (np.all(np.array(field1.shape) >= np.array(field0.shape))), \
        "H too small to receive all components of H0 in field {}".format(name)


def check_libE_specs(libE_specs, serial_check=False):
    assert isinstance(libE_specs, dict), "libE_specs must be a dictionary"
    comms_type = libE_specs.get('comms', 'mpi')
    if comms_type in ['mpi']:
        if not serial_check:
            assert libE_specs['comm'].Get_size() > 1, "Manager only - must be at least one worker (2 MPI tasks)"
    elif comms_type in ['local']:
        assert libE_specs['nworkers'] >= 1, "Must specify at least one worker"
    elif comms_type in ['tcp']:
        # TODO, differentiate and test SSH/Client
        assert libE_specs['nworkers'] >= 1, "Must specify at least one worker"

    for k in libE_specs.keys():
        assert k in allowed_libE_spec_keys, "Key %s is not allowed in libE_specs. Supported keys are: %s " % (k, allowed_libE_spec_keys)


def check_alloc_specs(alloc_specs):
    assert isinstance(alloc_specs, dict), "alloc_specs must be a dictionary"
    assert alloc_specs['alloc_f'], "Allocation function must be specified"

    for k in alloc_specs.keys():
        assert k in allowed_alloc_spec_keys, "Key %s is not allowed in alloc_specs. Supported keys are: %s " % (k, allowed_alloc_spec_keys)


def check_sim_specs(sim_specs):
    assert isinstance(sim_specs, dict), "sim_specs must be a dictionary"
    assert any([term_field in sim_specs for term_field in ['sim_f', 'in', 'out']]), \
        "sim_specs must contain 'sim_f', 'in', 'out'"

    assert len(sim_specs['out']), "sim_specs must have 'out' entries"
    assert isinstance(sim_specs['in'], list), "'in' field must exist and be a list of field names"

    for k in sim_specs.keys():
        assert k in allowed_sim_spec_keys, "Key %s is not allowed in sim_specs. Supported keys are: %s " % (k, allowed_sim_spec_keys)


def check_gen_specs(gen_specs):
    assert isinstance(gen_specs, dict), "gen_specs must be a dictionary"
    assert not bool(gen_specs) or len(gen_specs['out']), "gen_specs must have 'out' entries"

    for k in gen_specs.keys():
        assert k in allowed_gen_spec_keys, "Key %s is not allowed in gen_specs. Supported keys are: %s " % (k, allowed_gen_spec_keys)


def check_exit_criteria(exit_criteria, sim_specs, gen_specs):
    assert isinstance(exit_criteria, dict), "exit_criteria must be a dictionary"

    assert len(exit_criteria) > 0, "Must have some exit criterion"

    # Ensure termination criteria are valid
    valid_term_fields = ['sim_max', 'gen_max',
                         'elapsed_wallclock_time', 'stop_val']
    assert all([term_field in valid_term_fields for term_field in exit_criteria]), \
        "Valid termination options: " + str(valid_term_fields)

    # Make sure stop-values match parameters in gen_specs or sim_specs
    if 'stop_val' in exit_criteria:
        stop_name = exit_criteria['stop_val'][0]
        sim_out_names = [e[0] for e in sim_specs['out']]
        gen_out_names = [e[0] for e in gen_specs['out']]
        assert stop_name in sim_out_names + gen_out_names, \
            "Can't stop on {} if it's not in a sim/gen output".format(stop_name)


def check_H(H0, sim_specs, alloc_specs, gen_specs):
    if len(H0):
        # Set up dummy history to see if it agrees with H0
        Dummy_H = np.zeros(1 + len(H0), dtype=libE_fields + list(set(sum([k['out'] for k in [sim_specs, alloc_specs, gen_specs] if k], []))))  # Combines all 'out' fields (if they exist) in sim_specs, gen_specs, or alloc_specs

        fields = H0.dtype.names

        # Prior history must contain the fields in new history
        assert set(fields).issubset(set(Dummy_H.dtype.names)), \
            "H0 contains fields {} not in the History.".\
            format(set(fields).difference(set(Dummy_H.dtype.names)))

        # Prior history cannot contain unreturned points
        # assert 'returned' not in fields or np.all(H0['returned']), \
        #     "H0 contains unreturned points."

        # Fail if prior history contains unreturned points (or returned but not given).
        assert('returned' not in fields or np.all(H0['given'] == H0['returned'])), \
            'H0 contains unreturned or invalid points'

        # Check dimensional compatibility of fields
        for field in fields:
            _check_consistent_field(field, H0[field], Dummy_H[field])


def check_inputs(libE_specs=None, alloc_specs=None, sim_specs=None, gen_specs=None, exit_criteria=None, H0=None, serial_check=False):
    """
    Check if the libEnsemble arguments are of the correct data type and contain
    sufficient information to perform a run. There is no return value. An
    exception is raised if any of the checks fail.

    .. code-block:: python

        from libensemble.utils import check_inputs
        check_inputs(sim_specs=my_sim_specs, gen_specs=my_gen_specs, exit_criteria=ec)

    Parameters
    ----------

    libE_specs, alloc_specs, sim_specs, gen_specs, exit_criteria: :obj:`dict`, optional

        libEnsemble data structures

    H0: :obj:`numpy structured array`, optional

        A previous libEnsemble history to be prepended to the history in the
        current libEnsemble run
        :doc:`(example)<data_structures/history_array>`

    serial_check : :obj:`boolean`

        If True, assumes running a serial check. This means, for example,
        the details of current MPI communicator are not checked (can be
        run with libE_specs{'comm': 'mpi'} without running through mpiexec.

    """
    # Detailed checking based on Required Keys in docs for each specs
    if libE_specs is not None:
        check_libE_specs(libE_specs, serial_check)

    if alloc_specs is not None:
        check_alloc_specs(alloc_specs)

    if sim_specs is not None:
        check_sim_specs(sim_specs)

    if gen_specs is not None:
        check_gen_specs(gen_specs)

    if exit_criteria is not None:
        assert sim_specs is not None and gen_specs is not None, \
            "Can't check exit_criteria without sim_specs and gen_specs"
        check_exit_criteria(exit_criteria, sim_specs, gen_specs)

    if H0 is not None:
        assert sim_specs is not None and alloc_specs is not None and gen_specs is not None, \
            "Can't check H0 without sim_specs, alloc_specs, gen_specs"
        check_H(H0, sim_specs, alloc_specs, gen_specs)

# ==================== Command-line argument parsing ===========================


parser = argparse.ArgumentParser(prog='test_...')

parser.add_argument('--comms', type=str, nargs='?',
                    choices=['local', 'tcp', 'ssh', 'client', 'mpi'],
                    default='mpi', help='Type of communicator')
parser.add_argument('--nworkers', type=int, nargs='?',
                    help='Number of local forked processes')
parser.add_argument('--workers', type=str, nargs='+',
                    help='List of worker nodes')
parser.add_argument('--workerID', type=int, nargs='?', help='Client worker ID')
parser.add_argument('--server', type=str, nargs=3,
                    help='Triple of (ip, port, authkey) used to reach manager')
parser.add_argument('--pwd', type=str, nargs='?',
                    help='Working directory to be used')
parser.add_argument('--worker_pwd', type=str, nargs='?',
                    help='Working directory on remote client')
parser.add_argument('--worker_python', type=str, nargs='?',
                    default=sys.executable,
                    help='Python version on remote client')
parser.add_argument('--tester_args', type=str, nargs='*',
                    help='Additional arguments for use by specific testers')


def _mpi_parse_args(args):
    "Parse arguments for MPI comms."
    from mpi4py import MPI
    nworkers = MPI.COMM_WORLD.Get_size()-1
    is_master = MPI.COMM_WORLD.Get_rank() == 0
    libE_specs = {'comm': MPI.COMM_WORLD, 'comms': 'mpi'}
    return nworkers, is_master, libE_specs, args.tester_args


def _local_parse_args(args):
    "Parse arguments for forked processes using multiprocessing."
    nworkers = args.nworkers or 4
    libE_specs = {'nworkers': nworkers, 'comms': 'local'}
    return nworkers, True, libE_specs, args.tester_args


def _tcp_parse_args(args):
    "Parse arguments for local TCP connections"
    nworkers = args.nworkers or 4
    cmd = [
        sys.executable, sys.argv[0], "--comms", "client", "--server",
        "{manager_ip}", "{manager_port}", "{authkey}", "--workerID",
        "{workerID}", "--nworkers",
        str(nworkers)]
    libE_specs = {'nworkers': nworkers, 'worker_cmd': cmd, 'comms': 'tcp'}
    return nworkers, True, libE_specs, args.tester_args


def _ssh_parse_args(args):
    "Parse arguments for SSH with reverse tunnel."
    nworkers = len(args.workers)
    worker_pwd = args.worker_pwd or os.getcwd()
    script_dir, script_name = os.path.split(sys.argv[0])
    worker_script_name = os.path.join(worker_pwd, script_name)
    ssh = [
        "ssh", "-R", "{tunnel_port}:localhost:{manager_port}", "{worker_ip}"]
    cmd = [
        args.worker_python, worker_script_name, "--comms", "client",
        "--server", "localhost", "{tunnel_port}", "{authkey}", "--workerID",
        "{workerID}", "--nworkers",
        str(nworkers)]
    cmd = " ".join(cmd)
    cmd = "( cd {} ; {} )".format(worker_pwd, cmd)
    ssh.append(cmd)
    libE_specs = {'workers': args.workers,
                  'worker_cmd': ssh,
                  'ip': 'localhost',
                  'comms': 'tcp'}
    return nworkers, True, libE_specs, args.tester_args


def _client_parse_args(args):
    "Parse arguments for a TCP client."
    nworkers = args.nworkers or 4
    ip, port, authkey = args.server
    libE_specs = {'ip': ip,
                  'port': int(port),
                  'authkey': authkey.encode('utf-8'),
                  'workerID': args.workerID,
                  'nworkers': nworkers,
                  'comms': 'tcp'}
    return nworkers, False, libE_specs, args.tester_args


def parse_args():
    """
    Parses command line arguments.

    .. code-block:: python

        from libensemble.utils import parse_args
        nworkers, is_master, libE_specs, misc_args = parse_args()

    From the shell::

        $ python calling_script --comms local --nworkers 4

    Usage:

    .. code-block:: bash

        usage: test_... [-h] [--comms [{local,tcp,ssh,client,mpi}]]
                        [--nworkers [NWORKERS]] [--workers WORKERS [WORKERS ...]]
                        [--workerID [WORKERID]] [--server SERVER SERVER SERVER]
                        [--pwd [PWD]] [--worker_pwd [WORKER_PWD]]
                        [--worker_python [WORKER_PYTHON]]
                        [--tester_args [TESTER_ARGS [TESTER_ARGS ...]]]

    Returns
    -------

    nworkers: :obj:`int`
        Number of workers libEnsemble will inititate

    is_master: :obj:`boolean`
        Indicate if the current process is the manager process

    libE_specs: :obj:`dict`
        Settings and specifications for libEnsemble
        :doc:`(example)<data_structures/libE_specs>`

    """
<<<<<<< HEAD
    #args = parser.parse_args(sys.argv[1:])
=======
    # args = parser.parse_args(sys.argv[1:])
>>>>>>> 424bf084
    args, unknown = parser.parse_known_args(sys.argv[1:])
    front_ends = {
        'mpi': _mpi_parse_args,
        'local': _local_parse_args,
        'tcp': _tcp_parse_args,
        'ssh': _ssh_parse_args,
        'client': _client_parse_args}
    if args.pwd is not None:
        os.chdir(args.pwd)
    nworkers, is_master, libE_specs, tester_args = front_ends[args.comms or 'mpi'](args)
    if is_master and unknown:
        logger.warning('parse_args ignoring unrecognized arguments: {}'.format(' '.join(unknown)))
    return nworkers, is_master, libE_specs, tester_args

# =================== save libE output to pickle and np ========================


def save_libE_output(H, persis_info, calling_file, nworkers, mess='Run completed'):
    """
    Writes out history array and persis_info to files.

    Format: <user_script>_results_History_length=<history_length>_evals=<Completed evals>_ranks=<nworkers>

    .. code-block:: python

        save_libE_output(H, persis_info, __file__, nworkers)

    Parameters
    ----------

    H: `NumPy structured array <https://docs.scipy.org/doc/numpy/user/basics.rec.html>`_

        History array storing rows for each point.
        :doc:`(example)<data_structures/history_array>`

    persis_info: :obj:`dict`

        Persistent information dictionary
        :doc:`(example)<data_structures/persis_info>`

    calling_file  : :obj:`string`

        Name of user calling script (or user chosen name) to prefix output files.
        The convention is to send __file__ from user calling script.

    nworkers: :obj:`int`

        The number of workers in this ensemble. Added to output file names.

    mess: :obj:`String`

        A message to print/log when saving the file.

    """

    script_name = os.path.splitext(os.path.basename(calling_file))[0]
    short_name = script_name.split("test_", 1).pop()
    filename = short_name + '_results_History_length=' + str(len(H)) \
                          + '_evals=' + str(sum(H['returned'])) \
                          + '_ranks=' + str(nworkers)

    status_mess = ' '.join(['------------------', mess, '-------------------'])
    logger.info('{}\nSaving results to file: {}'.format(status_mess, filename))
    np.save(filename, H)

    with open(filename + ".pickle", "wb") as f:
        pickle.dump(persis_info, f)

# ===================== per-process numpy random-streams =======================


def add_unique_random_streams(persis_info, nstreams):
    """
    Creates nstreams random number streams for the libE manager and workers
    when nstreams is num_workers + 1. Stream i is initialized with seed i.

    The entries are appended to the existing persis_info dictionary.

    .. code-block:: python

        persis_info = add_unique_random_streams(old_persis_info, nworkers + 1)

    Parameters
    ----------

    persis_info: :obj:`dict`

        Persistent information dictionary
        :doc:`(example)<data_structures/persis_info>`

    nstreams: :obj:`int`

        Number of independent random number streams to produce

    """

    for i in range(nstreams):
        if i in persis_info:
            persis_info[i].update({
                'rand_stream': np.random.RandomState(i),
                'worker_num': i})
        else:
            persis_info[i] = {
                'rand_stream': np.random.RandomState(i),
                'worker_num': i}
    return persis_info


# A very specific exception to using the logger.
def eprint(*args, **kwargs):
    """Prints a user message to standard error"""
    print(*args, file=sys.stderr, **kwargs)<|MERGE_RESOLUTION|>--- conflicted
+++ resolved
@@ -362,11 +362,7 @@
         :doc:`(example)<data_structures/libE_specs>`
 
     """
-<<<<<<< HEAD
-    #args = parser.parse_args(sys.argv[1:])
-=======
     # args = parser.parse_args(sys.argv[1:])
->>>>>>> 424bf084
     args, unknown = parser.parse_known_args(sys.argv[1:])
     front_ends = {
         'mpi': _mpi_parse_args,
