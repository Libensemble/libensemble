--- conflicted
+++ resolved
@@ -49,127 +49,6 @@
 encountered by the manager or workers, the history array is dumped to file, and
 MPI abort is called.
 
-<<<<<<< HEAD
-An alternative approach to parameterizing and interacting with libEnsemble via
-:class:`Ensemble<libensemble.api.Ensemble>` objects and ``yaml``, ``toml``, or ``json``
-files is available, but the first two require ``pyyaml``
-or ``tomli`` to be installed respectively. The equivalent of above resembles:
-
-.. code-block:: python
-    :linenos:
-
-    import numpy as np
-    from libensemble.api import Ensemble
-
-    my_experiment = Ensemble()
-
-    my_experiment.from_yaml("my_parameters.yaml")
-    # or...
-    my_experiment.from_toml("my_parameters.toml")
-    # or...
-    my_experiment.from_json("my_parameters.json")
-
-    my_experiment.gen_specs["user"]["lower"] = np.array([-3])
-    my_experiment.gen_specs["user"]["upper"] = np.array([3])
-
-    H, persis_info, flag = my_experiment.run()
-
-The remaining parameters may be found in a ``yaml`` file that resembles:
-
-.. dropdown::  my_parameters.yaml
-
-    .. code-block:: yaml
-        :linenos:
-
-        libE_specs:
-            save_every_k_gens: 20
-
-        exit_criteria:
-            sim_max: 80
-
-        gen_specs:
-            gen_f: generator.gen_random_sample
-            outputs:
-                x:
-                    type: float
-                    size: 1
-            user:
-                gen_batch_size: 5
-
-        sim_specs:
-            sim_f: simulator.sim_find_sine
-            inputs:
-                - x
-            outputs:
-                y:
-                    type: float
-
-Or a ``toml`` file that resembles:
-
-.. dropdown:: my_parameters.toml
-
-    .. code-block:: toml
-        :linenos:
-
-        [libE_specs]
-            save_every_k_gens = 300
-
-        [exit_criteria]
-            sim_max = 80
-
-        [gen_specs]
-            gen_f = "generator.gen_random_sample"
-            [gen_specs.out]
-                [gen_specs.out.x]
-                    type = "float"
-                    size = 1
-            [gen_specs.user]
-                gen_batch_size = 5
-
-        [sim_specs]
-            sim_f = "simulator.sim_find_sine"
-            inputs = ["x"]
-            [sim_specs.out]
-                [sim_specs.out.y]
-                    type = "float"
-
-Or a ``json`` file that resembles:
-
-.. dropdown:: my_parameters.json
-
-    .. code-block:: json
-        :linenos:
-
-        {
-            "libE_specs": {
-                "save_every_k_gens": 300,
-            },
-            "exit_criteria": {
-                "sim_max": 80
-            },
-            "gen_specs": {
-                "gen_f": "generator.gen_random_sample",
-                "out": {
-                    "x": {
-                        "type": "float",
-                        "size": 1
-                    }
-                },
-                "user": {
-                    "gen_batch_size": 5
-                }
-            },
-            "sim_specs": {
-                "sim_f": "simulator.sim_find_sine",
-                "inputs": ["x"],
-                "out": {
-                    "f": {"type": "float"}
-                }
-            }
-        }
-
-=======
->>>>>>> 53d4bd81
 On macOS (since Python 3.8) and Windows, the default multiprocessing start method is ``"spawn"``
 and you must place most calling script code (or just ``libE()`` / ``Ensemble().run()`` at a minimum) in
 an ``if __name__ == "__main__:"`` block.
