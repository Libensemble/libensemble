--- conflicted
+++ resolved
@@ -282,17 +282,6 @@
 
     libE_funcs = {"mpi": libE_mpi, "tcp": libE_tcp, "local": libE_local}
 
-<<<<<<< HEAD
-=======
-    comms_type = libE_specs.get("comms")
-
-    assert comms_type in libE_funcs, f"Unknown comms type: {comms_type}"
-
-    # Resource management not supported with TCP
-    if comms_type == "tcp":
-        libE_specs["disable_resource_manager"] = True
-
->>>>>>> ff2ef68f
     Resources.init_resources(libE_specs)
 
     # Reset gen counter.
@@ -329,12 +318,8 @@
                 hist, libE_specs, alloc_specs, sim_specs, gen_specs, exit_criteria, persis_info, wcomms
             )
             logger.info(f"Manager total time: {elapsed_time}")
-<<<<<<< HEAD
-        except LoggedException:  # Exception already logged in manager
-=======
         except LoggedException:
             # Exception already logged in manager
->>>>>>> ff2ef68f
             raise
         except WorkerException as e:
             report_worker_exc(e)
@@ -455,10 +440,7 @@
     comm = MainMPIComm(libE_comm)
     worker_main(comm, sim_specs, gen_specs, libE_specs, log_comm=True)
     logger.debug(f"Worker {libE_comm.Get_rank()} exiting")
-<<<<<<< HEAD
     return [], {}, []
-=======
->>>>>>> ff2ef68f
 
 
 # ==================== Local version ===============================
@@ -539,15 +521,6 @@
         return "localhost"
 
 
-<<<<<<< HEAD
-=======
-def libE_tcp_authkey():
-    """Generate an authkey if not assigned by manager."""
-    nonce = random.randrange(99999)
-    return f"libE_auth_{nonce}"
-
-
->>>>>>> ff2ef68f
 def libE_tcp_default_ID():
     """Assign a (we hope unique) worker ID if not assigned by manager."""
     return f"{get_ip()}_pid{os.getpid()}"
