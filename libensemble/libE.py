"""
The libE module is the outer libEnsemble routine.

This module sets up the manager and the team of workers, configured according
to the contents of :ref:`libE_specs<datastruct-libe-specs>`. The manager/worker
communications scheme used in libEnsemble is parsed from the ``comms`` key
if present, with valid values being ``mpi``, ``local`` (for multiprocessing), or
``tcp``. MPI is the default; if a communicator is specified, each call to this
module will initiate manager/worker communications on a duplicate of that
communicator. Otherwise, a duplicate of ``COMM_WORLD`` will be used.

In the vast majority of cases, programming with libEnsemble involves the creation
of a *calling script*, a Python file where libEnsemble is parameterized via
the various specification dictionaries (e.g. :ref:`libE_specs<datastruct-libe-specs>`,
:ref:`sim_specs<datastruct-sim-specs>`, and :ref:`gen_specs<datastruct-gen-specs>`). The
outer libEnsemble routine :meth:`libE()<libensemble.libE.libE>` is imported and called with such
dictionaries to initiate libEnsemble. A simple calling script
(from :doc:`the first tutorial<tutorials/local_sine_tutorial>`) may resemble:

.. code-block:: python
    :linenos:

    import numpy as np
    from libensemble.libE import libE
    from generator import gen_random_sample
    from simulator import sim_find_sine
    from libensemble.tools import add_unique_random_streams

    nworkers, is_manager, libE_specs, _ = parse_args()

    libE_specs["save_every_k_gens"] = 20

    gen_specs = {
        "gen_f": gen_random_sample,
        "out": [("x", float, (1,))],
        "user": {"lower": np.array([-3]), "upper": np.array([3]), "gen_batch_size": 5},
    }

    sim_specs = {"sim_f": sim_find_sine, "in": ["x"], "out": [("y", float)]}

    persis_info = add_unique_random_streams({}, nworkers + 1)

    exit_criteria = {"sim_max": 80}

    H, persis_info, flag = libE(sim_specs, gen_specs, exit_criteria, persis_info, libE_specs=libE_specs)

This will initiate libEnsemble with a Manager and ``nworkers`` workers (parsed from
the command line), and runs on laptops or supercomputers. If an exception is
encountered by the manager or workers, the history array is dumped to file, and
MPI abort is called.

An alternative approach to parameterizing and interacting with libEnsemble via
:class:`Ensemble<libensemble.api.Ensemble>` objects and ``yaml``, ``toml``, or ``json``
files is available, but the first two require ``pyyaml``
or ``tomli`` to be installed respectively. The equivalent of above resembles:

.. code-block:: python
    :linenos:

    import numpy as np
    from libensemble.api import Ensemble

    my_experiment = Ensemble()

    my_experiment.from_yaml("my_parameters.yaml")
    # or...
    my_experiment.from_toml("my_parameters.toml")
    # or...
    my_experiment.from_json("my_parameters.json")

    my_experiment.gen_specs["user"]["lower"] = np.array([-3])
    my_experiment.gen_specs["user"]["upper"] = np.array([3])

    H, persis_info, flag = my_experiment.run()

The remaining parameters may be found in a ``yaml`` file that resembles:

.. container:: toggle

    .. container:: header

        **Click Here for my_parameters.yaml**

    .. code-block:: yaml
        :linenos:

        libE_specs:
            save_every_k_gens: 20

        exit_criteria:
            sim_max: 80

        gen_specs:
            gen_f: generator.gen_random_sample
            outputs:
                x:
                    type: float
                    size: 1
            user:
                gen_batch_size: 5

        sim_specs:
            sim_f: simulator.sim_find_sine
            inputs:
                - x
            outputs:
                y:
                    type: float

Or a ``toml`` file that resembles:

.. container:: toggle

    .. container:: header

        **Click Here for my_parameters.toml**

    .. code-block:: toml
        :linenos:

        [libE_specs]
            save_every_k_gens = 300

        [exit_criteria]
            sim_max = 80

        [gen_specs]
            gen_f = "generator.gen_random_sample"
            [gen_specs.out]
                [gen_specs.out.x]
                    type = "float"
                    size = 1
            [gen_specs.user]
                gen_batch_size = 5

        [sim_specs]
            sim_f = "simulator.sim_find_sine"
            inputs = ["x"]
            [sim_specs.out]
                [sim_specs.out.y]
                    type = "float"

Or a ``json`` file that resembles:

.. container:: toggle

    .. container:: header

        **Click Here for my_parameters.json**

    .. code-block:: json
        :linenos:

        {
            "libE_specs": {
                "save_every_k_gens": 300,
            },
            "exit_criteria": {
                "sim_max": 80
            },
            "gen_specs": {
                "gen_f": "generator.gen_random_sample",
                "out": {
                    "x": {
                        "type": "float",
                        "size": 1
                    }
                },
                "user": {
                    "gen_batch_size": 5
                }
            },
            "sim_specs": {
                "sim_f": "simulator.sim_find_sine",
                "inputs": ["x"],
                "out": {
                    "f": {"type": "float"}
                }
            }
        }

On macOS (since Python 3.8) and Windows, the default multiprocessing start method is ``"spawn"``
and you must place most calling script code (or just ``libE()`` / ``Ensemble().run()`` at a minimum) in
an ``if __name__ == "__main__:"`` block.

Therefore a calling script that is universal across
all platforms and comms-types may resemble:

.. code-block:: python
    :linenos:

    import numpy as np
    from libensemble.libE import libE
    from generator import gen_random_sample
    from simulator import sim_find_sine
    from libensemble.tools import add_unique_random_streams

    if __name__ == "__main__":

        nworkers, is_manager, libE_specs, _ = parse_args()

        libE_specs["save_every_k_gens"] = 20

        gen_specs = {
            "gen_f": gen_random_sample,
            "out": [("x", float, (1,))],
            "user": {
                "lower": np.array([-3]),
                "upper": np.array([3]),
                "gen_batch_size": 5,
            },
        }

        sim_specs = {
            "sim_f": sim_find_sine,
            "in": ["x"],
            "out": [("y", float)],
        }

        persis_info = add_unique_random_streams({}, nworkers + 1)

        exit_criteria = {"sim_max": 80}

        H, persis_info, flag = libE(sim_specs, gen_specs, exit_criteria, persis_info, libE_specs=libE_specs)

Alternatively, you may set the multiprocessing start method to ``"fork"`` via the following:

.. code-block:: python
    :linenos:

    from multiprocessing import set_start_method

    set_start_method("fork")

But note that this is incompatible with some libraries.

See below for the complete traditional API.
"""

__all__ = ["libE"]

import logging
import os
import pickle  # Only used when saving output on error
import socket
import sys
import traceback
from typing import Callable, Dict

import numpy as np

from libensemble.comms.comms import QCommProcess, Timeout
from libensemble.comms.logs import manager_logging_config
from libensemble.comms.tcp_mgr import ClientQCommManager, ServerQCommManager
from libensemble.executors.executor import Executor
from libensemble.history import History
from libensemble.manager import LoggedException, WorkerException, manager_main, report_worker_exc
from libensemble.resources.platforms import get_platform_from_specs
from libensemble.resources.resources import Resources
from libensemble.specs import AllocSpecs, EnsembleSpecs, ExitCriteria, GenSpecs, LibeSpecs, SimSpecs
from libensemble.tools.alloc_support import AllocSupport
from libensemble.tools.tools import _USER_SIM_ID_WARNING
from libensemble.utils import launcher
from libensemble.utils.timer import Timer
from libensemble.version import __version__
from libensemble.worker import worker_main

logger = logging.getLogger(__name__)
# To change logging level for just this module
# logger.setLevel(logging.DEBUG)


def libE(
    sim_specs: SimSpecs,
    gen_specs: GenSpecs,
    exit_criteria: ExitCriteria,
    persis_info: Dict = {},
    alloc_specs: AllocSpecs = AllocSpecs(),
    libE_specs: LibeSpecs = {},
    H0=None,
) -> (np.ndarray, Dict, int):
    """
    Parameters
    ----------

    sim_specs: :obj:`dict` or :class:`SimSpecs<libensemble.specs.SimSpecs>`

        Specifications for the simulation function
        :doc:`(example)<data_structures/sim_specs>`

    gen_specs: :obj:`dict` or :class:`GenSpecs<libensemble.specs.GenSpecs>`, optional

        Specifications for the generator function
        :doc:`(example)<data_structures/gen_specs>`

    exit_criteria: :obj:`dict` or :class:`ExitCriteria<libensemble.specs.ExitCriteria>`, optional

        Tell libEnsemble when to stop a run
        :doc:`(example)<data_structures/exit_criteria>`

    persis_info: :obj:`dict`, optional

        Persistent information to be passed between user functions
        :doc:`(example)<data_structures/persis_info>`

    alloc_specs: :obj:`dict` or :class:`AllocSpecs<libensemble.specs.AllocSpecs>`, optional

        Specifications for the allocation function
        :doc:`(example)<data_structures/alloc_specs>`

    libE_specs: :obj:`dict` or :class:`AllocSpecs<libensemble.specs.libESpecs>`, optional

        Specifications for libEnsemble
        :doc:`(example)<data_structures/libE_specs>`

    H0: `NumPy structured array <https://docs.scipy.org/doc/numpy/user/basics.rec.html>`_, optional

        A previous libEnsemble history to be prepended to the history in the
        current libEnsemble run
        :ref:`(example)<funcguides-history>`

    Returns
    -------

    H: `NumPy structured array <https://docs.scipy.org/doc/numpy/user/basics.rec.html>`_

        History array storing rows for each point.
        :ref:`(example)<funcguides-history>`

    persis_info: :obj:`dict`

        Final state of persistent information
        :doc:`(example)<data_structures/persis_info>`

    exit_flag: :obj:`int`

        Flag containing final task status

        .. code-block::

            0 = No errors
            1 = Exception occurred
            2 = Manager timed out and ended simulation
            3 = Current process is not in libEnsemble MPI communicator
    """

    if H0 is None:
        H0 = np.empty([0])

    # check *everything*
    ensemble = EnsembleSpecs(
        H0=H0,
        libE_specs=libE_specs,
        persis_info=persis_info,
        sim_specs=sim_specs,
        gen_specs=gen_specs,
        alloc_specs=alloc_specs,
        exit_criteria=exit_criteria,
    )

    # get corresponding dictionaries back (casted in libE() def)
    sim_specs = ensemble.sim_specs.dict(by_alias=True)
    gen_specs = ensemble.gen_specs.dict(by_alias=True)
    exit_criteria = ensemble.exit_criteria.dict(by_alias=True, exclude_unset=True)
    alloc_specs = ensemble.alloc_specs.dict(by_alias=True)
    libE_specs = ensemble.libE_specs.dict(by_alias=True)

<<<<<<< HEAD
    # Extract platform info from settings or environment
    platform_info = get_platform_from_specs(libE_specs)
=======
    if libE_specs["dry_run"]:
        logger.manager_warning("Dry run. All libE() inputs validated. Exiting.")
        sys.exit()

    libE_funcs = {"mpi": libE_mpi, "tcp": libE_tcp, "local": libE_local}
>>>>>>> 1ee5df86

    Resources.init_resources(libE_specs, platform_info)
    if Executor.executor is not None:
        Executor.executor.add_platform_info(platform_info)

    # Reset gen counter.
    AllocSupport.gen_counter = 0

    libE_funcs = {"mpi": libE_mpi, "tcp": libE_tcp, "local": libE_local}

    return libE_funcs[libE_specs.get("comms", "mpi")](
        sim_specs, gen_specs, exit_criteria, persis_info, alloc_specs, libE_specs, H0
    )


def manager(
    wcomms,
    sim_specs,
    gen_specs,
    exit_criteria,
    persis_info,
    alloc_specs,
    libE_specs,
    hist: np.ndarray,
    on_abort: Callable = None,
    on_cleanup: Callable = None,
):
    """Generic manager routine run."""
    logger.info("Logger initializing: [workerID] precedes each line. [0] = Manager")
    logger.info(f"libE version v{__version__}")

    if "out" in gen_specs and ("sim_id", int) in gen_specs["out"]:
        if "libensemble.gen_funcs" not in gen_specs["gen_f"].__module__:
            logger.manager_warning(_USER_SIM_ID_WARNING)

    try:
        try:
            persis_info, exit_flag, elapsed_time = manager_main(
                hist, libE_specs, alloc_specs, sim_specs, gen_specs, exit_criteria, persis_info, wcomms
            )
            logger.info(f"Manager total time: {elapsed_time}")
        except LoggedException:
            # Exception already logged in manager
            raise
        except WorkerException as e:
            report_worker_exc(e)
            raise LoggedException(e.args[0], e.args[1]) from None
        except Exception as e:
            logger.error(traceback.format_exc())
            raise LoggedException(e.args) from None
    except Exception as e:
        exit_flag = 1  # Only exits if no abort/raise
        _dump_on_abort(
            hist, persis_info, save_H=libE_specs["save_H_and_persis_on_abort"], path=libE_specs.get("workflow_dir_path")
        )
        if libE_specs["abort_on_exception"] and on_abort is not None:
            on_cleanup()
            on_abort()
        raise LoggedException(*e.args, "See error details above and in ensemble.log") from None
    else:
        logger.debug("Manager exiting")
        logger.debug(f"Exiting with {len(wcomms)} workers.")
        logger.debug(f"Exiting with exit criteria: {exit_criteria}")
    finally:
        if on_cleanup is not None:
            on_cleanup()

    H = hist.trim_H()
    return H, persis_info, exit_flag


# ==================== MPI version =================================


class DupComm:
    """Duplicate MPI communicator for use with a with statement"""

    def __init__(self, mpi_comm):
        self.parent_comm = mpi_comm

    def __enter__(self):
        self.dup_comm = self.parent_comm.Dup()
        return self.dup_comm

    def __exit__(self, etype, value, traceback):
        self.dup_comm.Free()


def comms_abort(mpi_comm):
    """Abort all MPI ranks"""
    mpi_comm.Abort(1)  # Exit code 1 to represent an abort


def libE_mpi(sim_specs, gen_specs, exit_criteria, persis_info, alloc_specs, libE_specs, H0):
    """MPI version of the libE main routine"""

    with DupComm(libE_specs["mpi_comm"]) as mpi_comm:
        is_manager = mpi_comm.Get_rank() == 0

        resources = Resources.resources
        if resources is not None:
            local_host = socket.gethostname()
            libE_nodes = list(set(mpi_comm.allgather(local_host)))
            resources.add_comm_info(libE_nodes=libE_nodes)
            nworkers = mpi_comm.Get_size() - 1

        exctr = Executor.executor
        if exctr is not None:
            exctr.set_resources(resources)
            if is_manager:
                exctr.serial_setup()

        # Run manager or worker code, depending
        if is_manager:
            if resources is not None:
                resources.set_resource_manager(nworkers)
            return libE_mpi_manager(
                mpi_comm, sim_specs, gen_specs, exit_criteria, persis_info, alloc_specs, libE_specs, H0
            )

        # Worker returns a subset of MPI output
        return libE_mpi_worker(mpi_comm, sim_specs, gen_specs, libE_specs)


def libE_mpi_manager(mpi_comm, sim_specs, gen_specs, exit_criteria, persis_info, alloc_specs, libE_specs, H0):
    """Manager routine runs on rank 0."""
    from libensemble.comms.mpi import MainMPIComm

    if not libE_specs["disable_log_files"]:
        exit_logger = manager_logging_config(specs=libE_specs)
    else:
        exit_logger = None

    def cleanup():
        """Process cleanup required on exit"""
        if exit_logger is not None:
            exit_logger()

    # Set up abort handler
    def on_abort():
        """Shut down MPI on error."""
        comms_abort(mpi_comm)

    # Run generic manager
    return manager(
        [MainMPIComm(mpi_comm, w) for w in range(1, mpi_comm.Get_size())],
        sim_specs,
        gen_specs,
        exit_criteria,
        persis_info,
        alloc_specs,
        libE_specs,
        History(alloc_specs, sim_specs, gen_specs, exit_criteria, H0),
        on_abort=on_abort,
        on_cleanup=cleanup,
    )


def libE_mpi_worker(libE_comm, sim_specs, gen_specs, libE_specs):
    """Worker routines run on ranks > 0."""
    from libensemble.comms.mpi import MainMPIComm

    comm = MainMPIComm(libE_comm)
    worker_main(comm, sim_specs, gen_specs, libE_specs, log_comm=True)
    logger.debug(f"Worker {libE_comm.Get_rank()} exiting")
    return [], {}, []


# ==================== Local version ===============================


def start_proc_team(nworkers, sim_specs, gen_specs, libE_specs, log_comm=True):
    """Launch a process worker team."""
    resources = Resources.resources
    executor = Executor.executor

    wcomms = [
        QCommProcess(worker_main, nworkers, sim_specs, gen_specs, libE_specs, w, log_comm, resources, executor)
        for w in range(1, nworkers + 1)
    ]

    for wcomm in wcomms:
        wcomm.run()
    return wcomms


def kill_proc_team(wcomms, timeout):
    """Join on workers (and terminate forcefully if needed)."""
    for wcomm in wcomms:
        try:
            wcomm.result(timeout=timeout)
        except Timeout:
            wcomm.terminate()


def libE_local(sim_specs, gen_specs, exit_criteria, persis_info, alloc_specs, libE_specs, H0):
    """Main routine for thread/process launch of libE."""

    resources = Resources.resources
    if resources is not None:
        local_host = [socket.gethostname()]
        resources.add_comm_info(libE_nodes=local_host)

    exctr = Executor.executor
    if exctr is not None:
        exctr.set_resources(resources)
        exctr.serial_setup()

    hist = History(alloc_specs, sim_specs, gen_specs, exit_criteria, H0)

    # Launch worker team and set up logger
    wcomms = start_proc_team(libE_specs["nworkers"], sim_specs, gen_specs, libE_specs)

    # Set manager resources after the forkpoint.
    if resources is not None:
        resources.set_resource_manager(libE_specs["nworkers"])

    if not libE_specs["disable_log_files"]:
        exit_logger = manager_logging_config(specs=libE_specs)
    else:
        exit_logger = None

    # Set up cleanup routine to shut down worker team
    def cleanup():
        """Handler to clean up comms team."""
        kill_proc_team(wcomms, timeout=libE_specs["worker_timeout"])
        if exit_logger is not None:
            exit_logger()

    # Run generic manager
    return manager(
        wcomms, sim_specs, gen_specs, exit_criteria, persis_info, alloc_specs, libE_specs, hist, on_cleanup=cleanup
    )


# ==================== TCP version =================================


def get_ip():
    """Get the IP address of the current host"""
    try:
        return socket.gethostbyname(socket.gethostname())
    except socket.gaierror:
        return "localhost"


def libE_tcp_default_ID():
    """Assign a (we hope unique) worker ID if not assigned by manager."""
    return f"{get_ip()}_pid{os.getpid()}"


def libE_tcp(sim_specs, gen_specs, exit_criteria, persis_info, alloc_specs, libE_specs, H0):
    """Main routine for TCP multiprocessing launch of libE."""

    is_worker = libE_specs.get("workerID") is not None

    exctr = Executor.executor
    if exctr is not None:
        # TCP does not currently support resource_management but when does, assume
        # each TCP worker is in a different resource pool (only knowing local_host)
        if not is_worker:
            exctr.serial_setup()

    if is_worker:
        libE_tcp_worker(sim_specs, gen_specs, libE_specs)
        return [], persis_info, []

    return libE_tcp_mgr(sim_specs, gen_specs, exit_criteria, persis_info, alloc_specs, libE_specs, H0)


def libE_tcp_worker_launcher(libE_specs):
    """Get a launch function from libE_specs."""
    if "worker_launcher" in libE_specs:
        worker_launcher = libE_specs["worker_launcher"]
    else:
        worker_cmd = libE_specs["worker_cmd"]

        def worker_launcher(specs):
            """Basic worker launch function."""
            return launcher.launch(worker_cmd, specs)

    return worker_launcher


def libE_tcp_start_team(manager, nworkers, workers, ip, port, authkey, launchf):
    """Launch nworkers workers that attach back to a managers server."""
    worker_procs = []
    specs = {"manager_ip": ip, "manager_port": port, "authkey": authkey}
    with Timer() as timer:
        for w in range(1, nworkers + 1):
            logger.info(f"Manager is launching worker {w}")
            if workers is not None:
                specs["worker_ip"] = workers[w - 1]
                specs["tunnel_port"] = 0x71BE
            specs["workerID"] = w
            worker_procs.append(launchf(specs))
        logger.info(f"Manager is awaiting {nworkers} workers")
        wcomms = manager.await_workers(nworkers)
        logger.info(f"Manager connected to {nworkers} workers ({timer.elapsed} s)")
    return worker_procs, wcomms


def libE_tcp_mgr(sim_specs, gen_specs, exit_criteria, persis_info, alloc_specs, libE_specs, H0):
    """Main routine for TCP multiprocessing launch of libE at manager."""
    hist = History(alloc_specs, sim_specs, gen_specs, exit_criteria, H0)

    # Set up a worker launcher
    launchf = libE_tcp_worker_launcher(libE_specs)

    # Get worker launch parameters and fill in defaults for TCP/IP conn
    if libE_specs.get("nworkers"):
        workers = None
        nworkers = libE_specs["nworkers"]
    elif libE_specs.get("workers"):
        workers = libE_specs["workers"]
        nworkers = len(workers)
    ip = libE_specs["ip"] or get_ip()
    port = libE_specs["port"]
    authkey = libE_specs["authkey"]

    with ServerQCommManager(port, authkey.encode("utf-8")) as tcp_manager:
        # Get port if needed because of auto-assignment
        if port == 0:
            _, port = tcp_manager.address

        if not libE_specs["disable_log_files"]:
            exit_logger = manager_logging_config(specs=libE_specs)
        else:
            exit_logger = None

        logger.info(f"Launched server at ({ip}, {port})")

        # Launch worker team and set up logger
        worker_procs, wcomms = libE_tcp_start_team(tcp_manager, nworkers, workers, ip, port, authkey, launchf)

        def cleanup():
            """Handler to clean up launched team."""
            for wp in worker_procs:
                launcher.cancel(wp, timeout=libE_specs["worker_timeout"])
            if exit_logger is not None:
                exit_logger()

        # Run generic manager
        return manager(
            wcomms, sim_specs, gen_specs, exit_criteria, persis_info, alloc_specs, libE_specs, hist, on_cleanup=cleanup
        )


def libE_tcp_worker(sim_specs, gen_specs, libE_specs):
    """Main routine for TCP worker launched by libE."""
    ip = libE_specs["ip"]
    port = libE_specs["port"]
    authkey = libE_specs["authkey"]
    workerID = libE_specs["workerID"]

    with ClientQCommManager(ip, port, authkey.encode("utf-8"), workerID) as comm:
        worker_main(comm, sim_specs, gen_specs, libE_specs, workerID=workerID, log_comm=True)
        logger.debug(f"Worker {workerID} exiting")


# ==================== Additional Internal Functions ===========================


def _dump_on_abort(hist, persis_info, save_H=True, path=os.getcwd()):
    """Dump history and persis_info on abort"""
    logger.error("Manager exception raised .. aborting ensemble:")
    logger.error(f"Dumping ensemble history with {hist.sim_ended_count} sims evaluated:")

    if save_H:
        np.save(os.path.join(path, "libE_history_at_abort_" + str(hist.sim_ended_count) + ".npy"), hist.trim_H())
        with open(os.path.join(path, "libE_persis_info_at_abort_" + str(hist.sim_ended_count) + ".pickle"), "wb") as f:
            pickle.dump(persis_info, f)<|MERGE_RESOLUTION|>--- conflicted
+++ resolved
@@ -365,16 +365,14 @@
     alloc_specs = ensemble.alloc_specs.dict(by_alias=True)
     libE_specs = ensemble.libE_specs.dict(by_alias=True)
 
-<<<<<<< HEAD
     # Extract platform info from settings or environment
     platform_info = get_platform_from_specs(libE_specs)
-=======
+
     if libE_specs["dry_run"]:
         logger.manager_warning("Dry run. All libE() inputs validated. Exiting.")
         sys.exit()
 
     libE_funcs = {"mpi": libE_mpi, "tcp": libE_tcp, "local": libE_local}
->>>>>>> 1ee5df86
 
     Resources.init_resources(libE_specs, platform_info)
     if Executor.executor is not None:
