--- conflicted
+++ resolved
@@ -12,15 +12,11 @@
 from libensemble import logger
 
 try:
-<<<<<<< HEAD
-    from .api import Ensemble
+    from .ensemble import Ensemble
 except ModuleNotFoundError:
     pass
 
 try:
     from .specs import AllocSpecs, ExitCriteria, GenSpecs, LibeSpecs, SimSpecs
-=======
-    from .ensemble import Ensemble
->>>>>>> 8c277fb4
 except ModuleNotFoundError:
     pass