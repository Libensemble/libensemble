"""
libEnsemble.

Library to coordinate the concurrent evaluation of dynamic ensembles of calculations.
"""

from .version import __version__

__author__ = "Jeffrey Larson, Stephen Hudson, Stefan M. Wild, David Bindel and John-Luke Navarro"
__credits__ = "Argonne National Laboratory"

from libensemble import logger

<<<<<<< HEAD
try:
    from .ensemble import Ensemble
except ModuleNotFoundError:
    pass

try:
    from .specs import AllocSpecs, ExitCriteria, GenSpecs, LibeSpecs, SimSpecs
except ModuleNotFoundError:
    pass
=======
from .ensemble import Ensemble
>>>>>>> b43429f2
<|MERGE_RESOLUTION|>--- conflicted
+++ resolved
@@ -11,16 +11,4 @@
 
 from libensemble import logger
 
-<<<<<<< HEAD
-try:
-    from .ensemble import Ensemble
-except ModuleNotFoundError:
-    pass
-
-try:
-    from .specs import AllocSpecs, ExitCriteria, GenSpecs, LibeSpecs, SimSpecs
-except ModuleNotFoundError:
-    pass
-=======
-from .ensemble import Ensemble
->>>>>>> b43429f2
+from .ensemble import Ensemble