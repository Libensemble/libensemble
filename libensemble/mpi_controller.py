--- conflicted
+++ resolved
@@ -68,15 +68,6 @@
         self.max_launch_attempts = 5
         self.fail_time = 2
         self.auto_resources = auto_resources
-<<<<<<< HEAD
-        if self.auto_resources:
-            self.resources = \
-                MPIResources(top_level_dir=self.top_level_dir,
-                             central_mode=central_mode,
-                             nodelist_env_slurm=nodelist_env_slurm,
-                             nodelist_env_cobalt=nodelist_env_cobalt)
-=======
->>>>>>> b88faa8a
 
         mpi_commands = {
             'mpich': ['mpirun', '--env {env}', '-machinefile {machinefile}',
@@ -107,22 +98,6 @@
         "Form the mpi_specs dictionary."
         hostlist = None
         if machinefile is None and self.auto_resources:
-
-<<<<<<< HEAD
-            # kludging this for now - not nec machinefile if more than one node
-            # - try a hostlist
-            num_procs, num_nodes, ranks_per_node = \
-                self.resources.get_resources(
-                    num_procs=num_procs,
-                    num_nodes=num_nodes, ranks_per_node=ranks_per_node,
-                    hyperthreads=hyperthreads)
-
-            if num_nodes > 1:
-                # hostlist
-                hostlist = self.resources.get_hostlist()
-            else:
-                # machinefile
-=======
             num_procs, num_nodes, ranks_per_node = \
               self.resources.get_resources(
                   num_procs=num_procs,
@@ -133,7 +108,6 @@
             if num_nodes > 1:
                 hostlist = self.resources.get_hostlist()
             else:
->>>>>>> b88faa8a
                 machinefile = "machinefile_autogen"
                 if self.workerID is not None:
                     machinefile += "_for_worker_{}".format(self.workerID)
