--- conflicted
+++ resolved
@@ -6,16 +6,10 @@
 from libensemble.executors import BalsamExecutor
 from balsam.api import ApplicationDefinition
 
-<<<<<<< HEAD
-# Determine if this is running on a personal machine, or a compute node
-THIS_SCRIPT_ON_THETA = any([i in socket.gethostname() for i in ["theta", "nid0"]])
-=======
 BALSAM_SITE = "jln_theta"
 
-THIS_SCRIPT_ON_THETA = any(
-    [i in socket.gethostname() for i in ["theta", "nid0"]]
-)  # Is this running on a personal machine, or a compute node?
->>>>>>> 09240bfc
+# Is this running on a personal machine, or a compute node?
+THIS_SCRIPT_ON_THETA = any([i in socket.gethostname() for i in ["theta", "nid0"]])  
 
 # Use Globus to transfer output forces.stat files back
 TRANSFER_STATFILES = True
