import os
import time
import numpy as np

from libensemble.executors.executor import Executor
from libensemble.message_numbers import WORKER_DONE, WORKER_KILL, TASK_FAILED

MAX_SEED = 32767


class ForcesException(Exception):
    """Custom forces exception"""


def perturb(particles, seed, max_fraction):
    """Modify particle count"""
    seed_fraction = seed/MAX_SEED
    max_delta = particles * max_fraction
    delta = seed_fraction * max_delta
    delta = delta - max_delta/2  # translate so -/+
    new_particles = particles + delta
    return int(new_particles)


def read_last_line(filepath):
    """Read last line of statfile"""
    try:
        with open(filepath, 'rb') as fh:
            line = fh.readlines()[-1].decode().rstrip()
    except Exception:
        line = ""  # In case file is empty or not yet created
    return line


def make_unique_simdir(simdir, count=0):
    """As some dir names could recur, make sure unique"""
    if not os.path.isdir(simdir):
        return simdir
    else:
        count += 1
        return make_unique_simdir(".".join([simdir.split('.')[0], str(count)]), count)


def run_forces(H, persis_info, sim_specs, libE_info):
    # Setting up variables needed for input and output
    # keys              = variable names
    # x                 = variable values
    # output            = what will be returned to libE
    if sim_specs['user']['fail_on_sim']:
        raise ForcesException

    calc_status = 0  # Returns to worker

    x = H['x']
    # keys = sim_specs['user']['keys']
    sim_particles = sim_specs['user']['sim_particles']
    sim_timesteps = sim_specs['user']['sim_timesteps']
    time_limit = sim_specs['user']['sim_kill_minutes'] * 60.0

    # Get from dictionary if key exists, else return default (e.g. 0)
    cores = sim_specs['user'].get('cores', None)
    kill_rate = sim_specs['user'].get('kill_rate', 0)
    particle_variance = sim_specs['user'].get('particle_variance', 0)

    # Composing variable names and x values to set up simulation
    seed = int(np.rint(x[0][0]))

    # This is to give a random variance of work-load
    sim_particles = perturb(sim_particles, seed, particle_variance)
    print('seed: {}   particles: {}'.format(seed, sim_particles))

<<<<<<< HEAD
=======
    # At this point you will be in the sim directory (really worker dir) for this worker (eg. sim_1).
>>>>>>> 63a8a526
    exctr = Executor.executor  # Get Executor

    args = str(int(sim_particles)) + ' ' + str(sim_timesteps) + ' ' + str(seed) + ' ' + str(kill_rate)
    # task = exctr.submit(calc_type='sim', num_procs=cores, app_args=args, stdout='out.txt', stderr='err.txt')

    machinefile = None
    if sim_specs['user']['fail_on_submit']:
        machinefile = 'fail'

    # Machinefile only used here for exception testing
    if cores:
        task = exctr.submit(calc_type='sim', num_procs=cores, app_args=args,
                            stdout='out.txt', stderr='err.txt', wait_on_run=True,
                            machinefile=machinefile)
    else:
        task = exctr.submit(calc_type='sim', app_args=args, stdout='out.txt',
                            stderr='err.txt', wait_on_run=True, hyperthreads=True,
                            machinefile=machinefile)  # Auto-partition

    # Stat file to check for bad runs
    statfile = 'forces.stat'
    filepath = os.path.join(task.workdir, statfile)
    line = None

    poll_interval = 1  # secs
    while(not task.finished):
        # Read last line of statfile
        line = read_last_line(filepath)
        if line == "kill":
            task.kill()  # Bad run
        elif task.runtime > time_limit:
            task.kill()  # Timeout
        else:
            time.sleep(poll_interval)
            task.poll()

    if task.finished:
        if task.state == 'FINISHED':
            print("Task {} completed".format(task.name))
            calc_status = WORKER_DONE
            if read_last_line(filepath) == "kill":
                # Generally mark as complete if want results (completed after poll - before readline)
                print("Warning: Task completed although marked as a bad run (kill flag set in forces.stat)")
        elif task.state == 'FAILED':
            print("Warning: Task {} failed: Error code {}".format(task.name, task.errcode))
            calc_status = TASK_FAILED
        elif task.state == 'USER_KILLED':
            print("Warning: Task {} has been killed".format(task.name))
            calc_status = WORKER_KILL
        else:
            print("Warning: Task {} in unknown state {}. Error code {}".format(task.name, task.state, task.errcode))

    time.sleep(0.2)
    try:
        data = np.loadtxt(filepath)
        # task.read_file_in_workdir(statfile)
        final_energy = data[-1]
    except Exception:
        final_energy = np.nan
        # print('Warning - Energy Nan')

    outspecs = sim_specs['out']
    output = np.zeros(1, dtype=outspecs)
    output['energy'][0] = final_energy

    return output, persis_info, calc_status<|MERGE_RESOLUTION|>--- conflicted
+++ resolved
@@ -69,10 +69,6 @@
     sim_particles = perturb(sim_particles, seed, particle_variance)
     print('seed: {}   particles: {}'.format(seed, sim_particles))
 
-<<<<<<< HEAD
-=======
-    # At this point you will be in the sim directory (really worker dir) for this worker (eg. sim_1).
->>>>>>> 63a8a526
     exctr = Executor.executor  # Get Executor
 
     args = str(int(sim_particles)) + ' ' + str(sim_timesteps) + ' ' + str(seed) + ' ' + str(kill_rate)
