import os
import time
import numpy as np

from libensemble.controller import JobController
from libensemble.message_numbers import WORKER_DONE, WORKER_KILL, JOB_FAILED

MAX_SEED = 32767


def perturb(particles, seed, max_fraction):
    """Modify particle count"""
    seed_fraction = seed/MAX_SEED
    max_delta = particles * max_fraction
    delta = seed_fraction * max_delta
    delta = delta - max_delta/2  # translate so -/+
    new_particles = particles + delta
    return int(new_particles)


def read_last_line(filepath):
    """Read last line of statfile"""
    try:
        with open(filepath, 'rb') as fh:
            line = fh.readlines()[-1].decode().rstrip()
    except Exception:
        line = ""  # In case file is empty or not yet created
    return line


def make_unique_simdir(simdir, count=0):
    """As some dir names could recur, make sure unique"""
    if not os.path.isdir(simdir):
        return simdir
    else:
        count += 1
        return make_unique_simdir(".".join([simdir.split('.')[0], str(count)]), count)


def run_forces(x, gen_specs, sim_specs, libE_info):
    # Setting up variables needed for input and output
    # keys              = variable names
    # x                 = variable values
    # output            = what will be returned to libE

    calc_status = 0  # Returns to worker

    simdir_basename = sim_specs['simdir_basename']
<<<<<<< HEAD
    cores = sim_specs['cores']
    keys = sim_specs['keys']
    sim_particles = sim_specs['sim_particles']
    sim_timesteps = sim_specs['sim_timesteps']
    time_limit = sim_specs['sim_kill_minutes'] * 60.0

    # Get from dictionary if key exists, else return default (e.g. 0)
    kill_rate = sim_specs.get('kill_rate', 0)
    particle_variance = sim_specs.get('particle_variance', 0)

    # Composing variable names and x values to set up simulation
    # arguments = []
    # sim_dir   = [simdir_basename]
    # for i, key in enumerate(keys):
    #   variable = key+'='+str(x[i])
    #   arguments.append(variable)
    #   sim_dir.append('_'+variable)
    # print(os.getcwd(), sim_dir)

=======
    #cores           = sim_specs['cores']
    keys            = sim_specs['keys']
    sim_particles   = sim_specs['sim_particles']
    sim_timesteps   = sim_specs['sim_timesteps']
    time_limit      = sim_specs['sim_kill_minutes'] * 60.0
    
    # Get from dictionary if key exists, else return default (e.g. 0)
    cores             = sim_specs.get('cores', None)
    kill_rate         = sim_specs.get('kill_rate', 0)
    particle_variance = sim_specs.get('particle_variance',0)
       
    ## Composing variable names and x values to set up simulation
    #arguments = []
    #sim_dir   = [simdir_basename]
    #for i,key in enumerate(keys):
       #variable = key+'='+str(x[i])
       #arguments.append(variable)
       #sim_dir.append('_'+variable)
    #print(os.getcwd(), sim_dir)
    
>>>>>>> b88faa8a
    # For one key
    seed = int(np.rint(x[0][0]))

    # This is to give a random variance of work-load
    sim_particles = perturb(sim_particles, seed, particle_variance)
    print('seed: {}   particles: {}'.format(seed, sim_particles))

    # At this point you will be in the sim directory (really worker dir) for this worker (eg. sim_1).
    # The simdir below is created for each job for this worker.
    # Any input needs to be copied into this directory. Currently there is none.
    simdir = simdir_basename + '_' + keys[0] + '_' + str(seed)
    simdir = make_unique_simdir(simdir)
    os.mkdir(simdir)
    os.chdir(simdir)
    jobctl = JobController.controller  # Get JobController

    args = str(int(sim_particles)) + ' ' + str(sim_timesteps) + ' ' + str(seed) + ' ' + str(kill_rate)
<<<<<<< HEAD

    # job = jobctl.launch(calc_type='sim', num_procs=cores, app_args=args, stdout='out.txt', stderr='err.txt')
    job = jobctl.launch(calc_type='sim', num_procs=cores, app_args=args, stdout='out.txt', stderr='err.txt', wait_on_run=True)

=======
    
    #job = jobctl.launch(calc_type='sim', num_procs=cores, app_args=args, stdout='out.txt', stderr='err.txt')
    
    if cores:
        job = jobctl.launch(calc_type='sim', num_procs=cores, app_args=args, stdout='out.txt', stderr='err.txt', wait_on_run=True)
    else:
        job = jobctl.launch(calc_type='sim', app_args=args, stdout='out.txt', stderr='err.txt', wait_on_run=True) # Auto-partition
    
>>>>>>> b88faa8a
    # Stat file to check for bad runs
    statfile = simdir_basename+'.stat'
    filepath = os.path.join(job.workdir, statfile)
    line = None

    poll_interval = 1  # secs
    while(not job.finished):
        # Read last line of statfile
        line = read_last_line(filepath)
        if line == "kill":
            job.kill()  # Bad run
        elif job.runtime > time_limit:
            job.kill()  # Timeout
        else:
            time.sleep(poll_interval)
            job.poll()

    if job.finished:
        if job.state == 'FINISHED':
            print("Job {} completed".format(job.name))
            calc_status = WORKER_DONE
            if read_last_line(filepath) == "kill":
                print("Warning: Job completed although marked as a bad run (kill flag set in forces.stat)")
        elif job.state == 'FAILED':
            print("Warning: Job {} failed: Error code {}".format(job.name, job.errcode))
            calc_status = JOB_FAILED
        elif job.state == 'USER_KILLED':
            print("Warning: Job {} has been killed".format(job.name))
            calc_status = WORKER_KILL
        else:
            print("Warning: Job {} in unknown state {}. Error code {}".format(job.name, job.state, job.errcode))

    os.chdir('../')

    time.sleep(0.2)
    try:
        data = np.loadtxt(filepath)
        # job.read_file_in_workdir(statfile)
        final_energy = data[-1]
    except Exception as e:
        print('Caught:', e)
        final_energy = np.nan
        # print('Warning - Energy Nan')

    outspecs = sim_specs['out']
    output = np.zeros(1, dtype=outspecs)
    output['energy'][0] = final_energy

    return output, gen_specs, calc_status<|MERGE_RESOLUTION|>--- conflicted
+++ resolved
@@ -46,27 +46,6 @@
     calc_status = 0  # Returns to worker
 
     simdir_basename = sim_specs['simdir_basename']
-<<<<<<< HEAD
-    cores = sim_specs['cores']
-    keys = sim_specs['keys']
-    sim_particles = sim_specs['sim_particles']
-    sim_timesteps = sim_specs['sim_timesteps']
-    time_limit = sim_specs['sim_kill_minutes'] * 60.0
-
-    # Get from dictionary if key exists, else return default (e.g. 0)
-    kill_rate = sim_specs.get('kill_rate', 0)
-    particle_variance = sim_specs.get('particle_variance', 0)
-
-    # Composing variable names and x values to set up simulation
-    # arguments = []
-    # sim_dir   = [simdir_basename]
-    # for i, key in enumerate(keys):
-    #   variable = key+'='+str(x[i])
-    #   arguments.append(variable)
-    #   sim_dir.append('_'+variable)
-    # print(os.getcwd(), sim_dir)
-
-=======
     #cores           = sim_specs['cores']
     keys            = sim_specs['keys']
     sim_particles   = sim_specs['sim_particles']
@@ -87,7 +66,6 @@
        #sim_dir.append('_'+variable)
     #print(os.getcwd(), sim_dir)
     
->>>>>>> b88faa8a
     # For one key
     seed = int(np.rint(x[0][0]))
 
@@ -105,13 +83,6 @@
     jobctl = JobController.controller  # Get JobController
 
     args = str(int(sim_particles)) + ' ' + str(sim_timesteps) + ' ' + str(seed) + ' ' + str(kill_rate)
-<<<<<<< HEAD
-
-    # job = jobctl.launch(calc_type='sim', num_procs=cores, app_args=args, stdout='out.txt', stderr='err.txt')
-    job = jobctl.launch(calc_type='sim', num_procs=cores, app_args=args, stdout='out.txt', stderr='err.txt', wait_on_run=True)
-
-=======
-    
     #job = jobctl.launch(calc_type='sim', num_procs=cores, app_args=args, stdout='out.txt', stderr='err.txt')
     
     if cores:
@@ -119,7 +90,6 @@
     else:
         job = jobctl.launch(calc_type='sim', app_args=args, stdout='out.txt', stderr='err.txt', wait_on_run=True) # Auto-partition
     
->>>>>>> b88faa8a
     # Stat file to check for bad runs
     statfile = simdir_basename+'.stat'
     filepath = os.path.join(job.workdir, statfile)
