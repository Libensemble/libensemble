#!/bin/bash

# -------------------------------------------------
# Building flat MPI
# -------------------------------------------------

# GCC
mpicc -O3 -o forces.x forces.c -lm

# Intel
# mpiicc -O3 -o forces.x forces.c

# Cray
# cc -O3 -o forces.x forces.c

# -------------------------------------------------
# Building with OpenMP for CPU
# -------------------------------------------------

# GCC
# mpicc -O3 -fopenmp -o forces.x forces.c -lm

# Intel
# mpiicc -O3 -qopenmp -o forces.x forces.c

# Cray / Intel (for CCE OpenMP is recognized by default)
# cc -O3 -qopenmp -o forces.x forces.c

# xl
# xlc_r -O3 -qsmp=omp -o forces.x forces.c

# Aurora: Intel oneAPI (Clang based) Compiler
# mpicc -O3 -fiopenmp -o forces_cpu.x forces.c

# -------------------------------------------------
# Building with OpenMP for target device (e.g. GPU)
# -------------------------------------------------

# Aurora: Intel oneAPI (Clang based) Compiler (JIT compiled for device)
# mpicc -DGPU -O3 -fiopenmp -fopenmp-targets=spir64 -o forces.x forces.c

<<<<<<< HEAD
=======
# Frontier (AMD ROCm compiler)
# cc -DGPU -I${ROCM_PATH}/include -L${ROCM_PATH}/lib -lamdhip64 -fopenmp -O3 -o forces.x forces.c

>>>>>>> 9ccd51fa
# Nvidia (nvc) compiler with mpicc and on Cray system with target (Perlmutter)
# mpicc -DGPU -O3 -fopenmp -mp=gpu -o forces.x forces.c
# cc -DGPU -Wl,-znoexecstack -O3 -fopenmp -mp=gpu -target-accel=nvidia80 -o forces.x forces.c

# xl (plain and using mpicc on Summit)
# xlc_r -DGPU -O3 -qsmp=omp -qoffload -o forces.x forces.c
# mpicc -DGPU -O3 -qsmp=omp -qoffload -o forces.x forces.c

# Summit with gcc (Need up to offload capable gcc: module load gcc/12.1.0) - slower than xlc
# mpicc -DGPU -Ofast -fopenmp -Wl,-rpath=/sw/summit/gcc/12.1.0-0/lib64 -lm -foffload=nvptx-none forces.c -o forces.x<|MERGE_RESOLUTION|>--- conflicted
+++ resolved
@@ -39,19 +39,9 @@
 # Aurora: Intel oneAPI (Clang based) Compiler (JIT compiled for device)
 # mpicc -DGPU -O3 -fiopenmp -fopenmp-targets=spir64 -o forces.x forces.c
 
-<<<<<<< HEAD
-=======
 # Frontier (AMD ROCm compiler)
 # cc -DGPU -I${ROCM_PATH}/include -L${ROCM_PATH}/lib -lamdhip64 -fopenmp -O3 -o forces.x forces.c
 
->>>>>>> 9ccd51fa
 # Nvidia (nvc) compiler with mpicc and on Cray system with target (Perlmutter)
 # mpicc -DGPU -O3 -fopenmp -mp=gpu -o forces.x forces.c
-# cc -DGPU -Wl,-znoexecstack -O3 -fopenmp -mp=gpu -target-accel=nvidia80 -o forces.x forces.c
-
-# xl (plain and using mpicc on Summit)
-# xlc_r -DGPU -O3 -qsmp=omp -qoffload -o forces.x forces.c
-# mpicc -DGPU -O3 -qsmp=omp -qoffload -o forces.x forces.c
-
-# Summit with gcc (Need up to offload capable gcc: module load gcc/12.1.0) - slower than xlc
-# mpicc -DGPU -Ofast -fopenmp -Wl,-rpath=/sw/summit/gcc/12.1.0-0/lib64 -lm -foffload=nvptx-none forces.c -o forces.x+# cc -DGPU -Wl,-znoexecstack -O3 -fopenmp -mp=gpu -target-accel=nvidia80 -o forces.x forces.c