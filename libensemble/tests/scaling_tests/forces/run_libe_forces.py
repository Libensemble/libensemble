#!/usr/bin/env python
import os
import numpy as np
from forces_simf import run_forces  # Sim func from current dir

# Import libEnsemble modules
from libensemble.libE import libE
from libensemble.manager import ManagerException
from libensemble.tools import parse_args, save_libE_output, add_unique_random_streams
from libensemble import logger
from forces_support import test_libe_stats, test_ensemble_dir, check_log_exception

USE_BALSAM = False
PERSIS_GEN = False

if PERSIS_GEN:
    from libensemble.gen_funcs.persistent_uniform_sampling import persistent_uniform as gen_f
    from libensemble.alloc_funcs.start_only_persistent import only_persistent_gens as alloc_f
else:
    from libensemble.gen_funcs.sampling import uniform_random_sample as gen_f
    from libensemble.alloc_funcs.give_sim_work_first import give_sim_work_first as alloc_f


logger.set_level('INFO')  # INFO is now default

nworkers, is_manager, libE_specs, _ = parse_args()

if is_manager:
    print('\nRunning with {} workers\n'.format(nworkers))

sim_app = os.path.join(os.getcwd(), 'forces.x')

# Normally would be pre-compiled
if not os.path.isfile('forces.x'):
    if os.path.isfile('build_forces.sh'):
        import subprocess
        subprocess.check_call(['./build_forces.sh'])

# Create executor and register sim to it.
if USE_BALSAM:
    from libensemble.executors.balsam_executor import BalsamMPIExecutor
    exctr = BalsamMPIExecutor()
else:
    from libensemble.executors.mpi_executor import MPIExecutor
<<<<<<< HEAD
    exctr = MPIExecutor()  # Use allow_oversubscribe=False to prevent oversubscription
exctr.register_app(full_path=sim_app, calc_type='sim')
=======
    exctr = MPIExecutor()
exctr.register_calc(full_path=sim_app, calc_type='sim')
>>>>>>> d9a259d1

# Note: Attributes such as kill_rate are to control forces tests, this would not be a typical parameter.

# State the objective function, its arguments, output, and necessary parameters (and their sizes)
sim_specs = {'sim_f': run_forces,         # Function whose output is being minimized
             'in': ['x'],                 # Name of input for sim_f
             'out': [('energy', float)],  # Name, type of output from sim_f
             'user': {'keys': ['seed'],
                      'cores': 2,
                      'sim_particles': 1e3,
                      'sim_timesteps': 5,
                      'sim_kill_minutes': 10.0,
                      'particle_variance': 0.2,
                      'kill_rate': 0.5,
                      'fail_on_sim': False,
                      'fail_on_submit': False}  # Won't occur if 'fail_on_sim' True
             }
# end_sim_specs_rst_tag

# State the generating function, its arguments, output, and necessary parameters.
gen_specs = {'gen_f': gen_f,                  # Generator function
             'in': [],                        # Generator input
             'out': [('x', float, (1,))],     # Name, type and size of data produced (must match sim_specs 'in')
             'user': {'lb': np.array([0]),             # Lower bound for random sample array (1D)
                      'ub': np.array([32767]),         # Upper bound for random sample array (1D)
                      'gen_batch_size': 1000,          # How many random samples to generate in one call
                      }
             }

if PERSIS_GEN:
    alloc_specs = {'alloc_f': alloc_f, 'out': []}
else:
    alloc_specs = {'alloc_f': alloc_f,
                   'out': [('allocated', bool)],
                   'user': {'batch_mode': True,    # If true wait for all sims to process before generate more
                            'num_active_gens': 1}  # Only one active generator at a time
                   }

libE_specs['save_every_k_gens'] = 1000  # Save every K steps
libE_specs['sim_dirs_make'] = True      # Separate each sim into a separate directory
libE_specs['profile'] = False    # Whether to have libE profile on (default False)

# Maximum number of simulations
sim_max = 8
exit_criteria = {'sim_max': sim_max}

# Create a different random number stream for each worker and the manager
persis_info = {}
persis_info = add_unique_random_streams(persis_info, nworkers + 1)

try:
    H, persis_info, flag = libE(sim_specs, gen_specs, exit_criteria,
                                persis_info=persis_info,
                                alloc_specs=alloc_specs,
                                libE_specs=libE_specs)

except ManagerException:
    if is_manager and sim_specs['user']['fail_on_sim']:
        check_log_exception()
        test_libe_stats('Exception occurred\n')
else:
    if is_manager:
        save_libE_output(H, persis_info, __file__, nworkers)
        if sim_specs['user']['fail_on_submit']:
            test_libe_stats('Task Failed\n')
        test_ensemble_dir(libE_specs, './ensemble', nworkers, sim_max)<|MERGE_RESOLUTION|>--- conflicted
+++ resolved
@@ -42,13 +42,8 @@
     exctr = BalsamMPIExecutor()
 else:
     from libensemble.executors.mpi_executor import MPIExecutor
-<<<<<<< HEAD
-    exctr = MPIExecutor()  # Use allow_oversubscribe=False to prevent oversubscription
+    exctr = MPIExecutor()
 exctr.register_app(full_path=sim_app, calc_type='sim')
-=======
-    exctr = MPIExecutor()
-exctr.register_calc(full_path=sim_app, calc_type='sim')
->>>>>>> d9a259d1
 
 # Note: Attributes such as kill_rate are to control forces tests, this would not be a typical parameter.
 
