--- conflicted
+++ resolved
@@ -32,8 +32,6 @@
     is_master = True  # processes are forked in libE
     libE_specs = {'nprocesses': nworkers, 'comms': 'local'}
 
-<<<<<<< HEAD
-=======
 print('\nRunning with {} workers\n'.format(nworkers))
 
 from forces_simf import run_forces # Sim func from current dir
@@ -43,7 +41,6 @@
 # Import libEnsemble modules
 from libensemble.libE import libE
 from libensemble.gen_funcs.uniform_sampling import uniform_random_sample
->>>>>>> b88faa8a
 
 # Get this script name (for output at end)
 script_name = os.path.splitext(os.path.basename(__file__))[0]
