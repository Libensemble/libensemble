--- conflicted
+++ resolved
@@ -6,11 +6,7 @@
     sim_max: 8
 
 sim_specs:
-<<<<<<< HEAD
-    sim_f: libensemble.tests.scaling_tests.funcx_forces.forces_simf.run_forces_funcx
-=======
     function: libensemble.tests.scaling_tests.forces.funcx_forces.forces_simf.run_forces_funcx
->>>>>>> 8953d8f7
     inputs:
         - x
     out:
