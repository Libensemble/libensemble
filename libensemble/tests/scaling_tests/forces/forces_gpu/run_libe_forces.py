--- conflicted
+++ resolved
@@ -24,11 +24,12 @@
 
 # Fixed resources (one resource set per worker)
 from libensemble.gen_funcs.sampling import uniform_random_sample as gen_f
-<<<<<<< HEAD
 from libensemble.libE import libE
 from libensemble.tools import add_unique_random_streams, parse_args
-=======
->>>>>>> 6f0e87cd
+
+# Uncomment for var resources
+# from libensemble.gen_funcs.sampling import uniform_random_sample_with_variable_resources as gen_f
+
 
 # Uncomment for var resources
 # from libensemble.gen_funcs.sampling import uniform_random_sample_with_variable_resources as gen_f
