--- conflicted
+++ resolved
@@ -37,15 +37,11 @@
 nworkers, is_manager, libE_specs, _ = parse_args()
 
 n = 2
-<<<<<<< HEAD
-sim_specs = {'sim_f': sim_f, 'in': ['x'], 'out': [('f', float), ('grad', float, n)]}
-=======
 sim_specs = {
     'sim_f': sim_f,
     'in': ['x'],
     'out': [('f', float), ('grad', float, n)],
 }
->>>>>>> 3279eab2
 
 gen_out += [('x', float, n), ('x_on_cube', float, n)]
 gen_specs = {
