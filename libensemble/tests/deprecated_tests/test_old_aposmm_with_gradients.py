--- conflicted
+++ resolved
@@ -40,23 +40,6 @@
 sim_specs = {'sim_f': sim_f, 'in': ['x'], 'out': [('f', float), ('grad', float, n)]}
 
 gen_out += [('x', float, n), ('x_on_cube', float, n)]
-<<<<<<< HEAD
-gen_specs = {
-    'gen_f': gen_f,
-    'in': [o[0] for o in gen_out] + ['f', 'grad', 'returned'],
-    'out': gen_out,
-    'user': {
-        'initial_sample_size': 100,
-        'sample_points': np.round(minima, 1),
-        'localopt_method': 'LD_MMA',
-        'rk_const': 0.5 * ((gamma(1 + (n / 2)) * 5) ** (1 / n)) / sqrt(pi),
-        'xtol_rel': 1e-3,
-        'max_active_runs': 6,
-        'lb': np.array([-3, -2]),
-        'ub': np.array([3, 2]),
-    },
-}
-=======
 gen_specs = {'gen_f': gen_f,
              'in': [o[0] for o in gen_out] + ['f', 'grad', 'sim_ended'],
              'out': gen_out,
@@ -70,7 +53,6 @@
                       'ub': np.array([3, 2])
                       }
              }
->>>>>>> d159c8ee
 
 alloc_specs = {'alloc_f': alloc_f, 'out': [('allocated', bool)], 'user': {'batch_mode': True, 'num_active_gens': 1}}
 
