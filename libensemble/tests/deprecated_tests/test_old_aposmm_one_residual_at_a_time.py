--- conflicted
+++ resolved
@@ -44,25 +44,6 @@
 gen_out += [('x', float, n), ('x_on_cube', float, n), ('obj_component', int), ('f', float)]
 
 # LB tries to avoid x[1]=-x[2], which results in division by zero in chwirut.
-<<<<<<< HEAD
-UB = 2 * np.ones(n)
-LB = (-2 - np.pi / 10) * np.ones(n)
-gen_specs = {
-    'gen_f': gen_f,
-    'in': [o[0] for o in gen_out] + ['f_i', 'returned'],
-    'out': gen_out,
-    'user': {
-        'initial_sample_size': 5,
-        'lb': LB,
-        'ub': UB,
-        'localopt_method': 'pounders',
-        'dist_to_bound_multiple': 0.5,
-        'single_component_at_a_time': True,
-        'components': m,
-        'combine_component_func': lambda x: np.sum(np.power(x, 2)),
-    },
-}
-=======
 UB = 2*np.ones(n)
 LB = (-2-np.pi/10)*np.ones(n)
 gen_specs = {'gen_f': gen_f,
@@ -77,7 +58,6 @@
                       'components': m,
                       'combine_component_func': lambda x: np.sum(np.power(x, 2))}
              }
->>>>>>> d159c8ee
 
 gen_specs['user'].update({'grtol': 1e-4, 'gatol': 1e-4, 'frtol': 1e-15, 'fatol': 1e-15})
 
