# """
# Runs libEnsemble on a function that returns only nan; tests APOSMM functionality
#
# Execute via one of the following commands (e.g. 3 workers):
#    mpiexec -np 4 python test_nan_func_aposmm.py
#    python test_nan_func_aposmm.py --nworkers 3 --comms local
#    python test_nan_func_aposmm.py --nworkers 3 --comms tcp
#
# The number of concurrent evaluations of the objective function will be 4-1=3.
# """

# Do not change these lines - they are parsed by run-tests.sh
# TESTSUITE_COMMS: mpi local tcp
# TESTSUITE_NPROCS: 2 4
# TESTSUITE_EXTRA: true

import numpy as np

# Import libEnsemble items for this test
from libensemble.libE import libE
from support import nan_func as sim_f, aposmm_gen_out as gen_out
from libensemble.gen_funcs.old_aposmm import aposmm_logic as gen_f
from libensemble.tools import parse_args, save_libE_output, add_unique_random_streams

nworkers, is_manager, libE_specs, _ = parse_args()
n = 2

sim_specs = {
    'sim_f': sim_f,
    'in': ['x'],
    'out': [
        ('f', float),
        ('f_i', float),
    ],
}

gen_out += [('x', float, n), ('x_on_cube', float, n), ('obj_component', int)]

<<<<<<< HEAD
gen_specs = {
    'gen_f': gen_f,
    'in': [o[0] for o in gen_out] + ['f', 'f_i', 'returned'],
    'out': gen_out,
    'user': {'initial_sample_size': 5, 'lb': -2 * np.ones(n), 'ub': 2 * np.ones(n)},
}
=======
gen_specs = {'gen_f': gen_f,
             'in': [o[0] for o in gen_out] + ['f', 'f_i', 'sim_ended'],
             'out': gen_out,
             'user': {'initial_sample_size': 5,
                      'lb': -2*np.ones(n),
                      'ub': 2*np.ones(n)}
             }
>>>>>>> d159c8ee

if nworkers == 3:
    gen_specs['user']['single_component_at_a_time'] = True
    gen_specs['user']['components'] = 1
    gen_specs['user']['combine_component_func'] = np.linalg.norm

persis_info = add_unique_random_streams({}, nworkers + 1)

# Tell libEnsemble when to stop
exit_criteria = {'sim_max': 100, 'wallclock_max': 300}

# Perform the run
H, persis_info, flag = libE(sim_specs, gen_specs, exit_criteria, persis_info, libE_specs=libE_specs)
if is_manager:
    assert flag == 0
    assert np.all(~H['local_pt'])

    save_libE_output(H, persis_info, __file__, nworkers)<|MERGE_RESOLUTION|>--- conflicted
+++ resolved
@@ -36,14 +36,6 @@
 
 gen_out += [('x', float, n), ('x_on_cube', float, n), ('obj_component', int)]
 
-<<<<<<< HEAD
-gen_specs = {
-    'gen_f': gen_f,
-    'in': [o[0] for o in gen_out] + ['f', 'f_i', 'returned'],
-    'out': gen_out,
-    'user': {'initial_sample_size': 5, 'lb': -2 * np.ones(n), 'ub': 2 * np.ones(n)},
-}
-=======
 gen_specs = {'gen_f': gen_f,
              'in': [o[0] for o in gen_out] + ['f', 'f_i', 'sim_ended'],
              'out': gen_out,
@@ -51,7 +43,6 @@
                       'lb': -2*np.ones(n),
                       'ub': 2*np.ones(n)}
              }
->>>>>>> d159c8ee
 
 if nworkers == 3:
     gen_specs['user']['single_component_at_a_time'] = True
