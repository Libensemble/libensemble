# """
# Runs libEnsemble with APOSMM+POUNDERS on the chwirut least squares problem.
# All 214 residual calculations for a given point are performed as a single
# simulation evaluation. This version uses a split communicator.
#
# Execute via one of the following commands (e.g. 3 workers):
#    mpiexec -np 4 python test_chwirut_pounders.py
#
# The number of concurrent evaluations of the objective function will be 4-1=3.
# """

# Do not change these lines - they are parsed by run-tests.sh
# TESTSUITE_COMMS: mpi
# TESTSUITE_NPROCS: 4

import os
import numpy as np

# Import libEnsemble items for this test
from libensemble.libE import libE
from libensemble.sim_funcs.chwirut1 import chwirut_eval as sim_f

import libensemble.gen_funcs

libensemble.gen_funcs.rc.aposmm_optimizers = 'petsc'
from libensemble.gen_funcs.old_aposmm import aposmm_logic as gen_f

from libensemble.tests.regression_tests.support import persis_info_2 as persis_info, aposmm_gen_out as gen_out
from libensemble.tests.regression_tests.common import mpi_comm_split
from libensemble.tools import parse_args, save_libE_output, add_unique_random_streams

num_comms = 2  # Must have at least num_comms*2 processors
nworkers, is_manager, libE_specs, _ = parse_args()
libE_specs['mpi_comm'], sub_comm_number = mpi_comm_split(num_comms)
is_manager = libE_specs['mpi_comm'].Get_rank() == 0

# Declare the run parameters/functions
m = 214
n = 3
budget = 10

sim_specs = {
    'sim_f': sim_f,
    'in': ['x'],
    'out': [('f', float), ('fvec', float, m)],
    'user': {'combine_component_func': lambda x: np.sum(np.power(x, 2))},
}

gen_out += [('x', float, n), ('x_on_cube', float, n)]

# lb tries to avoid x[1]=-x[2], which results in division by zero in chwirut.
<<<<<<< HEAD
gen_specs = {
    'gen_f': gen_f,
    'in': [o[0] for o in gen_out] + ['f', 'fvec', 'returned'],
    'out': gen_out,
    'user': {
        'initial_sample_size': 5,
        'lb': (-2 - np.pi / 10) * np.ones(n),
        'ub': 2 * np.ones(n),
        'localopt_method': 'pounders',
        'dist_to_bound_multiple': 0.5,
        'components': m,
    },
}
=======
gen_specs = {'gen_f': gen_f,
             'in': [o[0] for o in gen_out]+['f', 'fvec', 'sim_ended'],
             'out': gen_out,
             'user': {'initial_sample_size': 5,
                      'lb': (-2-np.pi/10)*np.ones(n),
                      'ub': 2*np.ones(n),
                      'localopt_method': 'pounders',
                      'dist_to_bound_multiple': 0.5,
                      'components': m}
             }
>>>>>>> d159c8ee

gen_specs['user'].update({'grtol': 1e-4, 'gatol': 1e-4, 'frtol': 1e-15, 'fatol': 1e-15})

persis_info = add_unique_random_streams(persis_info, nworkers + 1)

exit_criteria = {'sim_max': budget}

# Perform the run
H, persis_info, flag = libE(sim_specs, gen_specs, exit_criteria, persis_info, libE_specs=libE_specs)

if is_manager:
    assert flag == 0
    assert len(H) >= budget

    # Calculating the Jacobian at the best point (though this information was not used by pounders)
    from libensemble.sim_funcs.chwirut1 import EvaluateJacobian

    J = EvaluateJacobian(H['x'][np.argmin(H['f'])])
    assert np.linalg.norm(J) < 2000

    outname = os.path.splitext(__file__)[0] + '_sub_comm' + str(sub_comm_number)
    save_libE_output(H, persis_info, outname, nworkers)<|MERGE_RESOLUTION|>--- conflicted
+++ resolved
@@ -49,21 +49,6 @@
 gen_out += [('x', float, n), ('x_on_cube', float, n)]
 
 # lb tries to avoid x[1]=-x[2], which results in division by zero in chwirut.
-<<<<<<< HEAD
-gen_specs = {
-    'gen_f': gen_f,
-    'in': [o[0] for o in gen_out] + ['f', 'fvec', 'returned'],
-    'out': gen_out,
-    'user': {
-        'initial_sample_size': 5,
-        'lb': (-2 - np.pi / 10) * np.ones(n),
-        'ub': 2 * np.ones(n),
-        'localopt_method': 'pounders',
-        'dist_to_bound_multiple': 0.5,
-        'components': m,
-    },
-}
-=======
 gen_specs = {'gen_f': gen_f,
              'in': [o[0] for o in gen_out]+['f', 'fvec', 'sim_ended'],
              'out': gen_out,
@@ -74,7 +59,6 @@
                       'dist_to_bound_multiple': 0.5,
                       'components': m}
              }
->>>>>>> d159c8ee
 
 gen_specs['user'].update({'grtol': 1e-4, 'gatol': 1e-4, 'frtol': 1e-15, 'fatol': 1e-15})
 
