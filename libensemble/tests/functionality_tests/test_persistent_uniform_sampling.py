"""
Tests libEnsemble with a simple persistent uniform sampling generator
function.

Execute via one of the following commands (e.g. 3 workers):
   mpiexec -np 4 python test_persistent_uniform_sampling.py
   python test_persistent_uniform_sampling.py --nworkers 3 --comms local
   python test_persistent_uniform_sampling.py --nworkers 3 --comms tcp

When running with the above commands, the number of concurrent evaluations of
the objective function will be 2, as one of the three workers will be the
persistent generator.
"""

# Do not change these lines - they are parsed by run-tests.sh
# TESTSUITE_COMMS: mpi local
# TESTSUITE_NPROCS: 3 4

import sys

import numpy as np

from libensemble.alloc_funcs.start_only_persistent import only_persistent_gens as alloc_f
from libensemble.gen_funcs.persistent_sampling import batched_history_matching as gen_f2
from libensemble.gen_funcs.persistent_sampling import persistent_uniform as gen_f1

# Import libEnsemble items for this test
from libensemble.libE import libE
from libensemble.sim_funcs.rosenbrock import rosenbrock_eval as sim_f
from libensemble.tools import add_unique_random_streams, parse_args, save_libE_output

# Main block is necessary only when using local comms with spawn start method (default on macOS and Windows).
if __name__ == "__main__":
    nworkers, is_manager, libE_specs, _ = parse_args()

    if nworkers < 2:
        sys.exit("Cannot run with a persistent worker if only one worker -- aborting...")

    n = 2
    batch = 20
    num_batches = 10

    sim_specs = {
        "sim_f": sim_f,
        "in": ["x"],
        "out": [("f", float), ("grad", float, n)],
    }

    gen_specs = {
        "persis_in": ["x", "f", "grad", "sim_id"],
        "out": [("x", float, (n,))],
        "user": {
            "initial_batch_size": batch,
            "lb": np.array([-3, -2]),
            "ub": np.array([3, 2]),
        },
    }

    alloc_specs = {"alloc_f": alloc_f}

    exit_criteria = {"gen_max": num_batches * batch, "wallclock_max": 300}

    libE_specs["kill_canceled_sims"] = False

<<<<<<< HEAD
    for run in range(4):
=======
    for run in range(5):
>>>>>>> c07cb14e
        persis_info = add_unique_random_streams({}, nworkers + 1)
        for i in persis_info:
            persis_info[i]["get_grad"] = True

        if run == 0:
            gen_specs["gen_f"] = gen_f1
        elif run == 1:
            gen_specs["gen_f"] = gen_f2
            gen_specs["user"]["num_best_vals"] = 5
        elif run == 2:
            m = 8
            for i in persis_info:
                persis_info[i]["const"] = 500

            gen_specs["gen_f"] = gen_f1
            gen_specs["persis_in"] = ["x", "f_i", "gradf_i", "sim_id"]
            gen_specs["out"] = [("x", float, (2 * m,)), ("obj_component", int)]
            gen_specs["user"]["num_components"] = m
            gen_specs["user"]["lb"] = np.arange(-2 * m - 1, -1)
            gen_specs["user"]["ub"] = np.arange(2 * m + 1, 1, -1)
            sim_specs["out"] = [("f_i", float), ("gradf_i", float, 2 * m)]
            sim_specs["in"] = ["x", "obj_component"]
            # sim_specs["out"] = [("f", float), ("grad", float, n)]
        elif run == 3:
            libE_specs["gen_on_manager"] = True
<<<<<<< HEAD
=======
        elif run == 4:
            libE_specs["gen_on_manager"] = False
            libE_specs["gen_workers"] = [2]
>>>>>>> c07cb14e

        # Perform the run
        H, persis_info, flag = libE(sim_specs, gen_specs, exit_criteria, persis_info, alloc_specs, libE_specs)

        if is_manager:
            assert len(np.unique(H["gen_ended_time"])) == num_batches

            save_libE_output(H, persis_info, __file__, nworkers)<|MERGE_RESOLUTION|>--- conflicted
+++ resolved
@@ -62,11 +62,7 @@
 
     libE_specs["kill_canceled_sims"] = False
 
-<<<<<<< HEAD
-    for run in range(4):
-=======
     for run in range(5):
->>>>>>> c07cb14e
         persis_info = add_unique_random_streams({}, nworkers + 1)
         for i in persis_info:
             persis_info[i]["get_grad"] = True
@@ -92,12 +88,9 @@
             # sim_specs["out"] = [("f", float), ("grad", float, n)]
         elif run == 3:
             libE_specs["gen_on_manager"] = True
-<<<<<<< HEAD
-=======
         elif run == 4:
             libE_specs["gen_on_manager"] = False
             libE_specs["gen_workers"] = [2]
->>>>>>> c07cb14e
 
         # Perform the run
         H, persis_info, flag = libE(sim_specs, gen_specs, exit_criteria, persis_info, alloc_specs, libE_specs)
