--- conflicted
+++ resolved
@@ -42,25 +42,15 @@
     "user": {
         "gen_batch_size": 5,
         "lb": np.array([-3, -2]),
-<<<<<<< HEAD
-        "ub": np.array([3, 2])}, }
-=======
         "ub": np.array([3, 2]), }, }
->>>>>>> 56efc673
 
 alloc_specs = {
     "alloc_f": give_sim_work_first,
     "out": [],
     "user": {
-<<<<<<< HEAD
-        "cancel_sims_time": 5,
-        "batch_mode": False,
-        "num_active_gens": 1}, }
-=======
         "cancel_sims_time": 3,
         "batch_mode": False,
         "num_active_gens": 1, }, }
->>>>>>> 56efc673
 
 persis_info = add_unique_random_streams({}, nworkers + 1)
 
