--- conflicted
+++ resolved
@@ -35,13 +35,8 @@
 assert nworkers >= 2, "Cannot run with a persistent gen_f if only one worker."
 
 # Number of generations, population size, indiviual size, and objectives
-<<<<<<< HEAD
-ngen = 100
-pop_size = 80
-=======
 ngen = 125
 pop_size = 100
->>>>>>> 39ccfa3e
 ind_size = 2
 num_obj = 2
 
@@ -109,12 +104,9 @@
             H_dummy['individual'] = x
             objs = deap_six_hump(H_dummy, {}, sim_specs, {})
             H0['fitness_values'][i] = objs[0]
-<<<<<<< HEAD
-=======
 
         # Testing use_persis_return capabilities
         libE_specs['use_persis_return'] = True
->>>>>>> 39ccfa3e
     else:
         H0 = None
 
@@ -122,12 +114,6 @@
     H, persis_info, flag = libE(sim_specs, gen_specs, exit_criteria, persis_info, alloc_specs, libE_specs, H0=H0)
 
     if is_manager:
-<<<<<<< HEAD
-        script_name = os.path.splitext(os.path.basename(__file__))[0]
-        assert flag == 0, script_name + " didn't exit correctly"
-        assert sum(H['returned']) >= exit_criteria['sim_max'], script_name + " didn't evaluate the sim_max points."
-        assert min(H['fitness_values'][:, 0]) <= 1e-3, script_name + " didn't find the minimum for objective 0."
-=======
         if run == 0:
             assert np.sum(H['last_points']) == 0, ("The last_points shouldn't be marked (even though "
                                                    "they were marked in the gen) as 'use_persis_return' was false.")
@@ -139,5 +125,4 @@
         assert flag == 0, script_name + " didn't exit correctly"
         assert sum(H['returned']) >= exit_criteria['sim_max'], script_name + " didn't evaluate the sim_max points."
         assert min(H['fitness_values'][:, 0]) <= 4e-3, script_name + " didn't find the minimum for objective 0."
->>>>>>> 39ccfa3e
         assert min(H['fitness_values'][:, 1]) <= -1.0, script_name + " didn't find the minimum for objective 1."