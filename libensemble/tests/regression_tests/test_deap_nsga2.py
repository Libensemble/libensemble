# Example using NSGA2 as a libE generator function:
# https://gist.github.com/darden1/fa8f96185a46796ed9516993bfe24862
#
# """

# Do not change these lines - they are parsed by run-tests.sh
# TESTSUITE_COMMS: mpi local
# TESTSUITE_NPROCS: 3 4

import numpy as np
from time import time
import os
from libensemble.libE import libE
from libensemble.alloc_funcs.start_only_persistent import only_persistent_gens as alloc_f
from libensemble.tools import parse_args, add_unique_random_streams
from libensemble.sim_funcs.six_hump_camel import six_hump_camel_func
from libensemble.gen_funcs.persistent_deap_nsga2 import deap_nsga2 as gen_f

nworkers, is_manager, libE_specs, _ = parse_args()


def deap_six_hump(H, persis_info, sim_specs, _):
    xvals = H['individual'][0]
    Out = np.zeros(1, dtype=sim_specs['out'])
    y0 = np.linalg.norm(xvals)
    y1 = six_hump_camel_func(xvals)
    Out['fitness_values'] = (y0, y1)  # Requires tuple, even with 1 objective

    return Out, persis_info


if is_manager:
    start_time = time()

assert nworkers >= 2, "Cannot run with a persistent gen_f if only one worker."

# Number of generations, population size, indiviual size, and objectives
<<<<<<< HEAD
ngen = 125
=======
ngen = 100
>>>>>>> a8fb5962
pop_size = 100
ind_size = 2
num_obj = 2

# Variable Bounds (deap requires lists, not arrays!!!)
lb = [-3.0, -2.0]
ub = [3.0, 2.0]
w = (-1.0, -1.0)  # Must be a tuple

# State the objective function, its arguments, output, and necessary parameters (and their sizes)
sim_specs = {'sim_f': deap_six_hump,  # This is the function whose output is being minimized
             'in': ['individual'],  # These keys will be given to the above function
             'out': [('fitness_values', float, num_obj)]  # This output is being minimized
             }  # end of sim spec

# State the generating function, its arguments, output, and necessary parameters.
gen_specs = {'gen_f': gen_f,
             'in': ['sim_id', 'generation', 'individual', 'fitness_values'],
             'out': [('individual', float, ind_size), ('generation', int)],
             'user': {'lb': lb,
                      'ub': ub,
                      'weights': w,
                      'pop_size': pop_size,
                      'indiv_size': ind_size,
                      'cxpb': 0.8,  # probability two individuals are crossed
                      'eta': 20.0,  # large eta = low variation in children
                      'indpb': 0.8/ind_size}  # end user
             }  # end gen specs

# libE Allocation function
alloc_specs = {'out': [('given_back', bool)], 'alloc_f': alloc_f}

# Tell libEnsemble when to stop
# 'sim_max' = number of simulation calls
# For deap, this should be pop_size*number of generations+1
exit_criteria = {'sim_max': pop_size*(ngen+1)}

for run in range(2):

    persis_info = add_unique_random_streams({}, nworkers + 1)

    if run == 1:
        # Test loading in a previous set of (x,f)-pairs, or (individual, fitness_values)-pairs

        # Number of points in the sample
        num_samp = 100

        H0 = np.zeros(num_samp, dtype=[('individual', float, ind_size), ('generation', int),
                                       ('fitness_values', float, num_obj), ('sim_id', int), ('returned', bool),
                                       ('given_back', bool), ('given', bool)])

        # Mark these points as already have been given to be evaluated, and returned, but not given_back.
        H0[['given', 'given_back', 'returned']] = True
        H0['generation'][:] = 1
        # Give these points sim_ids
        H0['sim_id'] = range(num_samp)

        # "Load in" the points and their function values. (In this script, we are
        # actually evaluating them, but in many cases, they are available from past
        # evaluations
        np.random.seed(0)
        H0['individual'] = np.random.uniform(lb, ub, (num_samp, len(lb)))
        for i, x in enumerate(H0['individual']):
            H_dummy = np.zeros(1, dtype=[('individual', float, ind_size)])
            H_dummy['individual'] = x
            objs = deap_six_hump(H_dummy, {}, sim_specs, {})
            H0['fitness_values'][i] = objs[0]
    else:
        H0 = None

    # Perform the run
    H, persis_info, flag = libE(sim_specs, gen_specs, exit_criteria, persis_info, alloc_specs, libE_specs, H0=H0)

    if is_manager:
        script_name = os.path.splitext(os.path.basename(__file__))[0]
        assert flag == 0, script_name + " didn't exit correctly"
        assert sum(H['returned']) >= exit_criteria['sim_max'], script_name + " didn't evaluate the sim_max points."
<<<<<<< HEAD
        assert min(H['fitness_values'][:, 0]) <= 2e-3, script_name + " didn't find the minimum for objective 0."
=======
        assert min(H['fitness_values'][:, 0]) <= 4e-3, script_name + " didn't find the minimum for objective 0."
>>>>>>> a8fb5962
        assert min(H['fitness_values'][:, 1]) <= -1.0, script_name + " didn't find the minimum for objective 1."<|MERGE_RESOLUTION|>--- conflicted
+++ resolved
@@ -35,11 +35,7 @@
 assert nworkers >= 2, "Cannot run with a persistent gen_f if only one worker."
 
 # Number of generations, population size, indiviual size, and objectives
-<<<<<<< HEAD
-ngen = 125
-=======
 ngen = 100
->>>>>>> a8fb5962
 pop_size = 100
 ind_size = 2
 num_obj = 2
@@ -117,9 +113,5 @@
         script_name = os.path.splitext(os.path.basename(__file__))[0]
         assert flag == 0, script_name + " didn't exit correctly"
         assert sum(H['returned']) >= exit_criteria['sim_max'], script_name + " didn't evaluate the sim_max points."
-<<<<<<< HEAD
-        assert min(H['fitness_values'][:, 0]) <= 2e-3, script_name + " didn't find the minimum for objective 0."
-=======
         assert min(H['fitness_values'][:, 0]) <= 4e-3, script_name + " didn't find the minimum for objective 0."
->>>>>>> a8fb5962
         assert min(H['fitness_values'][:, 1]) <= -1.0, script_name + " didn't find the minimum for objective 1."