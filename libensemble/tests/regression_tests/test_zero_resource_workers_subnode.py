--- conflicted
+++ resolved
@@ -67,15 +67,8 @@
     libE_specs['mpi_comm'].Barrier()
 
 # Create executor and register sim to it.
-<<<<<<< HEAD
-exctr = MPIExecutor(zero_resource_workers=in_place, central_mode=True,
-                    auto_resources=True, allow_oversubscribe=False,
-                    custom_info=customizer)
+exctr = MPIExecutor(custom_info={'mpi_runner': 'srun'})
 exctr.register_app(full_path=sim_app, calc_type='sim')
-=======
-exctr = MPIExecutor(custom_info={'mpi_runner': 'srun'})
-exctr.register_calc(full_path=sim_app, calc_type='sim')
->>>>>>> d9a259d1
 
 if nworkers < 2:
     sys.exit("Cannot run with a persistent worker if only one worker -- aborting...")
