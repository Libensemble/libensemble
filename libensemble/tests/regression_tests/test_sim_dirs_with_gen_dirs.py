# """
# Runs libEnsemble with uniform random sampling and writes results into sim dirs.
#   tests  per-calculation sim_dir capabilities
#
# Execute via one of the following commands (e.g. 3 workers):
#    mpiexec -np 4 python3 test_worker_exceptions.py
#    python3 test_worker_exceptions.py --nworkers 3 --comms local
#    python3 test_worker_exceptions.py --nworkers 3 --comms tcp
#
# The number of concurrent evaluations of the objective function will be 4-1=3.
# """

# Do not change these lines - they are parsed by run-tests.sh
# TESTSUITE_COMMS: mpi local tcp
# TESTSUITE_NPROCS: 2 4

import numpy as np
import os

from libensemble.libE import libE
from libensemble.tests.regression_tests.support import write_sim_func as sim_f
from libensemble.tests.regression_tests.support import write_uniform_gen_func as gen_f
from libensemble.tools import parse_args, add_unique_random_streams

nworkers, is_manager, libE_specs, _ = parse_args()

sim_input_dir = './sim_input_dir'
dir_to_copy_sim = sim_input_dir + '/copy_this_sim'
dir_to_symlink_sim = sim_input_dir + '/symlink_this_sim'

gen_input_dir = './gen_input_dir'
dir_to_copy_gen = gen_input_dir + '/copy_this_gen'
dir_to_symlink_gen = gen_input_dir + '/symlink_this_gen'

c_ensemble = './ensemble_combined_calcdirs_w' + str(nworkers) + '_' + libE_specs.get('comms')
print('creating ensemble dir: ', c_ensemble, flush=True)

for dir in [sim_input_dir, dir_to_copy_sim, dir_to_symlink_sim,
            gen_input_dir, dir_to_copy_gen, dir_to_symlink_gen]:
<<<<<<< HEAD
    if not os.path.isdir(dir):
=======
    if is_manager and not os.path.isdir(dir):
>>>>>>> 95d20b5c
        os.makedirs(dir, exist_ok=True)

libE_specs['sim_dirs_make'] = True
libE_specs['gen_dirs_make'] = True

libE_specs['ensemble_dir_path'] = c_ensemble
libE_specs['use_worker_dirs'] = False

libE_specs['sim_dir_copy_files'] = [dir_to_copy_sim]
libE_specs['sim_dir_symlink_files'] = [dir_to_symlink_sim]

libE_specs['gen_dir_copy_files'] = [dir_to_copy_gen]
libE_specs['gen_dir_symlink_files'] = [dir_to_symlink_gen]

libE_specs['ensemble_copy_back'] = True

sim_specs = {'sim_f': sim_f, 'in': ['x'], 'out': [('f', float)]}

gen_specs = {'gen_f': gen_f,
             'out': [('x', float, (1,))],
             'user': {'gen_batch_size': 20,
                      'lb': np.array([-3]),
                      'ub': np.array([3]),
                      }
             }

persis_info = add_unique_random_streams({}, nworkers + 1)

exit_criteria = {'sim_max': 21}

H, persis_info, flag = libE(sim_specs, gen_specs, exit_criteria,
                            persis_info, libE_specs=libE_specs)


def check_copied(type):
    input_copied = []
    for base, files, _ in os.walk(c_ensemble):
        basedir = base.split('/')[-1]
        if basedir.startswith(type):
            input_copied.append(all([os.path.basename(j) in files for j in
                                    libE_specs[type + '_dir_copy_files'] +
                                    libE_specs[type + '_dir_symlink_files']]))

    assert all(input_copied), \
        'All input files not copied or symlinked to each {} calc dir'.format(type)


if is_manager:
    assert os.path.isdir(c_ensemble), 'Ensemble directory {} not created.'.format(c_ensemble)
    sim_dir_sum = sum(['sim' in i for i in os.listdir(c_ensemble)])
    assert sim_dir_sum == exit_criteria['sim_max'], \
        'Number of sim directories ({}) does not match sim_max ({}).' \
        .format(sim_dir_sum, exit_criteria['sim_max'])

    assert any(['gen' in i for i in os.listdir(c_ensemble)]), \
        'No gen directories created.'

    check_copied('sim')
    check_copied('gen')

    assert all([i in os.listdir(c_ensemble) for i in os.listdir(c_ensemble+'_back')]), \
        "Copyback dir doesn't contain the same contents as ensemble dir"<|MERGE_RESOLUTION|>--- conflicted
+++ resolved
@@ -37,11 +37,7 @@
 
 for dir in [sim_input_dir, dir_to_copy_sim, dir_to_symlink_sim,
             gen_input_dir, dir_to_copy_gen, dir_to_symlink_gen]:
-<<<<<<< HEAD
-    if not os.path.isdir(dir):
-=======
     if is_manager and not os.path.isdir(dir):
->>>>>>> 95d20b5c
         os.makedirs(dir, exist_ok=True)
 
 libE_specs['sim_dirs_make'] = True
