"""
Tests the async-mode of the Tasmanian generator function.

Execute via one of the following commands (e.g. 3 workers):
   mpiexec -np 4 python3 test_persistent_tasmanian_async.py
   python3 test_persistent_tasmanian_async.py --nworkers 3 --comms local
   python3 test_persistent_tasmanian_async.py --nworkers 3 --comms tcp

When running with the above commands, the number of concurrent evaluations of
the objective function will be 2, as one of the three workers will be the
persistent generator.
"""

# Do not change these lines - they are parsed by run-tests.sh
# TESTSUITE_COMMS: local
# TESTSUITE_NPROCS: 4
# TESTSUITE_OS_SKIP: OSX
# TESTSUITE_EXTRA: true

import sys
import itertools
import numpy as np

# Import libEnsemble items for this test
from libensemble.libE import libE
from libensemble.sim_funcs.six_hump_camel import six_hump_camel_func
<<<<<<< HEAD
from libensemble.gen_funcs.persistent_tasmanian import get_sparse_grid_inputs
from libensemble.tools import parse_args
=======
from libensemble.gen_funcs.persistent_tasmanian import get_sparse_grid_specs
from libensemble.tools import parse_args, save_libE_output, add_unique_random_streams
>>>>>>> ade54115
from time import time


# Define some grid initializers.
def tasmanian_init_global():
    # Note: if Tasmanian has been compiled with OpenMP support (i.e., the usual way)
    #       libEnsemble calls cannot be made after the `import Tasmanian` clause
    #       there is a conflict between the OpenMP environment and Python threading
    #       thus Tasmanian has to be imported inside the `tasmanian_init` method
    import Tasmanian
<<<<<<< HEAD

    grid = Tasmanian.makeGlobalGrid(num_dims, 1, 6, "iptotal", "clenshaw-curtis")
    grid.setDomainTransform(np.array([[-5.0, 5.0], [-2.0, 2.0]]))
    return grid


def tasmanian_init_localp(num_dims):
    import Tasmanian

    grid = Tasmanian.makeLocalPolynomialGrid(num_dims, 1, 3)
=======
    grid = Tasmanian.makeGlobalGrid(2, 1, 6, "iptotal", "clenshaw-curtis")
    grid.setDomainTransform(np.array([[-5.0, 5.0], [-2.0, 2.0]]))
    return grid

def tasmanian_init_localp():
    import Tasmanian
    grid = Tasmanian.makeLocalPolynomialGrid(2, 1, 3)
>>>>>>> ade54115
    grid.setDomainTransform(np.array([[-5.0, 5.0], [-2.0, 2.0]]))
    return grid


# Get node info.
nworkers, is_manager, libE_specs, _ = parse_args()
if nworkers < 2:
    sys.exit("Cannot run with a persistent worker if only one worker -- aborting...")


# Create an async simulator function (must return 'x' and 'f').
def sim_f(H, persis_info, sim_specs, _):
    batch = len(H['x'])
    H0 = np.zeros(batch, dtype=sim_specs['out'])
    H0['x'] = H['x']
    for i, x in enumerate(H['x']):
        H0['f'][i] = six_hump_camel_func(x)
    return H0, persis_info


# Set up test parameters.
user_specs_arr = []
<<<<<<< HEAD
user_specs_arr.append(
    {
        'refinement': 'anisotropic',
        'tasmanian_init': lambda: tasmanian_init_global(num_dims),
        'sType': 'iptotal',
        'liAnisotropicWeightsOrOutput': -1,
    }
)
user_specs_arr.append(
    {
        'refinement': 'surplus',
        'tasmanian_init': lambda: tasmanian_init_localp(num_dims),
        'fTolerance': 1.0e-2,
        'sRefinementType': 'classic',
    }
)
=======
user_specs_arr.append({
    'refinement' : 'getCandidateConstructionPoints',
    'tasmanian_init' : lambda : tasmanian_init_global(),
    'sType' : 'iptotal',
    'liAnisotropicWeightsOrOutput' : -1,
})
user_specs_arr.append({
    'refinement' : 'getCandidateConstructionPointsSurplus',
    'tasmanian_init' : lambda : tasmanian_init_localp(),
    'fTolerance' : 1.0e-2,
    'sRefinementType' : 'classic',
})
>>>>>>> ade54115
exit_criteria_arr = []
exit_criteria_arr.append({'elapsed_wallclock_time': 3})
exit_criteria_arr.append({'gen_max': 100})

# Test over all possible parameter combinations.
for user_specs, exit_criteria in itertools.product(user_specs_arr, exit_criteria_arr):
<<<<<<< HEAD
    sim_specs, gen_specs, alloc_specs, persis_info = get_sparse_grid_inputs(user_specs, sim_f, num_dims, mode='async')
=======
    sim_specs, gen_specs, alloc_specs, persis_info = get_sparse_grid_specs(user_specs, sim_f, 2, mode = 'async')
>>>>>>> ade54115
    if is_manager:
        print('[Manager]: user_specs = {0}'.format(user_specs))
        print('[Manager]: exit_criteria = {0}'.format(exit_criteria))
        start_time = time()
    H, persis_info, flag = libE(sim_specs, gen_specs, exit_criteria, persis_info, alloc_specs, libE_specs)
    if is_manager:
        print('[Manager]: Time taken = ', time() - start_time, '\n', flush=True)<|MERGE_RESOLUTION|>--- conflicted
+++ resolved
@@ -24,13 +24,8 @@
 # Import libEnsemble items for this test
 from libensemble.libE import libE
 from libensemble.sim_funcs.six_hump_camel import six_hump_camel_func
-<<<<<<< HEAD
-from libensemble.gen_funcs.persistent_tasmanian import get_sparse_grid_inputs
-from libensemble.tools import parse_args
-=======
 from libensemble.gen_funcs.persistent_tasmanian import get_sparse_grid_specs
 from libensemble.tools import parse_args, save_libE_output, add_unique_random_streams
->>>>>>> ade54115
 from time import time
 
 
@@ -41,18 +36,6 @@
     #       there is a conflict between the OpenMP environment and Python threading
     #       thus Tasmanian has to be imported inside the `tasmanian_init` method
     import Tasmanian
-<<<<<<< HEAD
-
-    grid = Tasmanian.makeGlobalGrid(num_dims, 1, 6, "iptotal", "clenshaw-curtis")
-    grid.setDomainTransform(np.array([[-5.0, 5.0], [-2.0, 2.0]]))
-    return grid
-
-
-def tasmanian_init_localp(num_dims):
-    import Tasmanian
-
-    grid = Tasmanian.makeLocalPolynomialGrid(num_dims, 1, 3)
-=======
     grid = Tasmanian.makeGlobalGrid(2, 1, 6, "iptotal", "clenshaw-curtis")
     grid.setDomainTransform(np.array([[-5.0, 5.0], [-2.0, 2.0]]))
     return grid
@@ -60,7 +43,6 @@
 def tasmanian_init_localp():
     import Tasmanian
     grid = Tasmanian.makeLocalPolynomialGrid(2, 1, 3)
->>>>>>> ade54115
     grid.setDomainTransform(np.array([[-5.0, 5.0], [-2.0, 2.0]]))
     return grid
 
@@ -83,24 +65,6 @@
 
 # Set up test parameters.
 user_specs_arr = []
-<<<<<<< HEAD
-user_specs_arr.append(
-    {
-        'refinement': 'anisotropic',
-        'tasmanian_init': lambda: tasmanian_init_global(num_dims),
-        'sType': 'iptotal',
-        'liAnisotropicWeightsOrOutput': -1,
-    }
-)
-user_specs_arr.append(
-    {
-        'refinement': 'surplus',
-        'tasmanian_init': lambda: tasmanian_init_localp(num_dims),
-        'fTolerance': 1.0e-2,
-        'sRefinementType': 'classic',
-    }
-)
-=======
 user_specs_arr.append({
     'refinement' : 'getCandidateConstructionPoints',
     'tasmanian_init' : lambda : tasmanian_init_global(),
@@ -113,18 +77,13 @@
     'fTolerance' : 1.0e-2,
     'sRefinementType' : 'classic',
 })
->>>>>>> ade54115
 exit_criteria_arr = []
 exit_criteria_arr.append({'elapsed_wallclock_time': 3})
 exit_criteria_arr.append({'gen_max': 100})
 
 # Test over all possible parameter combinations.
 for user_specs, exit_criteria in itertools.product(user_specs_arr, exit_criteria_arr):
-<<<<<<< HEAD
-    sim_specs, gen_specs, alloc_specs, persis_info = get_sparse_grid_inputs(user_specs, sim_f, num_dims, mode='async')
-=======
     sim_specs, gen_specs, alloc_specs, persis_info = get_sparse_grid_specs(user_specs, sim_f, 2, mode = 'async')
->>>>>>> ade54115
     if is_manager:
         print('[Manager]: user_specs = {0}'.format(user_specs))
         print('[Manager]: exit_criteria = {0}'.format(exit_criteria))
