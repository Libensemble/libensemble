--- conflicted
+++ resolved
@@ -15,18 +15,6 @@
 
 mpi4py.rc.recv_mprobe = False  # Disable matching probes
 
-<<<<<<< HEAD
-
-# Slighty different due to working directory not being /regression_tests
-def build_simfunc():
-    import subprocess
-    print('Balsam job launched in: {}'.format(os.getcwd()))
-    buildstring = 'mpicc -o my_simtask.x libensemble/tests/unit_tests/simdir/my_simtask.c'
-    subprocess.check_call(buildstring.split())
-
-
-=======
->>>>>>> 39ccfa3e
 libE_specs = {'mpi_comm': MPI.COMM_WORLD,
               'comms': 'mpi',
               'save_every_k_sims': 400,
