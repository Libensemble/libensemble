--- conflicted
+++ resolved
@@ -29,11 +29,7 @@
 o_ensemble = './ensemble_inputdir_w' + str(nworkers) + '_' + libE_specs.get('comms')
 
 for dir in [sim_input_dir, dir_to_copy]:
-<<<<<<< HEAD
-    if not os.path.isdir(dir):
-=======
     if is_manager and not os.path.isdir(dir):
->>>>>>> 95d20b5c
         os.makedirs(dir, exist_ok=True)
 
 libE_specs['sim_input_dir'] = sim_input_dir
