# """
# Runs libEnsemble on the 6-hump camel problem. Documented here:
#    https://www.sfu.ca/~ssurjano/camel6.html
#
# Execute via the following command:
#    mpiexec -np 4 python3 call_6-hump_camel.py
# The number of concurrent evaluations of the objective function will be 4-1=3.
# """

from __future__ import division
from __future__ import absolute_import

<<<<<<< HEAD
from mpi4py import MPI # for libE communicator
import numpy as np

# Import libEnsemble main, sim_specs, gen_specs, alloc_specs, and persis_info
from libensemble.libE import libE
from libensemble.tests.regression_tests.support import six_hump_camel_simple_sim_specs as sim_specs
from libensemble.tests.regression_tests.support import uniform_random_sample_gen_specs as gen_specs
from libensemble.tests.regression_tests.support import give_sim_work_first_alloc_specs as alloc_specs
from libensemble.tests.regression_tests.support import persis_info_0 as persis_info

# State the generating function, its arguments, output, and necessary parameters.
num_pts = 30*(MPI.COMM_WORLD.Get_size()-1)
gen_specs['gen_batch_size'] = num_pts
gen_specs['num_active_gens'] = 1
gen_specs['out'] = [('x',float,(2,))]
gen_specs['lb'] = np.array([-3,-2])
gen_specs['ub'] = np.array([ 3, 2])
=======
import sys, os             # for adding to path
import numpy as np

from libensemble.libE import libE
from libensemble.tests.regression_tests.common import parse_args

# Parse args for test code
nworkers, is_master, libE_specs, _ = parse_args()
if libE_specs['comms'] == 'tcp':
    # Can't use the same interface for manager and worker if we want
    # repeated calls to libE -- the manager sets up a different server
    # each time, and the worker will not know what port to connect to.
    quit()

# Import sim_func
from libensemble.sim_funcs.six_hump_camel import six_hump_camel_simple

# Import gen_func
from libensemble.gen_funcs.uniform_sampling import uniform_random_sample

# Import alloc_func
from libensemble.alloc_funcs.fast_alloc import give_sim_work_first as alloc_f

script_name = os.path.splitext(os.path.basename(__file__))[0]
>>>>>>> b92cf77b

for time in np.append([0], np.logspace(-5,-1,5)):
    for rep in range(1):
        #State the objective function, its arguments, output, and necessary parameters (and their sizes)
        sim_specs['pause_time'] = time

<<<<<<< HEAD
=======
        # State the generating function, its arguments, output, and necessary parameters.
        num_pts = 30*nworkers
        gen_specs = {'gen_f': uniform_random_sample,
                     'in': [],
                     'out': [('x',float,2),
                            ],
                     'lb': np.array([-3,-2]),
                     'ub': np.array([ 3, 2]),
                     'gen_batch_size': num_pts,
                     'num_active_gens':1,
                     }
>>>>>>> b92cf77b

        if time == 0:
            sim_specs.pop('pause_time')
            gen_specs['gen_batch_size'] = num_pts//2

        # Tell libEnsemble when to stop
        exit_criteria = {'sim_max': num_pts, 'elapsed_wallclock_time': 300}

        persis_info['next_to_give'] = 0
        persis_info['total_gen_calls'] = 1
<<<<<<< HEAD
=======
        for i in range(1,nworkers+1):
            persis_info[i] = {'rand_stream': np.random.RandomState(i)}
>>>>>>> b92cf77b

        # Perform the run
<<<<<<< HEAD
        H, persis_info, flag = libE(sim_specs, gen_specs, exit_criteria, persis_info, alloc_specs)
=======

        H, persis_info, flag = libE(sim_specs, gen_specs, exit_criteria, persis_info, alloc_specs, libE_specs)
>>>>>>> b92cf77b

        if is_master:
            assert flag == 0
            assert len(H) == num_pts<|MERGE_RESOLUTION|>--- conflicted
+++ resolved
@@ -10,7 +10,6 @@
 from __future__ import division
 from __future__ import absolute_import
 
-<<<<<<< HEAD
 from mpi4py import MPI # for libE communicator
 import numpy as np
 
@@ -28,52 +27,21 @@
 gen_specs['out'] = [('x',float,(2,))]
 gen_specs['lb'] = np.array([-3,-2])
 gen_specs['ub'] = np.array([ 3, 2])
-=======
-import sys, os             # for adding to path
-import numpy as np
 
-from libensemble.libE import libE
 from libensemble.tests.regression_tests.common import parse_args
 
 # Parse args for test code
-nworkers, is_master, libE_specs, _ = parse_args()
+_, is_master, libE_specs, _ = parse_args()
 if libE_specs['comms'] == 'tcp':
     # Can't use the same interface for manager and worker if we want
     # repeated calls to libE -- the manager sets up a different server
     # each time, and the worker will not know what port to connect to.
     quit()
 
-# Import sim_func
-from libensemble.sim_funcs.six_hump_camel import six_hump_camel_simple
-
-# Import gen_func
-from libensemble.gen_funcs.uniform_sampling import uniform_random_sample
-
-# Import alloc_func
-from libensemble.alloc_funcs.fast_alloc import give_sim_work_first as alloc_f
-
-script_name = os.path.splitext(os.path.basename(__file__))[0]
->>>>>>> b92cf77b
-
 for time in np.append([0], np.logspace(-5,-1,5)):
     for rep in range(1):
         #State the objective function, its arguments, output, and necessary parameters (and their sizes)
         sim_specs['pause_time'] = time
-
-<<<<<<< HEAD
-=======
-        # State the generating function, its arguments, output, and necessary parameters.
-        num_pts = 30*nworkers
-        gen_specs = {'gen_f': uniform_random_sample,
-                     'in': [],
-                     'out': [('x',float,2),
-                            ],
-                     'lb': np.array([-3,-2]),
-                     'ub': np.array([ 3, 2]),
-                     'gen_batch_size': num_pts,
-                     'num_active_gens':1,
-                     }
->>>>>>> b92cf77b
 
         if time == 0:
             sim_specs.pop('pause_time')
@@ -84,19 +52,8 @@
 
         persis_info['next_to_give'] = 0
         persis_info['total_gen_calls'] = 1
-<<<<<<< HEAD
-=======
-        for i in range(1,nworkers+1):
-            persis_info[i] = {'rand_stream': np.random.RandomState(i)}
->>>>>>> b92cf77b
-
-        # Perform the run
-<<<<<<< HEAD
-        H, persis_info, flag = libE(sim_specs, gen_specs, exit_criteria, persis_info, alloc_specs)
-=======
 
         H, persis_info, flag = libE(sim_specs, gen_specs, exit_criteria, persis_info, alloc_specs, libE_specs)
->>>>>>> b92cf77b
 
         if is_master:
             assert flag == 0
