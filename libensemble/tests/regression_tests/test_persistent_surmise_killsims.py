--- conflicted
+++ resolved
@@ -48,16 +48,6 @@
 
     nworkers, is_manager, libE_specs, _ = parse_args()
 
-<<<<<<< HEAD
-    n_init_thetas = 15              # Initial batch of thetas
-    n_x = 5                         # No. of x values
-    nparams = 4                     # No. of theta params
-    ndims = 3                       # No. of x coordinates.
-    max_add_thetas = 20             # Max no. of thetas added for evaluation
-    step_add_theta = 10             # No. of thetas to generate per step, before emulator is rebuilt
-    n_explore_theta = 200           # No. of thetas to explore while selecting the next theta
-    obsvar = 10 ** (-1)             # Constant for generating noise in obs
-=======
     n_init_thetas = 15  # Initial batch of thetas
     n_x = 5  # No. of x values
     nparams = 4  # No. of theta params
@@ -66,7 +56,6 @@
     step_add_theta = 10  # No. of thetas to generate per step, before emulator is rebuilt
     n_explore_theta = 200  # No. of thetas to explore while selecting the next theta
     obsvar = 10**(-1)  # Constant for generating noise in obs
->>>>>>> 74e8b445
 
     # Batch mode until after init_sample_size (add one theta to batch for observations)
     init_sample_size = (n_init_thetas + 1) * n_x
