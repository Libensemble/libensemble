"""
Tests libEnsemble with gpCAM

Execute via one of the following commands (e.g. 3 workers):
   mpiexec -np 4 python test_gpCAM.py
   python test_gpCAM.py --nworkers 3 --comms local

When running with the above commands, the number of concurrent evaluations of
the objective function will be 2, as one of the three workers will be the
persistent generator.

Runs three variants of gpCAM. The first two use the posterior covariance
sampling method,  whereby the second run uses the grid approach and uses
the points from the first run as it’s test points.The third run uses the
gpCAM ask/tell interface.

See libensemble.gen_funcs.persistent_gpCAM for more details about the
generator setup.
"""

# Do not change these lines - they are parsed by run-tests.sh
# TESTSUITE_COMMS: mpi local
# TESTSUITE_NPROCS: 4
# TESTSUITE_EXTRA: true

import sys
import warnings

import numpy as np

from libensemble.alloc_funcs.start_only_persistent import only_persistent_gens as alloc_f
from libensemble.gen_funcs.persistent_gpCAM import persistent_gpCAM, persistent_gpCAM_covar

# Import libEnsemble items for this test
from libensemble.libE import libE
from libensemble.sim_funcs.rosenbrock import rosenbrock_eval as sim_f
from libensemble.tools import add_unique_random_streams, parse_args, save_libE_output

warnings.filterwarnings("ignore", message="Default hyperparameter_bounds")
warnings.filterwarnings("ignore", message="Hyperparameters initialized")

<<<<<<< HEAD

=======
>>>>>>> 6ab55ac0
# Main block is necessary only when using local comms with spawn start method (default on macOS and Windows).
if __name__ == "__main__":
    nworkers, is_manager, libE_specs, _ = parse_args()

    if nworkers < 2:
        sys.exit("Cannot run with a persistent worker if only one worker -- aborting...")

    n = 4
    batch_size = 15

    sim_specs = {
        "sim_f": sim_f,
        "in": ["x"],
        "out": [
            ("f", float),
        ],
    }

    gen_specs = {
        "persis_in": ["x", "f", "sim_id"],
        "out": [("x", float, (n,))],
        "user": {
            "batch_size": batch_size,
            "lb": np.array([-3, -2, -1, -1]),
            "ub": np.array([3, 2, 1, 1]),
        },
    }

    alloc_specs = {"alloc_f": alloc_f}

    for inst in range(3):
        if inst == 0:
            gen_specs["gen_f"] = persistent_gpCAM_covar
            num_batches = 10
            exit_criteria = {"sim_max": num_batches * batch_size, "wallclock_max": 300}
            libE_specs["save_every_k_gens"] = 150
            libE_specs["H_file_prefix"] = "gpCAM_nongrid"
        if inst == 1:
            gen_specs["user"]["use_grid"] = True
            gen_specs["user"]["test_points_file"] = "gpCAM_nongrid_after_gen_150.npy"
            libE_specs["final_gen_send"] = True
            del libE_specs["H_file_prefix"]
            del libE_specs["save_every_k_gens"]
        elif inst == 2:
            gen_specs["gen_f"] = persistent_gpCAM
            num_batches = 3  # Few because the ask_tell gen can be slow
            gen_specs["user"]["ask_max_iter"] = 1  # For quicker test
            exit_criteria = {"sim_max": num_batches * batch_size, "wallclock_max": 300}

        persis_info = add_unique_random_streams({}, nworkers + 1)

        # Perform the run
        H, persis_info, flag = libE(sim_specs, gen_specs, exit_criteria, persis_info, alloc_specs, libE_specs)

        if is_manager:
            assert len(np.unique(H["gen_ended_time"])) == num_batches

            save_libE_output(H, persis_info, __file__, nworkers)<|MERGE_RESOLUTION|>--- conflicted
+++ resolved
@@ -39,10 +39,6 @@
 warnings.filterwarnings("ignore", message="Default hyperparameter_bounds")
 warnings.filterwarnings("ignore", message="Hyperparameters initialized")
 
-<<<<<<< HEAD
-
-=======
->>>>>>> 6ab55ac0
 # Main block is necessary only when using local comms with spawn start method (default on macOS and Windows).
 if __name__ == "__main__":
     nworkers, is_manager, libE_specs, _ = parse_args()
