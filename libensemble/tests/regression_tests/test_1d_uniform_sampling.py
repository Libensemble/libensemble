# """
# Runs libEnsemble on the 6-hump camel problem. Documented here:
#    https://www.sfu.ca/~ssurjano/camel6.html
#
# Execute via the following command:
#    mpiexec -np 4 python3 test_6-hump_camel_uniform_sampling.py
# The number of concurrent evaluations of the objective function will be 4-1=3.
# """

from __future__ import division
from __future__ import absolute_import

<<<<<<< HEAD
from mpi4py import MPI # for libE communicator
import numpy as np

from libensemble.tests.regression_tests.support import save_libE_output
=======
#from mpi4py import MPI # for libE communicator
import sys, os             # for adding to path
import numpy as np

# Import libEnsemble main
from libensemble.libE import libE
from libensemble.tests.regression_tests.common import parse_args

# Parse args for test code
nworkers, is_master, libE_specs, _ = parse_args()

# Import sim_func
from libensemble.sim_funcs.one_d_func import one_d_example as sim_f

# Import gen_func
from libensemble.gen_funcs.uniform_sampling import uniform_random_sample

script_name = os.path.splitext(os.path.basename(__file__))[0]

#State the objective function, its arguments, output, and necessary parameters (and their sizes)
sim_specs = {'sim_f': sim_f, # This is the function whose output is being minimized
             'in': ['x'], # These keys will be given to the above function
             'out': [('f',float), # This is the output from the function being minimized
                    ],
             }

# State the generating function, its arguments, output, and necessary parameters.
gen_specs = {'gen_f': uniform_random_sample,
             'in': ['sim_id'],
             'out': [('x',float,(1,))],
             'lb': np.array([-3]),
             'ub': np.array([ 3]),
             'gen_batch_size': 500,
             'save_every_k': 300
             }
>>>>>>> b92cf77b

# Import libEnsemble main, sim_specs, gen_specs, and persis_info
from libensemble.libE import libE
from libensemble.tests.regression_tests.support import one_d_example_sim_specs as sim_specs
from libensemble.tests.regression_tests.support import uniform_random_sample_gen_specs as gen_specs
from libensemble.tests.regression_tests.support import persis_info_0 as persis_info

# Test the following features
gen_specs['out'] = [('x',float,(1,))]
gen_specs['lb'] = np.array([-3])
gen_specs['ub'] = np.array([ 3])
gen_specs['gen_batch_size'] = 500
gen_specs['save_every_k'] = 300
exit_criteria = {'gen_max': 501}

<<<<<<< HEAD
=======
np.random.seed(1)
persis_info = {}
for i in range(1,nworkers+1):
    persis_info[i] = {'rand_stream': np.random.RandomState(i)}

>>>>>>> b92cf77b
# Perform the run
H, persis_info, flag = libE(sim_specs, gen_specs, exit_criteria, persis_info, libE_specs=libE_specs)

<<<<<<< HEAD
if MPI.COMM_WORLD.Get_rank() == 0:
=======
if is_master:
    short_name = script_name.split("test_", 1).pop()
    filename = short_name + '_results_History_length=' + str(len(H)) + '_evals=' + str(sum(H['returned'])) + '_ranks=' + str(nworkers+1)
    print("\n\n\nRun completed.\nSaving results to file: " + filename)
    np.save(filename, H)

>>>>>>> b92cf77b
    assert len(H)>= 501
    print("\nlibEnsemble with Uniform random sampling has generated enough points")
    save_libE_output(H,__file__)<|MERGE_RESOLUTION|>--- conflicted
+++ resolved
@@ -10,48 +10,13 @@
 from __future__ import division
 from __future__ import absolute_import
 
-<<<<<<< HEAD
-from mpi4py import MPI # for libE communicator
 import numpy as np
 
 from libensemble.tests.regression_tests.support import save_libE_output
-=======
-#from mpi4py import MPI # for libE communicator
-import sys, os             # for adding to path
-import numpy as np
-
-# Import libEnsemble main
-from libensemble.libE import libE
 from libensemble.tests.regression_tests.common import parse_args
 
 # Parse args for test code
-nworkers, is_master, libE_specs, _ = parse_args()
-
-# Import sim_func
-from libensemble.sim_funcs.one_d_func import one_d_example as sim_f
-
-# Import gen_func
-from libensemble.gen_funcs.uniform_sampling import uniform_random_sample
-
-script_name = os.path.splitext(os.path.basename(__file__))[0]
-
-#State the objective function, its arguments, output, and necessary parameters (and their sizes)
-sim_specs = {'sim_f': sim_f, # This is the function whose output is being minimized
-             'in': ['x'], # These keys will be given to the above function
-             'out': [('f',float), # This is the output from the function being minimized
-                    ],
-             }
-
-# State the generating function, its arguments, output, and necessary parameters.
-gen_specs = {'gen_f': uniform_random_sample,
-             'in': ['sim_id'],
-             'out': [('x',float,(1,))],
-             'lb': np.array([-3]),
-             'ub': np.array([ 3]),
-             'gen_batch_size': 500,
-             'save_every_k': 300
-             }
->>>>>>> b92cf77b
+_, is_master, libE_specs, _ = parse_args()
 
 # Import libEnsemble main, sim_specs, gen_specs, and persis_info
 from libensemble.libE import libE
@@ -67,27 +32,10 @@
 gen_specs['save_every_k'] = 300
 exit_criteria = {'gen_max': 501}
 
-<<<<<<< HEAD
-=======
-np.random.seed(1)
-persis_info = {}
-for i in range(1,nworkers+1):
-    persis_info[i] = {'rand_stream': np.random.RandomState(i)}
-
->>>>>>> b92cf77b
 # Perform the run
 H, persis_info, flag = libE(sim_specs, gen_specs, exit_criteria, persis_info, libE_specs=libE_specs)
 
-<<<<<<< HEAD
-if MPI.COMM_WORLD.Get_rank() == 0:
-=======
 if is_master:
-    short_name = script_name.split("test_", 1).pop()
-    filename = short_name + '_results_History_length=' + str(len(H)) + '_evals=' + str(sum(H['returned'])) + '_ranks=' + str(nworkers+1)
-    print("\n\n\nRun completed.\nSaving results to file: " + filename)
-    np.save(filename, H)
-
->>>>>>> b92cf77b
     assert len(H)>= 501
     print("\nlibEnsemble with Uniform random sampling has generated enough points")
     save_libE_output(H,__file__)