--- conflicted
+++ resolved
@@ -57,34 +57,6 @@
                  'elapsed_wallclock_time': 300
                   }
 
-<<<<<<< HEAD
-alloc_specs = {'out':[('allocated',bool)], 
-               'alloc_f':alloc_f,
-               'stop_on_NaNs': True,
-               'stop_partial_fvec_eval': True,
-               }
-
-np.random.seed(1)
-persis_info = {}
-persis_info['local_pt_ids'] = set()
-persis_info['need_to_give'] = set()
-persis_info['total_gen_calls'] = 0
-persis_info['complete'] = set()
-persis_info['best_complete_val'] = np.inf
-persis_info['has_nan'] = set()
-persis_info['already_paused'] = set()
-persis_info['H_len'] = 0
-
-for i in range(MPI.COMM_WORLD.Get_size()):
-    persis_info[i] = {'rand_stream': np.random.RandomState(i)}
-
-persis_info['last_worker'] = 0
-persis_info[0] = {'run_order': {},
-                  'old_runs': {},
-                  'total_runs': 0,
-                  'rand_stream': np.random.RandomState(1)}
-=======
->>>>>>> 2376d9e6
 # Perform the run
 H, persis_info, flag = libE(sim_specs, gen_specs, exit_criteria, persis_info, alloc_specs, libE_specs)
 
