# """
# Runs libEnsemble to test communications
# Scale up array_size and number of workers as required
#
# Execute via the following command:
#    mpiexec -np N python3 {FILENAME}.py
# where N is >= 2
# The number of concurrent evaluations of the objective function will be N-1.
# """

import numpy as np

# Import libEnsemble items for this test
from libensemble.libE import libE
from libensemble.sim_funcs.comms_testing import float_x1000 as sim_f
from libensemble.gen_funcs.uniform_sampling import uniform_random_sample as gen_f
from libensemble.tests.regression_tests.common import parse_args, save_libE_output, per_worker_stream
from libensemble.mpi_controller import MPIJobController #Only used to get workerID in float_x1000
jobctrl = MPIJobController(auto_resources=False)

nworkers, is_master, libE_specs, _ = parse_args()
if libE_specs['comms'] == 'tcp':
    quit()
    
# Prob wrap this in the future libe comms module - and that will have init_comms...
# and can report what its using - for comms - and in mpi case for packing/unpacking
# Using dill seems more reliable on Bebop - less unpickle errors
USE_DILL = False # True/False (req: pip install dill)

if USE_DILL:
    import dill
    from mpi4py import MPI
    # Note for mpi4py v3+ - have to initialize differently than previous
    if int(mpi4py.__version__[0]) >= 3:
        MPI.pickle.__init__(dill.dumps, dill.loads)
    else:
        MPI.pickle.dumps = dill.dumps
        MPI.pickle.loads = dill.loads

array_size = int(1e6) # Size of large array in sim_specs
rounds = 2 # Number of work units for each worker
sim_max = nworkers*rounds

<<<<<<< HEAD
jobctrl = MPIJobController(auto_resources = False)
#jobctrl.register_calc(full_path=sim_app, calc_type='sim') #Test with no app registered.

rounds = 2              # Number of work units for each worker
sim_max = nworkers*rounds
=======
sim_specs = {
    'sim_f': sim_f,
    'in': ['x'],
    'out': [('arr_vals', float, array_size), ('scal_val', float)],}

gen_specs = {
    'gen_f': gen_f,
    'in': ['sim_id'],
    'out': [('x', float, (2,))],
    'lb': np.array([-3, -2]),
    'ub': np.array([3, 2]),
    'gen_batch_size': sim_max,
    'batch_mode': True,
    'num_active_gens': 1,
    'save_every_k': 300,}
>>>>>>> 6016fc04

persis_info = per_worker_stream({}, nworkers+1)

<<<<<<< HEAD
# This may not nec. be used for this test
# State the generating function, its arguments, output, and necessary parameters.
gen_specs['gen_batch_size'] = sim_max
gen_specs['batch_mode'] = True
gen_specs['num_active_gens'] =1
gen_specs['save_every_k'] = 300

gen_specs['out'] = [('x',float,(2,))]
gen_specs['lb'] = np.array([-3,-2])
gen_specs['ub'] = np.array([ 3, 2])

#sim_max = nworkers
=======
>>>>>>> 6016fc04
exit_criteria = {'sim_max': sim_max, 'elapsed_wallclock_time': 300}

## Perform the run
H, persis_info, flag = libE(sim_specs, gen_specs, exit_criteria, persis_info,
                            libE_specs=libE_specs)

if is_master:
    assert flag == 0
    for w in range(1, nworkers+1):
<<<<<<< HEAD
        x = w * 1000.0
=======
        x = w*1000.0
>>>>>>> 6016fc04
        assert np.all(H['arr_vals'][w-1] == x), "Array values do not all match"
        assert H['scal_val'][w-1] == x+x/1e7, "Scalar values do not all match"

    save_libE_output(H, persis_info, __file__, nworkers)<|MERGE_RESOLUTION|>--- conflicted
+++ resolved
@@ -41,13 +41,6 @@
 rounds = 2 # Number of work units for each worker
 sim_max = nworkers*rounds
 
-<<<<<<< HEAD
-jobctrl = MPIJobController(auto_resources = False)
-#jobctrl.register_calc(full_path=sim_app, calc_type='sim') #Test with no app registered.
-
-rounds = 2              # Number of work units for each worker
-sim_max = nworkers*rounds
-=======
 sim_specs = {
     'sim_f': sim_f,
     'in': ['x'],
@@ -63,25 +56,9 @@
     'batch_mode': True,
     'num_active_gens': 1,
     'save_every_k': 300,}
->>>>>>> 6016fc04
 
 persis_info = per_worker_stream({}, nworkers+1)
 
-<<<<<<< HEAD
-# This may not nec. be used for this test
-# State the generating function, its arguments, output, and necessary parameters.
-gen_specs['gen_batch_size'] = sim_max
-gen_specs['batch_mode'] = True
-gen_specs['num_active_gens'] =1
-gen_specs['save_every_k'] = 300
-
-gen_specs['out'] = [('x',float,(2,))]
-gen_specs['lb'] = np.array([-3,-2])
-gen_specs['ub'] = np.array([ 3, 2])
-
-#sim_max = nworkers
-=======
->>>>>>> 6016fc04
 exit_criteria = {'sim_max': sim_max, 'elapsed_wallclock_time': 300}
 
 ## Perform the run
@@ -91,11 +68,7 @@
 if is_master:
     assert flag == 0
     for w in range(1, nworkers+1):
-<<<<<<< HEAD
-        x = w * 1000.0
-=======
         x = w*1000.0
->>>>>>> 6016fc04
         assert np.all(H['arr_vals'][w-1] == x), "Array values do not all match"
         assert H['scal_val'][w-1] == x+x/1e7, "Scalar values do not all match"
 
