# """
# Runs libEnsemble to test communications
# Scale up array_size and number of workers as required
#
# Execute via the following command:
#    mpiexec -np N python3 {FILENAME}.py
# where N is >= 2
# The number of concurrent evaluations of the objective function will be N-1.
# """

from __future__ import division
from __future__ import absolute_import

<<<<<<< HEAD
from mpi4py import MPI
=======
import sys, os
>>>>>>> b92cf77b
import numpy as np

from mpi4py import MPI
from libensemble.libE import libE
from libensemble.tests.regression_tests.common import parse_args

# Parse args for test code
nworkers, is_master, libE_specs, _ = parse_args()
if libE_specs['comms'] != 'mpi':
    quit()

# Prob wrap this in the future libe comms module - and that will have init_comms...
# and can report what its using - for comms - and in mpi case for packing/unpacking
# Using dill seems more reliable on Bebop - less unpickle errors
USE_DILL = False # True/False (req: pip install dill)

if USE_DILL:
    import dill
    import mpi4py
    # Note for mpi4py v3+ - have to initialize differently than previous
    if int(mpi4py.__version__[0]) >= 3:
        MPI.pickle.__init__(dill.dumps, dill.loads)
    else:
        MPI.pickle.dumps = dill.dumps
        MPI.pickle.loads = dill.loads

<<<<<<< HEAD
# Import libEnsemble main, sim_specs, gen_specs, and persis_info
from libensemble.libE import libE
from libensemble.tests.regression_tests.support import float_x1000_sim_specs as sim_specs
from libensemble.tests.regression_tests.support import uniform_random_sample_gen_specs as gen_specs
from libensemble.tests.regression_tests.support import persis_info_0 as persis_info
=======
from libensemble.sim_funcs.comms_testing import float_x1000
from libensemble.gen_funcs.uniform_sampling import uniform_random_sample
>>>>>>> b92cf77b
from libensemble.mpi_controller import MPIJobController #Only being used to pass workerID
from libensemble.resources import Resources #Only to get number of workers

jobctrl = MPIJobController(auto_resources = False)
#jobctrl.register_calc(full_path=sim_app, calc_type='sim') #Test with no app registered.
num_workers = Resources.get_num_workers()

rounds = 2              # Number of work units for each worker
sim_max = num_workers*rounds


# This may not nec. be used for this test
# State the generating function, its arguments, output, and necessary parameters.
gen_specs['gen_batch_size'] = sim_max
gen_specs['batch_mode'] = True
gen_specs['num_active_gens'] =1
gen_specs['save_every_k'] = 300

gen_specs['out'] = [('x',float,(2,))]
gen_specs['lb'] = np.array([-3,-2])
gen_specs['ub'] = np.array([ 3, 2])

#sim_max = num_workers
exit_criteria = {'sim_max': sim_max, 'elapsed_wallclock_time': 300}


## Perform the run
H, persis_info, flag = libE(sim_specs, gen_specs, exit_criteria, persis_info)


if MPI.COMM_WORLD.Get_rank() == 0:
    assert flag == 0
    for w in range(1, num_workers+1):
        x = w * 1000.0
        assert np.all(H['arr_vals'][w-1] == x), "Array values do not all match"
        assert H['scal_val'][w-1] == x + x/1e7, "Scalar values do not all match"<|MERGE_RESOLUTION|>--- conflicted
+++ resolved
@@ -11,11 +11,6 @@
 from __future__ import division
 from __future__ import absolute_import
 
-<<<<<<< HEAD
-from mpi4py import MPI
-=======
-import sys, os
->>>>>>> b92cf77b
 import numpy as np
 
 from mpi4py import MPI
@@ -42,16 +37,12 @@
         MPI.pickle.dumps = dill.dumps
         MPI.pickle.loads = dill.loads
 
-<<<<<<< HEAD
 # Import libEnsemble main, sim_specs, gen_specs, and persis_info
 from libensemble.libE import libE
 from libensemble.tests.regression_tests.support import float_x1000_sim_specs as sim_specs
 from libensemble.tests.regression_tests.support import uniform_random_sample_gen_specs as gen_specs
 from libensemble.tests.regression_tests.support import persis_info_0 as persis_info
-=======
-from libensemble.sim_funcs.comms_testing import float_x1000
-from libensemble.gen_funcs.uniform_sampling import uniform_random_sample
->>>>>>> b92cf77b
+
 from libensemble.mpi_controller import MPIJobController #Only being used to pass workerID
 from libensemble.resources import Resources #Only to get number of workers
 
