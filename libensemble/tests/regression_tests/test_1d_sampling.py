--- conflicted
+++ resolved
@@ -26,21 +26,8 @@
 # Main block is necessary only when using local comms with spawn start method (default on macOS and Windows).
 if __name__ == "__main__":
     sampling = Ensemble(parse_args=True)
-<<<<<<< HEAD
     sampling.libE_specs = LibeSpecs(save_every_k_gens=300, safe_mode=False, disable_log_files=True)
     sampling.sim_specs = SimSpecs(sim_f=sim_f)
-=======
-    sampling.libE_specs = LibeSpecs(
-        save_every_k_gens=300,
-        safe_mode=False,
-        disable_log_files=True,
-    )
-    sampling.sim_specs = SimSpecs(
-        sim_f=sim_f,
-        inputs=["x"],
-        outputs=[("f", float)],
-    )
->>>>>>> 2c33155d
     sampling.gen_specs = GenSpecs(
         gen_f=gen_f,
         outputs=[("x", float, (1,))],
