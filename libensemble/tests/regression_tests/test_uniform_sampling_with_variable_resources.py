"""
Runs libEnsemble doing uniform sampling and then evaluates those points with
varying amount of resources.

Execute via one of the following commands (e.g. 3 workers):
   mpiexec -np 4 python test_uniform_sampling_with_variable_resources.py
   python test_uniform_sampling_with_variable_resources.py --nworkers 3 --comms local

The number of concurrent evaluations of the objective function will be 4-1=3.

Note: This test contains multiple iterations to test different configurations.
"""

# Do not change these lines - they are parsed by run-tests.sh
# TESTSUITE_COMMS: mpi, local
# TESTSUITE_NPROCS: 2 4

import sys
import numpy as np

# Import libEnsemble items for this test
from libensemble.libE import libE
from libensemble.sim_funcs import helloworld, six_hump_camel
from libensemble.sim_funcs.six_hump_camel import (
    six_hump_camel_with_variable_resources as sim_f,
)
from libensemble.gen_funcs.sampling import (
    uniform_random_sample_with_variable_resources as gen_f,
)
from libensemble.alloc_funcs.give_sim_work_first import give_sim_work_first
from libensemble.tools import parse_args, save_libE_output, add_unique_random_streams
from libensemble.executors.mpi_executor import MPIExecutor

<<<<<<< HEAD
nworkers, is_manager, libE_specs, _ = parse_args()

libE_specs["sim_dirs_make"] = True
libE_specs["ensemble_dir_path"] = (
    "./ensemble_diff_nodes_w" + str(nworkers) + "_" + libE_specs.get("comms")
)

if libE_specs["comms"] == "tcp":
    sys.exit("This test only runs with MPI or local -- aborting...")

# Get paths for applications to run
hello_world_app = helloworld.__file__
six_hump_camel_app = six_hump_camel.__file__

# Sim can run either helloworld or six_hump_camel
exctr = MPIExecutor()
exctr.register_app(full_path=hello_world_app, app_name="helloworld")
exctr.register_app(full_path=six_hump_camel_app, app_name="six_hump_camel")


n = 2
sim_specs = {
    "sim_f": sim_f,
    "in": ["x"],
    "out": [("f", float)],
    "user": {"app": "helloworld"},  # helloworld or six_hump_camel
}

gen_specs = {
    "gen_f": gen_f,
    "in": ["sim_id"],
    "out": [
        ("priority", float),
        ("resource_sets", int),  # Set in gen func, resourced by alloc func.
        ("x", float, n),
        ("x_on_cube", float, n),
    ],
    "user": {
        "initial_batch_size": 5,
        "max_resource_sets": nworkers,
        "lb": np.array([-3, -2]),
        "ub": np.array([3, 2]),
    },
}

alloc_specs = {
    "alloc_f": give_sim_work_first,
    "out": [],
    "user": {
        "batch_mode": False,
        "give_all_with_same_priority": True,
        "num_active_gens": 1,
        "async_return": True,
    },
}

# This can improve scheduling when tasks may run across multiple nodes
libE_specs["scheduler_opts"] = {"match_slots": False}

exit_criteria = {"sim_max": 40, "wallclock_max": 300}

if __name__ == "__main__":

    for prob_id in range(2):
=======
from multiprocessing import set_start_method

if __name__ == "__main__":

    nworkers, is_manager, libE_specs, _ = parse_args()

    libE_specs["sim_dirs_make"] = True
    libE_specs["ensemble_dir_path"] = "./ensemble_diff_nodes_w" + str(nworkers) + "_" + libE_specs.get("comms")

    if libE_specs["comms"] == "tcp":
        sys.exit("This test only runs with MPI or local -- aborting...")

    # Get paths for applications to run
    hello_world_app = helloworld.__file__
    six_hump_camel_app = six_hump_camel.__file__

    # Sim can run either helloworld or six_hump_camel
    exctr = MPIExecutor()
    exctr.register_app(full_path=hello_world_app, app_name="helloworld")
    exctr.register_app(full_path=six_hump_camel_app, app_name="six_hump_camel")

    n = 2
    sim_specs = {
        "sim_f": sim_f,
        "in": ["x"],
        "out": [("f", float)],
        "user": {"app": "helloworld"},  # helloworld or six_hump_camel
    }

    gen_specs = {
        "gen_f": gen_f,
        "in": ["sim_id"],
        "out": [
            ("priority", float),
            ("resource_sets", int),  # Set in gen func, resourced by alloc func.
            ("x", float, n),
            ("x_on_cube", float, n),
        ],
        "user": {
            "gen_batch_size": 5,
            "max_resource_sets": nworkers,
            "lb": np.array([-3, -2]),
            "ub": np.array([3, 2]),
        },
    }

    alloc_specs = {
        "alloc_f": give_sim_work_first,
        "out": [],
        "user": {
            "batch_mode": False,
            "give_all_with_same_priority": True,
            "num_active_gens": 1,
            "async_return": True,
        },
    }

    # This can improve scheduling when tasks may run across multiple nodes
    libE_specs["scheduler_opts"] = {"match_slots": False}

    exit_criteria = {"sim_max": 40, "wallclock_max": 300}

    if libE_specs["comms"] == "local":
        iterations = 4
    else:
        iterations = 2

    for prob_id in range(iterations):
>>>>>>> 8f554b8c
        if prob_id == 0:
            sim_specs["user"]["app"] = "six_hump_camel"
        else:
            sim_specs["user"]["app"] = "helloworld"
<<<<<<< HEAD
            libE_specs["ensemble_dir_path"] = "ensemble_dummy"
=======
            if prob_id == 1:
                libE_specs["ensemble_dir_path"] = "ensemble_hw_fork"
                set_start_method("fork", force=True)
            elif prob_id == 2:
                libE_specs["ensemble_dir_path"] = "ensemble_hw_spawn"
                set_start_method("spawn", force=True)
            else:
                libE_specs["ensemble_dir_path"] = "ensemble_hw_forkserver"
                set_start_method("forkserver", force=True)
>>>>>>> 8f554b8c

        persis_info = add_unique_random_streams({}, nworkers + 1)

        # Perform the run
        H, persis_info, flag = libE(
<<<<<<< HEAD
            sim_specs,
            gen_specs,
            exit_criteria,
            persis_info,
            libE_specs=libE_specs,
            alloc_specs=alloc_specs,
=======
            sim_specs, gen_specs, exit_criteria, persis_info, libE_specs=libE_specs, alloc_specs=alloc_specs
>>>>>>> 8f554b8c
        )

        if is_manager:
            assert flag == 0
            save_libE_output(H, persis_info, __file__, nworkers)<|MERGE_RESOLUTION|>--- conflicted
+++ resolved
@@ -31,72 +31,6 @@
 from libensemble.tools import parse_args, save_libE_output, add_unique_random_streams
 from libensemble.executors.mpi_executor import MPIExecutor
 
-<<<<<<< HEAD
-nworkers, is_manager, libE_specs, _ = parse_args()
-
-libE_specs["sim_dirs_make"] = True
-libE_specs["ensemble_dir_path"] = (
-    "./ensemble_diff_nodes_w" + str(nworkers) + "_" + libE_specs.get("comms")
-)
-
-if libE_specs["comms"] == "tcp":
-    sys.exit("This test only runs with MPI or local -- aborting...")
-
-# Get paths for applications to run
-hello_world_app = helloworld.__file__
-six_hump_camel_app = six_hump_camel.__file__
-
-# Sim can run either helloworld or six_hump_camel
-exctr = MPIExecutor()
-exctr.register_app(full_path=hello_world_app, app_name="helloworld")
-exctr.register_app(full_path=six_hump_camel_app, app_name="six_hump_camel")
-
-
-n = 2
-sim_specs = {
-    "sim_f": sim_f,
-    "in": ["x"],
-    "out": [("f", float)],
-    "user": {"app": "helloworld"},  # helloworld or six_hump_camel
-}
-
-gen_specs = {
-    "gen_f": gen_f,
-    "in": ["sim_id"],
-    "out": [
-        ("priority", float),
-        ("resource_sets", int),  # Set in gen func, resourced by alloc func.
-        ("x", float, n),
-        ("x_on_cube", float, n),
-    ],
-    "user": {
-        "initial_batch_size": 5,
-        "max_resource_sets": nworkers,
-        "lb": np.array([-3, -2]),
-        "ub": np.array([3, 2]),
-    },
-}
-
-alloc_specs = {
-    "alloc_f": give_sim_work_first,
-    "out": [],
-    "user": {
-        "batch_mode": False,
-        "give_all_with_same_priority": True,
-        "num_active_gens": 1,
-        "async_return": True,
-    },
-}
-
-# This can improve scheduling when tasks may run across multiple nodes
-libE_specs["scheduler_opts"] = {"match_slots": False}
-
-exit_criteria = {"sim_max": 40, "wallclock_max": 300}
-
-if __name__ == "__main__":
-
-    for prob_id in range(2):
-=======
 from multiprocessing import set_start_method
 
 if __name__ == "__main__":
@@ -165,14 +99,10 @@
         iterations = 2
 
     for prob_id in range(iterations):
->>>>>>> 8f554b8c
         if prob_id == 0:
             sim_specs["user"]["app"] = "six_hump_camel"
         else:
             sim_specs["user"]["app"] = "helloworld"
-<<<<<<< HEAD
-            libE_specs["ensemble_dir_path"] = "ensemble_dummy"
-=======
             if prob_id == 1:
                 libE_specs["ensemble_dir_path"] = "ensemble_hw_fork"
                 set_start_method("fork", force=True)
@@ -182,22 +112,12 @@
             else:
                 libE_specs["ensemble_dir_path"] = "ensemble_hw_forkserver"
                 set_start_method("forkserver", force=True)
->>>>>>> 8f554b8c
 
         persis_info = add_unique_random_streams({}, nworkers + 1)
 
         # Perform the run
         H, persis_info, flag = libE(
-<<<<<<< HEAD
-            sim_specs,
-            gen_specs,
-            exit_criteria,
-            persis_info,
-            libE_specs=libE_specs,
-            alloc_specs=alloc_specs,
-=======
             sim_specs, gen_specs, exit_criteria, persis_info, libE_specs=libE_specs, alloc_specs=alloc_specs
->>>>>>> 8f554b8c
         )
 
         if is_manager:
