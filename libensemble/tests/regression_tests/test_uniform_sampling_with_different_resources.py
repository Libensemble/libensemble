--- conflicted
+++ resolved
@@ -32,18 +32,9 @@
 if libE_specs['comms'] == 'tcp':
     sys.exit("This test only runs with MPI or local -- aborting...")
 
-<<<<<<< HEAD
 # Get paths for applications to run
 hello_world_app = pkg_resources.resource_filename('libensemble.sim_funcs', 'helloworld.py')
 six_hump_camel_app = pkg_resources.resource_filename('libensemble.sim_funcs', 'six_hump_camel.py')
-=======
-try:
-    libE_machinefile = open(args.machinefile).read().splitlines()
-except (TypeError, NameError):
-    if is_manager:
-        print("WARNING: No machine file provided - defaulting to local node")
-    libE_machinefile = [MPI.Get_processor_name()]*MPI.COMM_WORLD.Get_size()
->>>>>>> 9da34e23
 
 # Sim can run either helloworld or six_hump_camel
 exctr = MPIExecutor()
