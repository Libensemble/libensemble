# """
# Runs libEnsemble on the 6-hump camel problem. Documented here:
#    https://www.sfu.ca/~ssurjano/camel6.html
#
# Execute via the following command:
#    mpiexec -np 4 python3 test_6-hump_camel_aposmm_LD_MMA.py
# The number of concurrent evaluations of the objective function will be 4-1=3.
# """

from __future__ import division
from __future__ import absolute_import

import sys, os             # for adding to path
import numpy as np

from libensemble.libE import libE

# APOSMM uses MPI explicitly
if len(sys.argv) > 1 and sys.argv[1] == "--threads":
    quit()
elif len(sys.argv) > 1 and sys.argv[1] == "--processes":
    quit()
else:
    from mpi4py import MPI
    nworkers = MPI.COMM_WORLD.Get_size()-1
    is_master = MPI.COMM_WORLD.Get_rank() == 0
    libE_specs = {'comm': MPI.COMM_WORLD, 'color': 0}

# Import sim_func
from libensemble.sim_funcs.six_hump_camel import six_hump_camel

# Import gen_func
from libensemble.gen_funcs.aposmm import aposmm_logic

# Import alloc_func
from libensemble.alloc_funcs.fast_alloc_to_aposmm import give_sim_work_first as alloc_f

from math import gamma, pi, sqrt
script_name = os.path.splitext(os.path.basename(__file__))[0]

n = 2

#State the objective function, its arguments, output, and necessary parameters (and their sizes)
sim_specs = {'sim_f': six_hump_camel, # This is the function whose output is being minimized
             'in': ['x'], # These keys will be given to the above function
             'out': [('f',float),('grad',float,n), # This is the output from the function being minimized
                    ],
             }

gen_out = [('x',float,n),
      ('x_on_cube',float,n),
      ('sim_id',int),
      ('priority',float),
      ('local_pt',bool),
      ('paused',bool),
      ('known_to_aposmm',bool), # Mark known points so fewer updates are needed.
      ('dist_to_unit_bounds',float),
      ('dist_to_better_l',float),
      ('dist_to_better_s',float),
      ('ind_of_better_l',int),
      ('ind_of_better_s',int),
      ('started_run',bool),
      ('num_active_runs',int), # Number of active runs point is involved in
      ('local_min',bool),
      ('pt_id',int), # To be used by APOSMM to identify points evaluated by different simulations
      ]


# The minima are known on this test problem.
# 1) We use their values to test APOSMM has identified all minima
# 2) We use their approximate values to ensure APOSMM evaluates a point in each
#    minima's basin of attraction.
minima = np.array([[ -0.089842,  0.712656],
                   [  0.089842, -0.712656],
                   [ -1.70361,  0.796084],
                   [  1.70361, -0.796084],
                   [ -1.6071,   -0.568651],
                   [  1.6071,    0.568651]])

# State the generating function, its arguments, output, and necessary parameters.
gen_specs = {'gen_f': aposmm_logic,
             'in': [o[0] for o in gen_out] + ['f', 'grad', 'returned'],
             'out': gen_out,
             'lb': np.array([-3,-2]),
             'ub': np.array([ 3, 2]),
             'initial_sample_size': 100,
             'sample_points': np.round(minima,1),
             'localopt_method': 'LD_MMA',
             'rk_const': 0.5*((gamma(1+(n/2))*5)**(1/n))/sqrt(pi),
             'xtol_rel': 1e-3,
             'num_active_gens':1,
             'max_active_runs':6,
             }


# Tell libEnsemble when to stop
exit_criteria = {'sim_max': 1000}


alloc_specs = {'out':[('allocated',bool)], 'alloc_f':alloc_f}
# Perform the run
for run in range(2):
    np.random.seed(1)

    persis_info = {'next_to_give':0}
    persis_info['total_gen_calls'] = 0
    persis_info['last_worker'] = 0
    persis_info[0] = {'active_runs': set(),
                      'run_order': {},
                      'old_runs': {},
                      'total_runs': 0,
                      'rand_stream': np.random.RandomState(1)}

    # Making persis_info fields to store APOSMM information, but will be passed
    # to various workers.

    for i in range(1,nworkers+1):
        persis_info[i] = {'rand_stream': np.random.RandomState(i)}

    if run == 1:
        # Change the bounds to put a local min at a corner point (to test that
        # APOSMM handles the same point being in multiple runs) ability to
        # give back a previously evaluated point)
        gen_specs['ub']= np.array([-2.9, -1.9])
        gen_specs['mu']= 1e-4
        gen_specs['rk_const']= 0.01*((gamma(1+(n/2))*5)**(1/n))/sqrt(pi)
        gen_specs['lhs_divisions'] = 2

        gen_specs.pop('xtol_rel')
        gen_specs['ftol_rel'] = 1e-2
        gen_specs['xtol_abs'] = 1e-3
        gen_specs['ftol_abs'] = 1e-8
        exit_criteria = {'sim_max': 200, 'elapsed_wallclock_time': 300}
        minima = np.array([[-2.9, -1.9]])

    H, persis_info, flag = libE(sim_specs, gen_specs, exit_criteria, persis_info, alloc_specs, libE_specs)

<<<<<<< HEAD
    if is_master:
=======
    if MPI.COMM_WORLD.Get_rank() == 0:

        if flag != 0:
            print("Exit was not on convergence (code {})".format(flag))
            sys.stdout.flush()
            MPI.COMM_WORLD.Abort(1)

>>>>>>> 0d0888ff
        short_name = script_name.split("test_", 1).pop()
        filename = short_name + '_results_History_length=' + str(len(H)) + '_evals=' + str(sum(H['returned'])) + '_ranks=' + str(nworkers+1)
        print("\n\n\nRun completed.\nSaving results to file: " + filename)
        np.save(filename, H)

        tol = 1e-5
        for m in minima:
            print(np.min(np.sum((H[H['local_min']]['x']-m)**2,1)))
            sys.stdout.flush()
            if np.min(np.sum((H[H['local_min']]['x']-m)**2,1)) > tol:
                MPI.COMM_WORLD.Abort(1)

        print("\nlibEnsemble with APOSMM using a gradient-based localopt method has identified the " + str(np.shape(minima)[0]) + " minima within a tolerance " + str(tol))<|MERGE_RESOLUTION|>--- conflicted
+++ resolved
@@ -135,17 +135,13 @@
 
     H, persis_info, flag = libE(sim_specs, gen_specs, exit_criteria, persis_info, alloc_specs, libE_specs)
 
-<<<<<<< HEAD
     if is_master:
-=======
-    if MPI.COMM_WORLD.Get_rank() == 0:
 
         if flag != 0:
             print("Exit was not on convergence (code {})".format(flag))
             sys.stdout.flush()
             MPI.COMM_WORLD.Abort(1)
 
->>>>>>> 0d0888ff
         short_name = script_name.split("test_", 1).pop()
         filename = short_name + '_results_History_length=' + str(len(H)) + '_evals=' + str(sum(H['returned'])) + '_ranks=' + str(nworkers+1)
         print("\n\n\nRun completed.\nSaving results to file: " + filename)
