# """
# Runs libEnsemble on the 6-hump camel problem. Documented here:
#    https://www.sfu.ca/~ssurjano/camel6.html
#
# Execute via the following command:
#    mpiexec -np 4 python3 test_6-hump_camel_aposmm_LD_MMA.py
# The number of concurrent evaluations of the objective function will be 4-1=3.
# """

from __future__ import division
from __future__ import absolute_import

from mpi4py import MPI # for libE communicator
import sys, os             # for adding to path
import numpy as np

# Import libEnsemble main
from libensemble.libE import libE

# Import sim_func
from libensemble.sim_funcs.six_hump_camel import six_hump_camel

# Import gen_func
from libensemble.gen_funcs.aposmm import aposmm_logic

# Import alloc_func
from libensemble.alloc_funcs.fast_alloc_to_aposmm import give_sim_work_first as alloc_f

from math import gamma, pi, sqrt
script_name = os.path.splitext(os.path.basename(__file__))[0]

n = 2

#State the objective function, its arguments, output, and necessary parameters (and their sizes)
sim_specs = {'sim_f': six_hump_camel, # This is the function whose output is being minimized
             'in': ['x'], # These keys will be given to the above function
             'out': [('f',float),('grad',float,n), # This is the output from the function being minimized
                    ],
             }

gen_out = [('x',float,n),
      ('x_on_cube',float,n),
      ('sim_id',int),
      ('priority',float),
      ('local_pt',bool),
      ('paused',bool),
      ('known_to_aposmm',bool), # Mark known points so fewer updates are needed.
      ('dist_to_unit_bounds',float),
      ('dist_to_better_l',float),
      ('dist_to_better_s',float),
      ('ind_of_better_l',int),
      ('ind_of_better_s',int),
      ('started_run',bool),
      ('num_active_runs',int), # Number of active runs point is involved in
      ('local_min',bool),
      ('pt_id',int), # To be used by APOSMM to identify points evaluated by different simulations
      ]


# The minima are known on this test problem. 
# 1) We use their values to test APOSMM has identified all minima
# 2) We use their approximate values to ensure APOSMM evaluates a point in each
#    minima's basin of attraction.
minima = np.array([[ -0.089842,  0.712656],
                   [  0.089842, -0.712656],
                   [ -1.70361,  0.796084],
                   [  1.70361, -0.796084],
                   [ -1.6071,   -0.568651],
                   [  1.6071,    0.568651]])

# State the generating function, its arguments, output, and necessary parameters.
gen_specs = {'gen_f': aposmm_logic,
             'in': [o[0] for o in gen_out] + ['f', 'grad', 'returned'],
             'out': gen_out,
             'lb': np.array([-3,-2]),
             'ub': np.array([ 3, 2]),
             'initial_sample_size': 100,
             'sample_points': np.round(minima,1),
             'localopt_method': 'LD_MMA',
             'rk_const': 0.5*((gamma(1+(n/2))*5)**(1/n))/sqrt(pi),
             'xtol_rel': 1e-3,
             'num_active_gens':1,
             'max_active_runs':6,
             }


# Tell libEnsemble when to stop
exit_criteria = {'sim_max': 1000}


alloc_specs = {'out':[('allocated',bool)], 'alloc_f':alloc_f}
# Perform the run
for run in range(2):
    np.random.seed(1)

    persis_info = {'next_to_give':0}
    persis_info['total_gen_calls'] = 0
    persis_info['last_worker'] = 0
    persis_info[0] = {'active_runs': set(),
                      'run_order': {},
                      'old_runs': {},
                      'total_runs': 0,
                      'rand_stream': np.random.RandomState(1)}

    # Making persis_info fields to store APOSMM information, but will be passed
    # to various workers. 

    for i in range(1,MPI.COMM_WORLD.Get_size()):
        persis_info[i] = {'rand_stream': np.random.RandomState(i)}

    if run == 1:
        # Change the bounds to put a local min at a corner point (to test that
        # APOSMM handles the same point being in multiple runs) ability to 
        # give back a previously evaluated point)
        gen_specs['ub']= np.array([-2.9, -1.9])
        gen_specs['mu']= 1e-4
        gen_specs['rk_const']= 0.01*((gamma(1+(n/2))*5)**(1/n))/sqrt(pi)
        gen_specs['lhs_divisions'] = 2

        gen_specs.pop('xtol_rel')
        gen_specs['ftol_rel'] = 1e-2
        gen_specs['xtol_abs'] = 1e-3
        gen_specs['ftol_abs'] = 1e-8
<<<<<<< HEAD
        exit_criteria = {'sim_max': 200, 'elapsed_wallclock_time': 300}
=======
        exit_criteria = {'sim_max': 200}
        minima = np.array([[-2.9, -1.9]])
>>>>>>> def0c9f7

    H, persis_info, flag = libE(sim_specs, gen_specs, exit_criteria, persis_info, alloc_specs)

    if MPI.COMM_WORLD.Get_rank() == 0:
        assert flag == 0
        short_name = script_name.split("test_", 1).pop()
        filename = short_name + '_results_History_length=' + str(len(H)) + '_evals=' + str(sum(H['returned'])) + '_ranks=' + str(MPI.COMM_WORLD.Get_size())
        print("\n\n\nRun completed.\nSaving results to file: " + filename)
        np.save(filename, H)

        tol = 1e-5
        for m in minima:
            print(np.min(np.sum((H[H['local_min']]['x']-m)**2,1)))
            sys.stdout.flush()
            if np.min(np.sum((H[H['local_min']]['x']-m)**2,1)) > tol:
                MPI.COMM_WORLD.Abort(1)

        print("\nlibEnsemble with APOSMM using a gradient-based localopt method has identified the " + str(np.shape(minima)[0]) + " minima within a tolerance " + str(tol))<|MERGE_RESOLUTION|>--- conflicted
+++ resolved
@@ -57,7 +57,7 @@
       ]
 
 
-# The minima are known on this test problem. 
+# The minima are known on this test problem.
 # 1) We use their values to test APOSMM has identified all minima
 # 2) We use their approximate values to ensure APOSMM evaluates a point in each
 #    minima's basin of attraction.
@@ -103,14 +103,14 @@
                       'rand_stream': np.random.RandomState(1)}
 
     # Making persis_info fields to store APOSMM information, but will be passed
-    # to various workers. 
+    # to various workers.
 
     for i in range(1,MPI.COMM_WORLD.Get_size()):
         persis_info[i] = {'rand_stream': np.random.RandomState(i)}
 
     if run == 1:
         # Change the bounds to put a local min at a corner point (to test that
-        # APOSMM handles the same point being in multiple runs) ability to 
+        # APOSMM handles the same point being in multiple runs) ability to
         # give back a previously evaluated point)
         gen_specs['ub']= np.array([-2.9, -1.9])
         gen_specs['mu']= 1e-4
@@ -121,12 +121,8 @@
         gen_specs['ftol_rel'] = 1e-2
         gen_specs['xtol_abs'] = 1e-3
         gen_specs['ftol_abs'] = 1e-8
-<<<<<<< HEAD
         exit_criteria = {'sim_max': 200, 'elapsed_wallclock_time': 300}
-=======
-        exit_criteria = {'sim_max': 200}
         minima = np.array([[-2.9, -1.9]])
->>>>>>> def0c9f7
 
     H, persis_info, flag = libE(sim_specs, gen_specs, exit_criteria, persis_info, alloc_specs)
 
