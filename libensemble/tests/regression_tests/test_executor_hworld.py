# """
# Runs libEnsemble testing the executor functionality.
#
# Execute via one of the following commands (e.g. 3 workers):
#    mpiexec -np 4 python3 test_executor_hworld.py
#    python3 test_executor_hworld.py --nworkers 3 --comms local
#    python3 test_executor_hworld.py --nworkers 3 --comms tcp
#
# The number of concurrent evaluations of the objective function will be 4-1=3.
# """

import os
import numpy as np
import multiprocessing

# Import libEnsemble items for this test
# from libensemble.calc_info import CalcInfo
# from libensemble.executors.executor import Executor
# from libensemble.resources.resources import Resources
from libensemble.message_numbers import WORKER_DONE, WORKER_KILL_ON_ERR, WORKER_KILL_ON_TIMEOUT, TASK_FAILED
from libensemble.libE import libE
from libensemble.sim_funcs.executor_hworld import executor_hworld as sim_f
import libensemble.sim_funcs.six_hump_camel as six_hump_camel
from libensemble.gen_funcs.sampling import uniform_random_sample as gen_f
from libensemble.tools import parse_args, add_unique_random_streams
from libensemble.tests.regression_tests.common import build_simfunc

# Do not change these lines - they are parsed by run-tests.sh
# TESTSUITE_COMMS: mpi local tcp
# TESTSUITE_NPROCS: 2 3 4

nworkers, is_manager, libE_specs, _ = parse_args()

libE_specs['disable_resource_manager'] = True


USE_BALSAM = False

cores_per_task = 1
logical_cores = multiprocessing.cpu_count()
cores_all_tasks = nworkers*cores_per_task

if cores_all_tasks > logical_cores:
    disable_resource_manager = True
    mess_resources = 'Oversubscribing - Resource manager disabled'
elif libE_specs.get('comms', False) == 'tcp':
    disable_resource_manager = True
    mess_resources = 'TCP comms does not support resource management. Resource manager disabled'
else:
    disable_resource_manager = False
    mess_resources = 'Resource manager enabled'

if is_manager:
    print('\nCores req: {} Cores avail: {}\n  {}\n'.format(cores_all_tasks, logical_cores, mess_resources))

sim_app = './my_simtask.x'
if not os.path.isfile(sim_app):
    build_simfunc()
sim_app2 = six_hump_camel.__file__

if USE_BALSAM:
    from libensemble.executors.balsam_executor import BalsamMPIExecutor
    exctr = BalsamMPIExecutor()
else:
    from libensemble.executors.mpi_executor import MPIExecutor
<<<<<<< HEAD
    exctr = MPIExecutor(auto_resources=use_auto_resources)
exctr.register_app(full_path=sim_app, calc_type='sim')  # Default 'sim' app - backward compatible
exctr.register_app(full_path=sim_app2, app_name='six_hump_camel')  # Named app
=======
    exctr = MPIExecutor()
exctr.register_calc(full_path=sim_app, calc_type='sim')  # Default 'sim' app - backward compatible
exctr.register_calc(full_path=sim_app2, app_name='six_hump_camel')  # Named app
>>>>>>> d9a259d1

# if nworkers == 3:
#    CalcInfo.keep_worker_stat_files = True # Testing this functionality
# else:
#    CalcInfo.keep_worker_stat_files = False # Testing this functionality

sim_specs = {'sim_f': sim_f,
             'in': ['x'],
             'out': [('f', float), ('cstat', int)],
             'user': {'cores': cores_per_task}
             }

gen_specs = {'gen_f': gen_f,
             'in': ['sim_id'],
             'out': [('x', float, (2,))],
             'user': {'lb': np.array([-3, -2]),
                      'ub': np.array([3, 2]),
                      'gen_batch_size': nworkers,
                      }
             }

persis_info = add_unique_random_streams({}, nworkers + 1)

exit_criteria = {'elapsed_wallclock_time': 20}

# Perform the run
H, persis_info, flag = libE(sim_specs, gen_specs, exit_criteria, persis_info,
                            libE_specs=libE_specs)

if is_manager:
    print('\nChecking expected task status against Workers ...\n')

    # Expected list: Last is zero as will not be entered into H array on
    # manager kill - but should show in the summary file.
    # Repeat expected lists nworkers times and compare with list of status's
    # received from workers
    calc_status_list_in = np.asarray([WORKER_DONE, WORKER_KILL_ON_ERR, WORKER_DONE,
                                      WORKER_KILL_ON_TIMEOUT, TASK_FAILED, 0])
    calc_status_list = np.repeat(calc_status_list_in, nworkers)

    # For debug
    print("Expecting: {}".format(calc_status_list))
    print("Received:  {}\n".format(H['cstat']))

    assert np.array_equal(H['cstat'], calc_status_list), "Error - unexpected calc status. Received: " + str(H['cstat'])

    # Check summary file:
    print('Checking expected task status against task summary file ...\n')

    calc_desc_list_in = ['Completed', 'Worker killed task on Error', 'Completed',
                         'Worker killed task on Timeout', 'Task Failed',
                         'Manager killed on finish']

    # Repeat N times for N workers and insert Completed at start for generator
    calc_desc_list = ['Completed'] + calc_desc_list_in*nworkers
    # script_name = os.path.splitext(os.path.basename(__file__))[0]
    # short_name = script_name.split("test_", 1).pop()
    # summary_file_name = short_name + '.libe_summary.txt'
    # with open(summary_file_name,'r') as f:
    #     i=0
    #     for line in f:
    #         if "Status:" in line:
    #             _, file_status = line.partition("Status:")[::2]
    #             print("Expected: {}   Filestatus: {}".format(calc_desc_list[i], file_status.strip()))
    #             assert calc_desc_list[i] == file_status.strip(), "Status does not match file"
    #             i+=1

    print("\n\n\nRun completed.")<|MERGE_RESOLUTION|>--- conflicted
+++ resolved
@@ -63,15 +63,9 @@
     exctr = BalsamMPIExecutor()
 else:
     from libensemble.executors.mpi_executor import MPIExecutor
-<<<<<<< HEAD
-    exctr = MPIExecutor(auto_resources=use_auto_resources)
+    exctr = MPIExecutor()
 exctr.register_app(full_path=sim_app, calc_type='sim')  # Default 'sim' app - backward compatible
 exctr.register_app(full_path=sim_app2, app_name='six_hump_camel')  # Named app
-=======
-    exctr = MPIExecutor()
-exctr.register_calc(full_path=sim_app, calc_type='sim')  # Default 'sim' app - backward compatible
-exctr.register_calc(full_path=sim_app2, app_name='six_hump_camel')  # Named app
->>>>>>> d9a259d1
 
 # if nworkers == 3:
 #    CalcInfo.keep_worker_stat_files = True # Testing this functionality
