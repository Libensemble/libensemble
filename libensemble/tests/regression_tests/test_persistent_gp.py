"""
Example of multi-fidelity optimization using a persistent GP gen_func (calling
dragonfly) and an algebraic sim_f (that doesn't change with the amount of
resources give). Tests both with and without using an initial H0.

Execute via one of the following commands (e.g. 5 workers):
   mpiexec -np 5 python test_persistent_gp.py
   python test_persistent_gp.py --nworkers 4 --comms local
   python test_persistent_gp.py --nworkers 4 --comms tcp

When running with the above commands, the number of concurrent evaluations of
the objective function will be 3, as one of the three workers will be the
persistent generator.
"""

# Do not change these lines - they are parsed by run-tests.sh
# TESTSUITE_COMMS: local mpi
# TESTSUITE_NPROCS: 5
# TESTSUITE_EXTRA: true
# TESTSUITE_OS_SKIP: OSX

import warnings

import numpy as np

from libensemble import logger
from libensemble.alloc_funcs.start_only_persistent import only_persistent_gens
from libensemble.gen_funcs.persistent_gp import persistent_gp_gen_f, persistent_gp_mf_disc_gen_f, persistent_gp_mf_gen_f
from libensemble.libE import libE
from libensemble.message_numbers import WORKER_DONE
from libensemble.tools import add_unique_random_streams, parse_args, save_libE_output

# Dragonfly uses a deprecated np.asscalar command.
warnings.filterwarnings("ignore", category=DeprecationWarning)
warnings.filterwarnings("ignore", category=FutureWarning)

# Main block is necessary only when using local comms with spawn start method (default on macOS and Windows).
if __name__ == "__main__":

    nworkers, is_manager, libE_specs, _ = parse_args()

    assert nworkers == 4, "This test requires exactly 4 workers"

    def run_simulation(H, persis_info, sim_specs, libE_info):
        # Extract input parameters
        values = list(H["x"][0])
        x0 = values[0]
        x1 = values[1]
        # Extract fidelity parameter
        z = H["z"][0]

        libE_output = np.zeros(1, dtype=sim_specs["out"])
        calc_status = WORKER_DONE

        # Function that depends on the resolution parameter
        libE_output["f"] = -(x0 + 10 * np.cos(x0 + 0.1 * z)) * (x1 + 5 * np.cos(x1 - 0.2 * z))

        return libE_output, persis_info, calc_status

    sim_specs = {
        "sim_f": run_simulation,
        "in": ["x", "z"],
        "out": [("f", float)],
    }

    gen_specs = {
        # Generator function. Will randomly generate new sim inputs 'x'.
        "gen_f": persistent_gp_gen_f,
        # Generator input. This is a RNG, no need for inputs.
        "persis_in": ["sim_id", "x", "f", "z"],
        "out": [
            # parameters to input into the simulation.
            ("x", float, (2,)),
            ("z", float),
            ("resource_sets", int),
        ],
        "user": {
            "range": [1, 8],
            # Total max number of sims running concurrently.
            "gen_batch_size": nworkers - 1,
            # Lower bound for the n parameters.
            "lb": np.array([0, 0]),
            # Upper bound for the n parameters.
            "ub": np.array([15, 15]),
        },
    }

    alloc_specs = {
        "alloc_f": only_persistent_gens,
        "user": {"async_return": True},
    }

    # libE logger
    logger.set_level("INFO")

    persis_info = add_unique_random_streams({}, nworkers + 1)

    outfile = None
    # Run LibEnsemble, and store results in history array H
    for use_H0 in [False, True]:
        if use_H0:
            if libE_specs["comms"] == "mpi":  # Want to make sure manager has saved output
                libE_specs["mpi_comm"].Barrier()
<<<<<<< HEAD
            H0 = np.load(outfile)
            H0 = H0[:10]
=======
            H0 = np.load("persistent_gp_history_length=7_evals=6_workers=4.npy")
            H0 = H0[:6]
>>>>>>> 5c7e7e64
            gen_specs["in"] = list(H0.dtype.names)
            exit_criteria = {"sim_max": 5}  # Do 5 more evaluations
        else:
            H0 = None
            # Exit criteria
            exit_criteria = {"sim_max": 6}  # Exit after running sim_max simulations

        for run in range(3):
            # Create a different random number stream for each worker and the manager
            persis_info = add_unique_random_streams({}, nworkers + 1)

            if run == 0:
                gen_specs["gen_f"] = persistent_gp_gen_f
                gen_specs["user"]["cost_func"] = lambda z: z[0]
            if run == 1:
                gen_specs["gen_f"] = persistent_gp_mf_gen_f
                gen_specs["user"]["cost_func"] = lambda z: z[0]

            elif run == 2:
                gen_specs["gen_f"] = persistent_gp_mf_disc_gen_f
                gen_specs["user"]["cost_func"] = lambda z: z[0][0] ** 3

            H, persis_info, flag = libE(
                sim_specs, gen_specs, exit_criteria, persis_info, alloc_specs, libE_specs, H0=H0
            )

            if is_manager:
                if use_H0 is False:
                    if run == 0:
                        assert not len(np.unique(H["resource_sets"])) > 1, "Resource sets should be the same"

                        # Loaded in next persistent_gp calls
                        outfile = save_libE_output(H, persis_info, __file__, nworkers)
                    else:
                        print(H["resource_sets"])
                        assert len(np.unique(H["resource_sets"])) > 1, "Resource sets should be variable."<|MERGE_RESOLUTION|>--- conflicted
+++ resolved
@@ -101,13 +101,8 @@
         if use_H0:
             if libE_specs["comms"] == "mpi":  # Want to make sure manager has saved output
                 libE_specs["mpi_comm"].Barrier()
-<<<<<<< HEAD
             H0 = np.load(outfile)
-            H0 = H0[:10]
-=======
-            H0 = np.load("persistent_gp_history_length=7_evals=6_workers=4.npy")
             H0 = H0[:6]
->>>>>>> 5c7e7e64
             gen_specs["in"] = list(H0.dtype.names)
             exit_criteria = {"sim_max": 5}  # Do 5 more evaluations
         else:
