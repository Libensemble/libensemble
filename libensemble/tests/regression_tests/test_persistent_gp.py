--- conflicted
+++ resolved
@@ -35,7 +35,6 @@
 warnings.filterwarnings("ignore", category=FutureWarning)
 warnings.filterwarnings("ignore", category=UserWarning)
 
-<<<<<<< HEAD
 
 def run_simulation(H, persis_info, sim_specs, libE_info):
     # Extract input parameters
@@ -44,11 +43,6 @@
     x1 = values[1]
     # Extract fidelity parameter
     z = H["z"][0]
-=======
-# Main block is necessary only when using local comms with spawn start method (default on macOS and Windows).
-if __name__ == "__main__":
-    nworkers, is_manager, libE_specs, _ = parse_args()
->>>>>>> 049239cc
 
     libE_output = np.zeros(1, dtype=sim_specs["out"])
     calc_status = WORKER_DONE
@@ -69,7 +63,6 @@
 
 # Main block is necessary only when using local comms with spawn start method (default on macOS and Windows).
 if __name__ == "__main__":
-
     nworkers, is_manager, libE_specs, _ = parse_args()
 
     assert nworkers == 4, "This test requires exactly 4 workers"
