import os # for adding to path
import numpy as np

<<<<<<< HEAD
from libensemble.tests.regression_tests.common import parse_args

# Parse args for test code
nworkers, is_master, libE_specs, _ = parse_args()
#if libE_specs['comms'] != 'mpi':
    #quit()

# Import libEnsemble modules
=======
# Import libEnsemble items for this test
# from libensemble.calc_info import CalcInfo
>>>>>>> 6016fc04
from libensemble.controller import JobController
from libensemble.resources import Resources
from libensemble.message_numbers import *
from libensemble.libE import libE
from libensemble.sim_funcs.job_control_hworld import job_control_hworld as sim_f
from libensemble.gen_funcs.uniform_sampling import uniform_random_sample as gen_f
from libensemble.tests.regression_tests.common import build_simfunc, parse_args, per_worker_stream

nworkers, is_master, libE_specs, _ = parse_args()
if libE_specs['comms'] != 'mpi':
    quit()

USE_BALSAM = False

NCORES = 1
sim_app = './my_simjob.x'
if not os.path.isfile(sim_app):
    build_simfunc()

if USE_BALSAM:
    from libensemble.balsam_controller import BalsamJobController
    jobctrl = BalsamJobController(auto_resources=True)
else:
    from libensemble.mpi_controller import MPIJobController
    jobctrl = MPIJobController(auto_resources=False)
jobctrl.register_calc(full_path=sim_app, calc_type='sim')

# if nworkers == 3:
#    CalcInfo.keep_worker_stat_files = True # Testing this functionality
# else:
#    CalcInfo.keep_worker_stat_files = False # Testing this functionality

<<<<<<< HEAD
sim_specs['cores'] = NCORES

# State the generating function, its arguments, output, and necessary parameters.
gen_specs['gen_batch_size'] = 5*nworkers
gen_specs['batch_mode'] = True
gen_specs['num_active_gens'] =1
gen_specs['save_every_k'] = 20
gen_specs['out'] = [('x',float,(2,))]
gen_specs['lb'] = np.array([-3,-2])
gen_specs['ub'] = np.array([ 3, 2])
=======
sim_specs = {
    'sim_f': sim_f,
    'in': ['x'],
    'out': [
        ('f', float),
        ('cstat', int),],
    'save_every_k': 400,
    'cores': NCORES,}

gen_specs = {
    'gen_f': gen_f,
    'in': ['sim_id'],
    'out': [('x', float, (2,))],
    'lb': np.array([-3, -2]),
    'ub': np.array([3, 2]),
    'gen_batch_size': 5*nworkers,
    'batch_mode': True,
    'num_active_gens': 1,
    'save_every_k': 20,}

persis_info = per_worker_stream({}, nworkers+1)
>>>>>>> 6016fc04

exit_criteria = {'elapsed_wallclock_time': 15}

# Perform the run
H, persis_info, flag = libE(sim_specs, gen_specs, exit_criteria, persis_info,
                            libE_specs=libE_specs)

if is_master:
    print('\nChecking expected job status against Workers ...\n')

    #Expected list: Last is zero as will not be entered into H array on manager kill - but should show in the summary file.
    #Repeat expected lists nworkers times and compare with list of status's received from workers
<<<<<<< HEAD
    calc_status_list_in = np.asarray([WORKER_DONE,WORKER_KILL_ON_ERR,WORKER_KILL_ON_TIMEOUT, JOB_FAILED, 0])
    calc_status_list = np.repeat(calc_status_list_in,nworkers)
=======
    calc_status_list_in = np.asarray([
        WORKER_DONE, WORKER_KILL_ON_ERR, WORKER_KILL_ON_TIMEOUT, JOB_FAILED,
        0])
    calc_status_list = np.repeat(calc_status_list_in, nworkers)
>>>>>>> 6016fc04

    #For debug
    print("Expecting: {}".format(calc_status_list))
    print("Received:  {}\n".format(H['cstat']))

    assert np.array_equal(
        H['cstat'],
        calc_status_list), "Error - unexpected calc status. Received: "+str(
            H['cstat'])

    #Check summary file:
    print('Checking expected job status against job summary file ...\n')

    calc_desc_list_in = [
        'Completed', 'Worker killed job on Error',
        'Worker killed job on Timeout', 'Job Failed',
        'Manager killed on finish']
    #Repeat N times for N workers and insert Completed at start for generator
<<<<<<< HEAD
    calc_desc_list = ['Completed'] + calc_desc_list_in * nworkers
=======
    calc_desc_list = ['Completed']+calc_desc_list_in*nworkers
    # script_name = os.path.splitext(os.path.basename(__file__))[0]
    # short_name = script_name.split("test_", 1).pop()
    # summary_file_name = short_name + '.libe_summary.txt'
>>>>>>> 6016fc04
    # with open(summary_file_name,'r') as f:
    #     i=0
    #     for line in f:
    #         if "Status:" in line:
    #             _, file_status = line.partition("Status:")[::2]
    #             print("Expected: {}   Filestatus: {}".format(calc_desc_list[i], file_status.strip()))
    #             assert calc_desc_list[i] == file_status.strip(), "Status does not match file"
    #             i+=1

    print("\n\n\nRun completed.")<|MERGE_RESOLUTION|>--- conflicted
+++ resolved
@@ -1,19 +1,8 @@
 import os # for adding to path
 import numpy as np
 
-<<<<<<< HEAD
-from libensemble.tests.regression_tests.common import parse_args
-
-# Parse args for test code
-nworkers, is_master, libE_specs, _ = parse_args()
-#if libE_specs['comms'] != 'mpi':
-    #quit()
-
-# Import libEnsemble modules
-=======
 # Import libEnsemble items for this test
 # from libensemble.calc_info import CalcInfo
->>>>>>> 6016fc04
 from libensemble.controller import JobController
 from libensemble.resources import Resources
 from libensemble.message_numbers import *
@@ -23,8 +12,6 @@
 from libensemble.tests.regression_tests.common import build_simfunc, parse_args, per_worker_stream
 
 nworkers, is_master, libE_specs, _ = parse_args()
-if libE_specs['comms'] != 'mpi':
-    quit()
 
 USE_BALSAM = False
 
@@ -46,18 +33,6 @@
 # else:
 #    CalcInfo.keep_worker_stat_files = False # Testing this functionality
 
-<<<<<<< HEAD
-sim_specs['cores'] = NCORES
-
-# State the generating function, its arguments, output, and necessary parameters.
-gen_specs['gen_batch_size'] = 5*nworkers
-gen_specs['batch_mode'] = True
-gen_specs['num_active_gens'] =1
-gen_specs['save_every_k'] = 20
-gen_specs['out'] = [('x',float,(2,))]
-gen_specs['lb'] = np.array([-3,-2])
-gen_specs['ub'] = np.array([ 3, 2])
-=======
 sim_specs = {
     'sim_f': sim_f,
     'in': ['x'],
@@ -79,7 +54,6 @@
     'save_every_k': 20,}
 
 persis_info = per_worker_stream({}, nworkers+1)
->>>>>>> 6016fc04
 
 exit_criteria = {'elapsed_wallclock_time': 15}
 
@@ -92,15 +66,10 @@
 
     #Expected list: Last is zero as will not be entered into H array on manager kill - but should show in the summary file.
     #Repeat expected lists nworkers times and compare with list of status's received from workers
-<<<<<<< HEAD
-    calc_status_list_in = np.asarray([WORKER_DONE,WORKER_KILL_ON_ERR,WORKER_KILL_ON_TIMEOUT, JOB_FAILED, 0])
-    calc_status_list = np.repeat(calc_status_list_in,nworkers)
-=======
     calc_status_list_in = np.asarray([
         WORKER_DONE, WORKER_KILL_ON_ERR, WORKER_KILL_ON_TIMEOUT, JOB_FAILED,
         0])
     calc_status_list = np.repeat(calc_status_list_in, nworkers)
->>>>>>> 6016fc04
 
     #For debug
     print("Expecting: {}".format(calc_status_list))
@@ -119,14 +88,10 @@
         'Worker killed job on Timeout', 'Job Failed',
         'Manager killed on finish']
     #Repeat N times for N workers and insert Completed at start for generator
-<<<<<<< HEAD
-    calc_desc_list = ['Completed'] + calc_desc_list_in * nworkers
-=======
     calc_desc_list = ['Completed']+calc_desc_list_in*nworkers
     # script_name = os.path.splitext(os.path.basename(__file__))[0]
     # short_name = script_name.split("test_", 1).pop()
     # summary_file_name = short_name + '.libe_summary.txt'
->>>>>>> 6016fc04
     # with open(summary_file_name,'r') as f:
     #     i=0
     #     for line in f:
