--- conflicted
+++ resolved
@@ -51,7 +51,7 @@
     exctr = MPIExecutor()
     exctr.register_app(full_path=six_hump_camel_app, app_name="six_hump_camel")
 
-    gpu_test = Ensemble(parse_args=True)
+    gpu_test = Ensemble(parse_args=True, executor=exctr)
     gpu_test.libE_specs = LibeSpecs(
         num_resource_sets=gpu_test.nworkers - 1,
         resource_info={"cores_on_node": (8, 16), "gpus_on_node": 4},
@@ -86,9 +86,8 @@
         },
     )
 
-<<<<<<< HEAD
     # Run with random num_procs/num_gpus for each simulation
-    gpu_test.add_random_streams()
+    gpu_test.persis_info = add_unique_random_streams({}, gpu_test.nworkers + 1)
     gpu_test.exit_criteria = ExitCriteria(sim_max=20)
 
     gpu_test.run()
@@ -98,11 +97,8 @@
     # Run with num_gpus based on x[0] for each simulation
     gpu_test.gen_specs.gen_f = gen_f2
     gpu_test.gen_specs.user["max_gpus"] = gpu_test.nworkers - 1
-    gpu_test.add_random_streams()
-=======
     gpu_test.persis_info = add_unique_random_streams({}, gpu_test.nworkers + 1)
-    gpu_test.exit_criteria = ExitCriteria(sim_max=40)
->>>>>>> 97979c3b
+    gpu_test.exit_criteria = ExitCriteria(sim_max=20)
     gpu_test.run()
 
     if gpu_test.is_manager:
