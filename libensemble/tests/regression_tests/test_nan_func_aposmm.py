--- conflicted
+++ resolved
@@ -94,14 +94,9 @@
     persis_info[i] = {'rand_stream': np.random.RandomState(i)}
 
 # Perform the run
-<<<<<<< HEAD
 H, persis_info, flag = libE(sim_specs, gen_specs, exit_criteria, persis_info, libE_specs=libE_specs)
 if is_master:
-=======
-H, persis_info, flag = libE(sim_specs, gen_specs, exit_criteria, persis_info)
-if MPI.COMM_WORLD.Get_rank() == 0:
     assert flag == 0
->>>>>>> 0d0888ff
     short_name = script_name.split("test_", 1).pop()
     filename = short_name + '_results_History_length=' + str(len(H)) + '_evals=' + str(sum(H['returned'])) + '_ranks=' + str(nworkers+1)
     print("\n\n\nRun completed.\nSaving results to file: " + filename)
