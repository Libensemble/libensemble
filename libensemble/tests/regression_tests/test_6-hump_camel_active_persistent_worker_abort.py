--- conflicted
+++ resolved
@@ -10,8 +10,6 @@
 from __future__ import division
 from __future__ import absolute_import
 
-<<<<<<< HEAD
-from mpi4py import MPI    # for libE communicator
 from libensemble.tests.regression_tests.support import save_libE_output
 
 # Import libEnsemble main, sim_specs, gen_specs, alloc_specs, and persis_info
@@ -20,16 +18,11 @@
 from libensemble.tests.regression_tests.support import uniform_or_localopt_gen_specs as gen_specs
 from libensemble.tests.regression_tests.support import start_persistent_local_opt_gens_alloc_specs as alloc_specs
 from libensemble.tests.regression_tests.support import persis_info_0 as persis_info
-=======
-import sys, os             # for adding to path
-import numpy as np
 
-from libensemble.libE import libE
 from libensemble.tests.regression_tests.common import parse_args
 
 # Parse args for test code
 nworkers, is_master, libE_specs, _ = parse_args()
->>>>>>> b92cf77b
 
 n=2
 gen_specs['out'] += [('x',float,n), ('x_on_cube',float,n),]
@@ -39,19 +32,8 @@
 # Tell libEnsemble when to stop
 exit_criteria = {'sim_max': 10, 'elapsed_wallclock_time': 300} # Intentially set low so as to test that a worker in persistent mode can be terminated correctly
 
-<<<<<<< HEAD
-# Can't do a "persistent worker run" if only one worker
-if MPI.COMM_WORLD.Get_size() == 2:
-=======
-np.random.seed(1)
-persis_info = {}
-for i in range(1,nworkers+1):
-    persis_info[i] = {'rand_stream': np.random.RandomState(i)}
-
-alloc_specs = {'out':gen_out, 'alloc_f':start_persistent_local_opt_gens}
 if nworkers < 2:
     # Can't do a "persistent worker run" if only one worker
->>>>>>> b92cf77b
     quit()
 
 # Perform the run
@@ -59,14 +41,4 @@
 
 if is_master:
     assert flag == 0
-<<<<<<< HEAD
-
-    save_libE_output(H,__file__)
-=======
-    short_name = script_name.split("test_", 1).pop()
-    filename = short_name + '_results_History_length=' + str(len(H)) + '_evals=' + str(sum(H['returned'])) + '_ranks=' + str(nworkers+1)
-    print("\n\n\nRun completed.\nSaving results to file: " + filename)
-    # if flag == 2:
-    #     print("\n\n\nKilling COMM_WORLD")
-    #     MPI.COMM_WORLD.Abort()
->>>>>>> b92cf77b
+    save_libE_output(H,__file__)