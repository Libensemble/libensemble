# """
# Runs libEnsemble testing the MPI Runners command creation.
#
# Execute via one of the following commands (e.g. 3 workers):
#    mpiexec -np 4 python3 test_mpi_runners.py
#    python3 test_mpi_runners.py --nworkers 3 --comms local
#    python3 test_mpi_runners.py --nworkers 3 --comms tcp
#
# The number of concurrent evaluations of the objective function will be 4-1=3.
# """

import numpy as np
from libensemble.libE import libE
from libensemble.sim_funcs.run_line_check import runline_check as sim_f
from libensemble.gen_funcs.sampling import uniform_random_sample as gen_f
from libensemble.tools import parse_args, add_unique_random_streams
from libensemble.executors.mpi_executor import MPIExecutor
from libensemble.tests.regression_tests.common import create_node_file
from libensemble import logger

# logger.set_level('DEBUG')  # For testing the test
logger.set_level('INFO')

# Do not change these lines - they are parsed by run-tests.sh
# TESTSUITE_COMMS: mpi local
# TESTSUITE_NPROCS: 2 4

nworkers, is_manager, libE_specs, _ = parse_args()
rounds = 1
sim_app = '/path/to/fakeapp.x'
comms = libE_specs['comms']

libE_specs['central_mode'] = True
libE_specs['enforce_worker_core_bounds'] = True

# To allow visual checking - log file not used in test
log_file = 'ensemble_mpi_runners_comms_' + str(comms) + '_wrks_' + str(nworkers) + '.log'
logger.set_filename(log_file)

nodes_per_worker = 2

# For varying size test - relate node count to nworkers
node_file = 'nodelist_mpi_runners_comms_' + str(comms) + '_wrks_' + str(nworkers)
nnodes = nworkers*nodes_per_worker

if is_manager:
    create_node_file(num_nodes=nnodes, name=node_file)

if comms == 'mpi':
    libE_specs['mpi_comm'].Barrier()

# Mock up system
custom_resources = {'cores_on_node': (16, 64),   # Tuple (physical cores, logical cores)
                    'node_file': node_file}      # Name of file containing a node-list
libE_specs['resource_info'] = custom_resources

persis_info = add_unique_random_streams({}, nworkers + 1)
exit_criteria = {'sim_max': nworkers*rounds}


# TODO: May move specs, inputs and expected outputs to a data_set module.
sim_specs = {'sim_f': sim_f,
             'in': ['x'],
             'out': [('f', float)],
             }

gen_specs = {'gen_f': gen_f,
             'in': ['sim_id'],
             'out': [('x', float, (2,))],
             'user': {'lb': np.array([-3, -2]),
                      'ub': np.array([3, 2]),
                      'gen_batch_size': 100,
                      }
             }

# Each worker has 2 nodes. Basic test list for portable options
test_list_base = [{'testid': 'base1', 'nprocs': 2, 'nnodes': 1, 'ppn': 2, 'e_args': '--xarg 1'},  # Under use
                  {'testid': 'base2'},  # Give no config and no extra_args
                  {'testid': 'base3', 'e_args': '--xarg 1'},  # Give no config with extra_args
                  {'testid': 'base4', 'e_args': '--xarg 1', 'ht': True},  # Give no config but with HT
                  {'testid': 'base5', 'nprocs': 16, 'e_args': '--xarg 1'},  # Just nprocs (will use one node)
                  {'testid': 'base6', 'nprocs': 16, 'nnodes': 2, 'e_args': '--xarg 1'},  # nprocs, nnodes
                  ]

# extra_args tests for each mpi runner
# extra_args should be parsed - however, the string should stay intact, inc abbreviated/different expressions
eargs_mpich = [{'testid': 'mp1', 'nprocs': 16, 'e_args': '--xarg 1 --ppn 16'},  # nprocs + parse extra_args
               {'testid': 'mp2', 'e_args': '-np 8 --xarg 1 --ppn 4'},  # parse extra_args
               ]

eargs_openmpi = [{'testid': 'ompi1', 'nprocs': 16, 'e_args': '--xarg 1 -npernode 16'},  # nprocs + parse extra_args
                 {'testid': 'ompi2', 'e_args': '-np 8 --xarg 1 -npernode 4'},  # parse extra_args
                 ]

eargs_aprun = [{'testid': 'ap1', 'nprocs': 16, 'e_args': '--xarg 1 -N 16'},  # nprocs + parse extra_args
               {'testid': 'ap2', 'e_args': '-n 8 --xarg 1 -N 4'},  # parse extra_args
               ]

# Note in a8: -n 8 is abbreviated form of --ntasks, this should be unaltered while --nodes is derived and inserted.
eargs_srun = [{'testid': 'sr1', 'nprocs': 16, 'e_args': '--xarg 1 --ntasks-per-node 16'},  # nprocs + parse extra_args
              {'testid': 'sr2', 'e_args': '-n 8 --xarg 1 --ntasks-per-node 4'},  # parse extra_args
              ]

# Note for jsrun: proc = resource set. Awkward naming but this seems like the best solution.
# Define extra_args as minimal relation of tasks/cores/gpus (one resource set), then n (nprocs) as multiplier.
eargs_jsrun = \
    [{'testid': 'jsr1', 'nprocs': 16, 'e_args': '--xarg 1 -r 16'},  # nprocs + parse extra_args
     {'testid': 'jsr2', 'e_args': '-n 8 --xarg 1 -r 4'},  # parse extra_args
     {'testid': 'jsr3', 'nprocs': 3, 'e_args': '-a 1 -c 1 -g 1 --bind=packed:1 --smpiargs="-gpu"'},  # combine r-sets
     {'testid': 'jsr4', 'e_args': '-n 3 -a 1 -c 1 -g 1 --bind=packed:1 --smpiargs="-gpu"'},  # r-sets all in extra_args
     ]

eargs_custom = [{'testid': 'cust1', 'e_args': '--xarg 1 --ppn 16'}]

# Expected Outputs
# Node IDs are modified for different workers in sim func.
exp_mpich = \
    ['mpirun -hosts node-1 -np 2 --ppn 2 --xarg 1 /path/to/fakeapp.x --testid base1',
     'mpirun -hosts node-1,node-2 -np 32 --ppn 16 /path/to/fakeapp.x --testid base2',
     'mpirun -hosts node-1,node-2 -np 32 --ppn 16 --xarg 1 /path/to/fakeapp.x --testid base3',
     'mpirun -hosts node-1,node-2 -np 128 --ppn 64 --xarg 1 /path/to/fakeapp.x --testid base4',
     'mpirun -hosts node-1 -np 16 --ppn 16 --xarg 1 /path/to/fakeapp.x --testid base5',
     'mpirun -hosts node-1,node-2 -np 16 --ppn 8 --xarg 1 /path/to/fakeapp.x --testid base6',
     'mpirun -hosts node-1 -np 16 --xarg 1 --ppn 16 /path/to/fakeapp.x --testid mp1',
     'mpirun -hosts node-1,node-2 -np 8 --xarg 1 --ppn 4 /path/to/fakeapp.x --testid mp2',
     ]

exp_rename_mpich = \
    ['inst -dummy mpich -hosts node-1 -np 2 --ppn 2 --xarg 1 /path/to/fakeapp.x --testid base1',
     'inst -dummy mpich -hosts node-1,node-2 -np 32 --ppn 16 /path/to/fakeapp.x --testid base2',
     'inst -dummy mpich -hosts node-1,node-2 -np 32 --ppn 16 --xarg 1 /path/to/fakeapp.x --testid base3',
     'inst -dummy mpich -hosts node-1,node-2 -np 128 --ppn 64 --xarg 1 /path/to/fakeapp.x --testid base4',
     'inst -dummy mpich -hosts node-1 -np 16 --ppn 16 --xarg 1 /path/to/fakeapp.x --testid base5',
     'inst -dummy mpich -hosts node-1,node-2 -np 16 --ppn 8 --xarg 1 /path/to/fakeapp.x --testid base6',
     'inst -dummy mpich -hosts node-1 -np 16 --xarg 1 --ppn 16 /path/to/fakeapp.x --testid mp1',
     'inst -dummy mpich -hosts node-1,node-2 -np 8 --xarg 1 --ppn 4 /path/to/fakeapp.x --testid mp2',
     ]

# openmpi requires machinefiles (-host requires
# exp_openmpi = \
#    ['mpirun -host node-1 -np 2 -npernode 2 --xarg 1 /path/to/fakeapp.x --testid base1',
#    'mpirun -host node-1,node-2 -np 32 -npernode 16 /path/to/fakeapp.x --testid base2',
#    'mpirun -host node-1,node-2 -np 32 -npernode 16 --xarg 1 /path/to/fakeapp.x --testid base3',
#    'mpirun -host node-1,node-2 -np 128 -npernode 64 --xarg 1 /path/to/fakeapp.x --testid base4',
#    'mpirun -host node-1 -np 16 -npernode 16 --xarg 1 /path/to/fakeapp.x --testid base5',
#    'mpirun -host node-1,node-2 -np 16 -npernode 8 --xarg 1 /path/to/fakeapp.x --testid base6',
#    'mpirun -host node-1 -np 16 --xarg 1 -npernode 16 /path/to/fakeapp.x --testid ompi1',
#    'mpirun -host node-1,node-2 -np 8 --xarg 1 -npernode 4 /path/to/fakeapp.x --testid ompi2',
#    ]

exp_aprun = \
    ['aprun -L node-1 -n 2 -N 2 --xarg 1 /path/to/fakeapp.x --testid base1',
     'aprun -L node-1,node-2 -n 32 -N 16 /path/to/fakeapp.x --testid base2',
     'aprun -L node-1,node-2 -n 32 -N 16 --xarg 1 /path/to/fakeapp.x --testid base3',
     'aprun -L node-1,node-2 -n 128 -N 64 --xarg 1 /path/to/fakeapp.x --testid base4',
     'aprun -L node-1 -n 16 -N 16 --xarg 1 /path/to/fakeapp.x --testid base5',
     'aprun -L node-1,node-2 -n 16 -N 8 --xarg 1 /path/to/fakeapp.x --testid base6',
     'aprun -L node-1 -n 16 --xarg 1 -N 16 /path/to/fakeapp.x --testid ap1',
     'aprun -L node-1,node-2 -n 8 --xarg 1 -N 4 /path/to/fakeapp.x --testid ap2',
     ]

exp_srun = \
    ['srun -w node-1 --ntasks 2 --nodes 1 --ntasks-per-node 2 --xarg 1 /path/to/fakeapp.x --testid base1',
     'srun -w node-1,node-2 --ntasks 32 --nodes 2 --ntasks-per-node 16 /path/to/fakeapp.x --testid base2',
     'srun -w node-1,node-2 --ntasks 32 --nodes 2 --ntasks-per-node 16 --xarg 1 /path/to/fakeapp.x --testid base3',
     'srun -w node-1,node-2 --ntasks 128 --nodes 2 --ntasks-per-node 64 --xarg 1 /path/to/fakeapp.x --testid base4',
     'srun -w node-1 --ntasks 16 --nodes 1 --ntasks-per-node 16 --xarg 1 /path/to/fakeapp.x --testid base5',
     'srun -w node-1,node-2 --ntasks 16 --nodes 2 --ntasks-per-node 8 --xarg 1 /path/to/fakeapp.x --testid base6',
     'srun -w node-1 --ntasks 16 --nodes 1 --xarg 1 --ntasks-per-node 16 /path/to/fakeapp.x --testid sr1',
     'srun -w node-1,node-2 --nodes 2 -n 8 --xarg 1 --ntasks-per-node 4 /path/to/fakeapp.x --testid sr2',
     ]

exp_jsrun = \
    ['jsrun -n 2 -r 2 --xarg 1 /path/to/fakeapp.x --testid base1',
     'jsrun -n 32 /path/to/fakeapp.x --testid base2',
     'jsrun -n 32 --xarg 1 /path/to/fakeapp.x --testid base3',
     'jsrun -n 128 --xarg 1 /path/to/fakeapp.x --testid base4',
     'jsrun -n 16 --xarg 1 /path/to/fakeapp.x --testid base5',
     'jsrun -n 16 -r 8 --xarg 1 /path/to/fakeapp.x --testid base6',
     'jsrun -n 16 --xarg 1 -r 16 /path/to/fakeapp.x --testid jsr1',
     'jsrun -n 8 --xarg 1 -r 4 /path/to/fakeapp.x --testid jsr2',
     'jsrun -n 3 -a 1 -c 1 -g 1 --bind=packed:1 --smpiargs="-gpu" /path/to/fakeapp.x --testid jsr3',
     'jsrun -n 3 -a 1 -c 1 -g 1 --bind=packed:1 --smpiargs="-gpu" /path/to/fakeapp.x --testid jsr4',
     ]

exp_custom = ['myrunner --xarg 1 /path/to/fakeapp.x --testid base1',
              'myrunner /path/to/fakeapp.x --testid base2',
              'myrunner --xarg 1 /path/to/fakeapp.x --testid base3',
              'myrunner --xarg 1 /path/to/fakeapp.x --testid base4',
              'myrunner --xarg 1 /path/to/fakeapp.x --testid base5',
              'myrunner --xarg 1 /path/to/fakeapp.x --testid base6',
              'myrunner --xarg 1 --ppn 16 /path/to/fakeapp.x --testid cust1',
              ]


# Loop here for mocking different systems.
def run_tests(mpi_runner, runner_name, test_list_exargs, exp_list):

    mpi_customizer = {'mpi_runner': mpi_runner,    # Select runner: mpich, openmpi, aprun, srun, jsrun
                      'runner_name': runner_name}  # Runner name: Replaces run command if not None

<<<<<<< HEAD
    exctr = MPIExecutor(central_mode=True, auto_resources=True, allow_oversubscribe=False, custom_info=customizer)
    exctr.register_app(full_path=sim_app, calc_type='sim')
=======
    exctr = MPIExecutor(custom_info=mpi_customizer)
    exctr.register_calc(full_path=sim_app, calc_type='sim')
>>>>>>> d9a259d1

    test_list = test_list_base + test_list_exargs
    sim_specs['user'] = {'tests': test_list, 'expect': exp_list, 'nodes_per_worker': nodes_per_worker, 'persis_gens': 0}

    # Perform the run
    H, pinfo, flag = libE(sim_specs, gen_specs, exit_criteria, persis_info, libE_specs=libE_specs)


# for run_set in ['mpich', 'openmpi', 'aprun', 'srun', 'jsrun', 'rename_mpich', 'custom']:
for run_set in ['mpich', 'aprun', 'srun', 'jsrun', 'rename_mpich', 'custom']:

    # Could use classes, pref in separate data_set module
    runner_name = None  # Use default

    if run_set == 'mpich':
        runner = 'mpich'
        test_list_exargs = eargs_mpich
        exp_list = exp_mpich

#    if run_set == 'openmpi':
#        runner = 'openmpi'
#        test_list_exargs = eargs_openmpi
#        exp_list = exp_openmpi

    if run_set == 'aprun':
        runner = 'aprun'
        test_list_exargs = eargs_aprun
        exp_list = exp_aprun

    if run_set == 'srun':
        runner = 'srun'
        test_list_exargs = eargs_srun
        exp_list = exp_srun

    if run_set == 'jsrun':
        runner = 'jsrun'
        test_list_exargs = eargs_jsrun
        exp_list = exp_jsrun

    if run_set == 'rename_mpich':
        runner = 'mpich'
        runner_name = 'inst -dummy mpich'
        test_list_exargs = eargs_mpich
        exp_list = exp_rename_mpich

    # Auto-resources will not parse - everything goes in extra_args
    if run_set == 'custom':
        runner = 'custom'
        runner_name = 'myrunner'
        test_list_exargs = eargs_custom
        exp_list = exp_custom

    run_tests(runner, runner_name, test_list_exargs, exp_list)

# All asserts are in sim func<|MERGE_RESOLUTION|>--- conflicted
+++ resolved
@@ -199,13 +199,8 @@
     mpi_customizer = {'mpi_runner': mpi_runner,    # Select runner: mpich, openmpi, aprun, srun, jsrun
                       'runner_name': runner_name}  # Runner name: Replaces run command if not None
 
-<<<<<<< HEAD
-    exctr = MPIExecutor(central_mode=True, auto_resources=True, allow_oversubscribe=False, custom_info=customizer)
+    exctr = MPIExecutor(custom_info=mpi_customizer)
     exctr.register_app(full_path=sim_app, calc_type='sim')
-=======
-    exctr = MPIExecutor(custom_info=mpi_customizer)
-    exctr.register_calc(full_path=sim_app, calc_type='sim')
->>>>>>> d9a259d1
 
     test_list = test_list_base + test_list_exargs
     sim_specs['user'] = {'tests': test_list, 'expect': exp_list, 'nodes_per_worker': nodes_per_worker, 'persis_gens': 0}
