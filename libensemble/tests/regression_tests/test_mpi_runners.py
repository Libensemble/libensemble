--- conflicted
+++ resolved
@@ -16,11 +16,7 @@
 from libensemble.tools import parse_args, add_unique_random_streams
 from libensemble.executors.mpi_executor import MPIExecutor
 from libensemble.tests.regression_tests.common import create_node_file
-<<<<<<< HEAD
-from libensemble import libE_logger
-=======
 from libensemble import logger
->>>>>>> 39ccfa3e
 
 # logger.set_level('DEBUG')  # For testing the test
 logger.set_level('INFO')
@@ -43,11 +39,7 @@
 nodes_per_worker = 2
 
 # For varying size test - relate node count to nworkers
-<<<<<<< HEAD
-node_file = 'nodelist_mpi_runnerscomms_' + str(comms) + '_wrks_' + str(nworkers)
-=======
 node_file = 'nodelist_mpi_runners_comms_' + str(comms) + '_wrks_' + str(nworkers)
->>>>>>> 39ccfa3e
 nnodes = nworkers*nodes_per_worker
 
 if is_manager:
