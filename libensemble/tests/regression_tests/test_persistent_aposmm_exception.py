--- conflicted
+++ resolved
@@ -80,11 +80,7 @@
                                 alloc_specs, libE_specs)
 except Exception as e:
     if is_manager:
-<<<<<<< HEAD
-        if e.args[1] == 'NLopt roundoff-limited':
-=======
         if e.args[1].endswith('NLopt roundoff-limited'):
->>>>>>> 39ccfa3e
             assertion(True)
         else:
             assertion(False)
