--- conflicted
+++ resolved
@@ -89,12 +89,7 @@
 persis_info['has_nan'] = set()
 persis_info['already_paused'] = set()
 persis_info['H_len'] = 0
-<<<<<<< HEAD
 for i in range(1,nworkers+1):
-=======
-
-for i in range(MPI.COMM_WORLD.Get_size()):
->>>>>>> def0c9f7
     persis_info[i] = {'rand_stream': np.random.RandomState(i)}
 
 persis_info[1] = {'active_runs': set(),
