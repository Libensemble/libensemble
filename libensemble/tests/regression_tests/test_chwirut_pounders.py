--- conflicted
+++ resolved
@@ -9,26 +9,15 @@
 from __future__ import division
 from __future__ import absolute_import
 
-<<<<<<< HEAD
-from mpi4py import MPI # for libE communicator
 import numpy as np
 
 from libensemble.tests.regression_tests.support import save_libE_output
-=======
-import sys, os             # for adding to path
-import numpy as np
-
-from libensemble.libE import libE
 from libensemble.tests.regression_tests.common import parse_args
 
 # Parse args for test code
-nworkers, is_master, libE_specs, _ = parse_args()
+_, is_master, libE_specs, _ = parse_args()
 if libE_specs['comms'] == 'local':
     quit()
-
-# Import sim_func
-from libensemble.sim_funcs.chwirut1 import chwirut_eval, EvaluateJacobian
->>>>>>> b92cf77b
 
 # Import libEnsemble main, sim_specs, gen_specs, and persis_info
 from libensemble.libE import libE
@@ -57,31 +46,12 @@
                  'elapsed_wallclock_time': 300
                   }
 
-<<<<<<< HEAD
-=======
-np.random.seed(1)
-persis_info = {}
-for i in range(1,nworkers+1):
-    persis_info[i] = {'rand_stream': np.random.RandomState(i)}
-
-persis_info[1] = {'run_order': {},
-                  'old_runs': {},
-                  'total_runs': 0,
-                  'rand_stream': np.random.RandomState(1)}
->>>>>>> b92cf77b
 # Perform the run
 H, persis_info, flag = libE(sim_specs, gen_specs, exit_criteria, persis_info, libE_specs=libE_specs)
 
 if is_master:
     assert flag == 0
     assert len(H) >= max_sim_budget
-<<<<<<< HEAD
-=======
-    short_name = script_name.split("test_", 1).pop()
-    filename = short_name + '_results_after_evals=' + str(max_sim_budget) + '_ranks=' + str(nworkers+1)
-    print("\n\n\nRun completed.\nSaving results to file: " + filename)
-    np.save(filename, H)
->>>>>>> b92cf77b
 
     # Calculating the Jacobian at the best point (though this information was not used by pounders)
     from libensemble.sim_funcs.chwirut1 import EvaluateJacobian
