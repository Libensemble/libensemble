--- conflicted
+++ resolved
@@ -4,13 +4,8 @@
 Unit test of comms for libensemble.
 """
 
-<<<<<<< HEAD
-import time
+import logging
 import queue as tqueue
-=======
->>>>>>> df7406ff
-import logging
-import queue
 import time
 
 import numpy as np
