--- conflicted
+++ resolved
@@ -46,14 +46,6 @@
 
     f, calc_status = subproc_borehole(H, delay)
 
-<<<<<<< HEAD
-    # Failure model (excluding observations)
-    if sim_id > sim_specs["user"]["num_obs"]:
-        if (f / borehole_true(H["x"])) > 1.25:
-            f = np.inf
-            calc_status = TASK_FAILED
-            print(f"Failure of sim_id {sim_id}", flush=True)
-=======
     if calc_status in MAN_KILL_SIGNALS and "sim_killed" in H_o.dtype.names:
         H_o["sim_killed"] = True  # For calling script to print only.
     else:
@@ -62,8 +54,7 @@
             if (f / borehole_true(H["x"])) > 1.25:
                 f = np.inf
                 calc_status = TASK_FAILED
-                print("Failure of sim_id {}".format(sim_id), flush=True)
->>>>>>> a6a625d2
+                print(f"Failure of sim_id {sim_id}", flush=True)
 
     H_o["f"] = f
     return H_o, persis_info, calc_status