--- conflicted
+++ resolved
@@ -112,16 +112,12 @@
             calc_status = TASK_FAILED
 
     else:
-<<<<<<< HEAD
         if sim_count <= 2:
             task, calc_status = polling_loop(comm, exctr, task, timeout)
         else:
             calc_status = task.polling_loop(time_limit=timeout,
                                             poll_manager=True,
                                             comm=comm)
-=======
-        task, calc_status = polling_loop(exctr, task, timeout)
->>>>>>> 4d5a87ed
 
     if use_balsam:
         task.read_file_in_workdir('ensemble.log')
