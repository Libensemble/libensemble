import numpy as np

from libensemble.message_numbers import (
    MAN_SIGNAL_FINISH,
    TASK_FAILED,
    UNSET_TAG,
    WORKER_DONE,
    WORKER_KILL_ON_ERR,
    WORKER_KILL_ON_TIMEOUT,
)
<<<<<<< HEAD
from libensemble.specs import input_fields, output_data
=======
from libensemble.sim_funcs.six_hump_camel import six_hump_camel_func
>>>>>>> 87caeed1

__all__ = ["executor_hworld"]

# Alt send values through X
sim_ended_count = 0


def custom_polling_loop(exctr, task, timeout_sec=5.0, delay=0.3):
    import time

    calc_status = UNSET_TAG  # Sim func determines status of libensemble calc - returned to worker

    while task.runtime < timeout_sec:
        time.sleep(delay)

        if exctr.manager_kill_received():
            exctr.kill(task)
            calc_status = MAN_SIGNAL_FINISH  # Worker will pick this up and close down
            print(f"Task {task.id} killed by manager on worker {exctr.workerID}")
            break

        task.poll()
        if task.finished:
            break
        elif task.state == "RUNNING":
            print(f"Task {task.id} still running on worker {exctr.workerID} ....")

        if task.stdout_exists():
            if "Error" in task.read_stdout():
                print(
                    "Found (deliberate) Error in output file - cancelling " f"task {task.id} on worker {exctr.workerID}"
                )
                exctr.kill(task)
                calc_status = WORKER_KILL_ON_ERR
                break

    # After exiting loop
    if task.finished:
        print(f"Task {task.id} done on worker {exctr.workerID}")
        # Fill in calc_status if not already
        if calc_status == UNSET_TAG:
            if task.state == "FINISHED":  # Means finished successfully
                calc_status = WORKER_DONE
            elif task.state == "FAILED":
                calc_status = TASK_FAILED

    else:
        # assert task.state == 'RUNNING', "task.state expected to be RUNNING. Returned: " + str(task.state)
        print(f"Task {task.id} timed out - killing on worker {exctr.workerID}")
        exctr.kill(task)
        if task.finished:
            print(f"Task {task.id} done on worker {exctr.workerID}")
        calc_status = WORKER_KILL_ON_TIMEOUT

    return task, calc_status


@input_fields(["x"])
@output_data([("f", float), ("cstat", int)])
def executor_hworld(H, _, sim_specs, info):
    """Tests launching and polling task and exiting on task finish"""
    exctr = info["executor"]
    cores = sim_specs["user"]["cores"]
    ELAPSED_TIMEOUT = "elapsed_timeout" in sim_specs["user"]

    wait = False
    args_for_sim = "sleep 1"
    calc_status = UNSET_TAG

    batch = len(H["x"])
    H_o = np.zeros(batch, dtype=sim_specs["out"])

    if "six_hump_camel" not in exctr.default_app("sim").full_path:
        global sim_ended_count
        sim_ended_count += 1
        print("sim_ended_count", sim_ended_count, flush=True)

        if ELAPSED_TIMEOUT:
            args_for_sim = "sleep 60"  # Manager kill - if signal received else completes
            timeout = 65.0

        else:
            timeout = 6.0
            launch_shc = False

            if sim_ended_count == 1:
                args_for_sim = "sleep 1"  # Should finish
            elif sim_ended_count == 2:
                args_for_sim = "sleep 1 Error"  # Worker kill on error
            elif sim_ended_count == 3:
                wait = True
                args_for_sim = "sleep 1"  # Should finish
                launch_shc = True
            elif sim_ended_count == 4:
                args_for_sim = "sleep 8"  # Worker kill on timeout
                timeout = 1.0
            elif sim_ended_count == 5:
                args_for_sim = "sleep 2 Fail"  # Manager kill - if signal received else completes

        task = exctr.submit(calc_type="sim", num_procs=cores, app_args=args_for_sim, hyperthreads=True)

        if wait:
            task.wait()
            if not task.finished:
                calc_status = UNSET_TAG
            if task.state == "FINISHED":
                calc_status = WORKER_DONE
            elif task.state == "FAILED":
                calc_status = TASK_FAILED

        else:
            if sim_ended_count >= 2:
                calc_status = exctr.polling_loop(task, timeout=timeout, delay=0.3, poll_manager=True)
                if sim_ended_count == 2 and task.stdout_exists() and "Error" in task.read_stdout():
                    calc_status = WORKER_KILL_ON_ERR
            else:
                task, calc_status = custom_polling_loop(exctr, task, timeout)

    else:
        launch_shc = True
        calc_status = UNSET_TAG

        # Comparing six_hump_camel output, directly called vs. submitted as app
        for i, x in enumerate(H["x"]):
            H_o["f"][i] = six_hump_camel_func(x)
            if launch_shc:
                # Test launching a named app.
                app_args = " ".join(str(val) for val in list(x[:]))
                task = exctr.submit(app_name="six_hump_camel", num_procs=1, app_args=app_args)
                task.wait()
                output = np.float64(task.read_stdout())
                assert np.isclose(H_o["f"][i], output)
                calc_status = WORKER_DONE

    # This is just for testing at calling script level - status of each task
    H_o["cstat"] = calc_status

    return H_o, calc_status<|MERGE_RESOLUTION|>--- conflicted
+++ resolved
@@ -8,11 +8,8 @@
     WORKER_KILL_ON_ERR,
     WORKER_KILL_ON_TIMEOUT,
 )
-<<<<<<< HEAD
+from libensemble.sim_funcs.six_hump_camel import six_hump_camel_func
 from libensemble.specs import input_fields, output_data
-=======
-from libensemble.sim_funcs.six_hump_camel import six_hump_camel_func
->>>>>>> 87caeed1
 
 __all__ = ["executor_hworld"]
 
