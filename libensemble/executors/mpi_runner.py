import argparse
import logging
from libensemble.executors.executor import jassert
from libensemble.resources import mpi_resources
from libensemble.resources.resources import Resources

logger = logging.getLogger(__name__)
# To change logging level for just this module
# logger.setLevel(logging.DEBUG)


class MPIRunner:
    @staticmethod
    def get_runner(mpi_runner_type, runner_name=None, platform_info=None):
        mpi_runners = {
            "mpich": MPICH_MPIRunner,
            "openmpi": OPENMPI_MPIRunner,
            "aprun": APRUN_MPIRunner,
            "srun": SRUN_MPIRunner,
            "jsrun": JSRUN_MPIRunner,
            "msmpi": MSMPI_MPIRunner,
            "custom": MPIRunner,
        }
        mpi_runner = mpi_runners[mpi_runner_type]
        if runner_name is not None:
            runner = mpi_runner(run_command=runner_name, platform_info=platform_info)
        else:
            runner = mpi_runner(platform_info=platform_info)
        return runner

    def __init__(self, run_command="mpiexec", platform_info=None):
        self.run_command = run_command
        self.mpi_command = [self.run_command, "{extra_args}"]
        self.subgroup_launch = False
        self.mfile_support = False
        self.arg_nprocs = ("--LIBE_NPROCS_ARG_EMPTY",)
        self.arg_nnodes = ("--LIBE_NNODES_ARG_EMPTY",)
        self.arg_ppn = ("--LIBE_PPN_ARG_EMPTY",)
        self.default_mpi_options = None
        self.default_gpu_arg = None
        self.default_gpu_arg_type = None
        self.platform_info = platform_info

    def _get_parser(self, p_args, nprocs, nnodes, ppn):
        """Parses MPI arguments from the provided string"""
        parser = argparse.ArgumentParser(description="Parse extra_args", allow_abbrev=False)
        parser.add_argument(*nprocs, type=int, dest="num_procs", default=None)
        parser.add_argument(*nnodes, type=int, dest="num_nodes", default=None)
        parser.add_argument(*ppn, type=int, dest="procs_per_node", default=None)
        args, _ = parser.parse_known_args(p_args)
        return args

    def _parse_extra_args(self, nprocs, nnodes, ppn, hyperthreads, extra_args):
        """Fill in missing portable MPI options from extra_args string

        These can be used in resource checking in ``mpi_resources.get_resources``
        """
        splt_extra_args = extra_args.split()
        p_args = self._get_parser(splt_extra_args, self.arg_nprocs, self.arg_nnodes, self.arg_ppn)

        # Only fill from extra_args if not set by portable options
        if nprocs is None:
            nprocs = p_args.num_procs
        if nnodes is None:
            nnodes = p_args.num_nodes
        if ppn is None:
            ppn = p_args.procs_per_node

        extra_args = " ".join(splt_extra_args)
        return nprocs, nnodes, ppn, p_args

    def _rm_replicated_args(self, nprocs, nnodes, ppn, p_args):
        """Removed replicated arguments.

        To be called after ``mpi_resources.get_resources``
        """
        if p_args is not None:
            if p_args.num_procs is not None:
                nprocs = None
            if p_args.num_nodes is not None:
                nnodes = None
            if p_args.procs_per_node is not None:
                ppn = None
        return nprocs, nnodes, ppn

    def _append_to_extra_args(self, extra_args, new_args):
        """Add a string to extra_args"""
        if extra_args is None:
            return new_args
        extra_args += f" {new_args}"
        return extra_args

    def express_spec(
        self, task, nprocs, nnodes, ppn, machinefile, hyperthreads, extra_args, resources, workerID
    ):
        """Returns a hostlist or machinefile name

        If a machinefile is used, the file will also be created. This function
        is designed to be overridden by inheritance.
        """
        hostlist = None
        machinefile = None
        # Always use host lists (unless uneven mapping)
        hostlist = mpi_resources.get_hostlist(resources, nnodes)
        return hostlist, machinefile

    def _set_gpu_cli_option(self, wresources, extra_args, gpu_setting_name, gpu_value):
        """Update extra args with the GPU setting for the MPI runner"""
        jassert(wresources.even_slots, f"Cannot assign CPUs/GPUs to uneven slots per node {wresources.slots}")

        if gpu_setting_name.endswith("="):
            gpus_opt = gpu_setting_name + str(gpu_value)
        else:
            gpus_opt = gpu_setting_name + " " + str(gpu_value)

        if extra_args is None:
            extra_args = gpus_opt
        else:
            extra_args = " ".join((extra_args, gpus_opt))
        return extra_args

    def _set_gpu_env_var(self, wresources, task, gpus_env):
        """Add GPU environment variable setting to the tasks environment"""
        jassert(wresources.matching_slots, f"Cannot assign CPUs/GPUs to non-matching slots per node {wresources.slots}")
<<<<<<< HEAD
        if wresources.doihave_gpus():
            task._add_to_env(gpus_env, wresources.get_slots_as_string(multiplier=wresources.gpus_per_rset)) # to use avail GPUS.
=======
        task._add_to_env(gpus_env, wresources.get_slots_as_string(multiplier=wresources.gpus_per_rset))
>>>>>>> 71b54376

    def _local_runner_set_gpus(self, task, wresources, extra_args, gpus_per_node, ppn):
        if self.default_gpu_arg is not None:
            arg_type = self.default_gpu_arg_type
            gpu_value = gpus_per_node // ppn if arg_type == "option_gpus_per_task" else gpus_per_node
            gpu_setting_name = self.default_gpu_arg
            extra_args = self._set_gpu_cli_option(wresources, extra_args, gpu_setting_name, gpu_value)
        else:
            gpus_env = "CUDA_VISIBLE_DEVICES"
            self._set_gpu_env_var(wresources, task, gpus_env)
        return extra_args

    def _assign_to_slots(self, task, resources, nprocs, nnodes, ppn, extra_args, match_procs_to_gpus):
        """Assign GPU resources to slots

        GPUs will be assigned using the slot count and GPUs per slot (from resources).
        If ``match_procs_to_gpus`` is True, then MPI processor/node configuration will
        be added to match the GPU setting.

        The method used to assign GPUs will be determined either by platform settings
        or the default for the MPI runner.

        Returns updated MPI configuration variables, and updates the task environment
        attribute.

        """

        wresources = resources.worker_resources

<<<<<<< HEAD
        # gpus per node for this worker.
        #print(f"{wresources.doihave_gpus()=}")
        if wresources.doihave_gpus():
            gpus_per_node = wresources.slot_count * wresources.gpus_per_rset
        else:
            gpus_per_node = 0

        gpu_setting_type = GPU_SET_DEF
=======
        # gpus per node per worker.
        gpus_per_node = wresources.slot_count * wresources.gpus_per_rset
        gpu_setting_type = "runner_default"
>>>>>>> 71b54376

        if nnodes is None:
            if nprocs:
                nnodes = min(nprocs, wresources.local_node_count)
            else:
                nnodes = wresources.local_node_count

        if match_procs_to_gpus:
            ppn = gpus_per_node
            nprocs = nnodes * ppn
            jassert(nprocs > 0, f"Matching procs to GPUs has resulted in {nprocs} procs")

        if ppn is None:
            ppn = nprocs // nnodes

        if self.platform_info is not None:
            gpu_setting_type = self.platform_info.get("gpu_setting_type", gpu_setting_type)

        if gpu_setting_type == "runner_default":
            extra_args = self._local_runner_set_gpus(task, wresources, extra_args, gpus_per_node, ppn)

        elif gpu_setting_type in ["option_gpus_per_node", "option_gpus_per_task"]:
            gpu_value = gpus_per_node // ppn if gpu_setting_type == "option_gpus_per_task" else gpus_per_node
            gpu_setting_name = self.platform_info.get("gpu_setting_name", self.default_gpu_arg)
            extra_args = self._set_gpu_cli_option(wresources, extra_args, gpu_setting_name, gpu_value)

        elif gpu_setting_type == "env":
            gpus_env = self.platform_info.get("gpu_setting_name", "CUDA_VISIBLE_DEVICES")
            self._set_gpu_env_var(wresources, task, gpus_env)

        return nprocs, nnodes, ppn, extra_args


    def get_mpi_specs(
        self, task, nprocs, nnodes, ppn, machinefile, hyperthreads, extra_args,
        auto_assign_gpus, match_procs_to_gpus, resources, workerID
    ):
        """Returns a dictionary with the MPI specifications for the runline.

        This function takes user provided inputs and resource information and
        uses these to determine the final MPI specifications. This may include
        a host-list or machine file.

        extra_args will be parsed if possible to extract MPI configuration.
        Default arguments may be added, and GPU settings added to extra_args,
        or to the task environment.
        """

        p_args = None

        # Return auto_resource variables inc. extra_args additions
        if extra_args:
            nprocs, nnodes, ppn, p_args = self._parse_extra_args(
                nprocs, nnodes, ppn, hyperthreads, extra_args=extra_args
            )

        # If no_config_set and auto_assign_gpus - make match_procs_to_gpus default.
        no_config_set = not(nprocs or ppn)

        if match_procs_to_gpus:
            jassert(no_config_set, "match_procs_to_gpus is mutually exclusive with either of nprocs/ppn")

        if auto_assign_gpus:
            # if no_config_set, make match_procs_to_gpus default.
            if no_config_set:
                match_procs_to_gpus = True
            nprocs, nnodes, ppn, extra_args = self._assign_to_slots(task, resources, nprocs, nnodes, ppn, extra_args, match_procs_to_gpus)

        hostlist = None
        if machinefile and not self.mfile_support:
            logger.warning(f"User machinefile ignored - not supported by {self.run_command}")
            machinefile = None

        if machinefile is None and resources is not None:
            nprocs, nnodes, ppn = mpi_resources.get_resources(
                resources, nprocs, nnodes, ppn, hyperthreads
            )
            hostlist, machinefile = self.express_spec(
                task, nprocs, nnodes, ppn, machinefile, hyperthreads, extra_args, resources, workerID
            )
        else:
            nprocs, nnodes, ppn = mpi_resources.task_partition(
                nprocs, nnodes, ppn, machinefile
            )

        # Remove portable variable if in extra_args
        if extra_args:
            nprocs, nnodes, ppn = self._rm_replicated_args(
                nprocs, nnodes, ppn, p_args
            )

        if self.default_mpi_options is not None:
            extra_args = self._append_to_extra_args(extra_args, self.default_mpi_options)

        return {
            "num_procs": nprocs,
            "num_nodes": nnodes,
            "procs_per_node": ppn,
            "extra_args": extra_args,
            "machinefile": machinefile,
            "hostlist": hostlist,
        }


class MPICH_MPIRunner(MPIRunner):
    def __init__(self, run_command="mpirun", platform_info=None):
        self.run_command = run_command
        self.subgroup_launch = True
        self.mfile_support = True
        self.arg_nprocs = ("-n", "-np")
        self.arg_nnodes = ("--LIBE_NNODES_ARG_EMPTY",)
        self.arg_ppn = ("--ppn", "-ppn")
        self.default_mpi_options = None
        self.default_gpu_arg = None
        self.default_gpu_arg_type = None
        self.platform_info = platform_info

        self.mpi_command = [
            self.run_command,
            "--env {env}",
            "-machinefile {machinefile}",
            "-hosts {hostlist}",
            "-np {num_procs}",
            "--ppn {procs_per_node}",
            "{extra_args}",
        ]


class OPENMPI_MPIRunner(MPIRunner):
    def __init__(self, run_command="mpirun", platform_info=None):
        self.run_command = run_command
        self.subgroup_launch = True
        self.mfile_support = True
        self.arg_nprocs = ("-n", "-np", "-c", "--n")
        self.arg_nnodes = ("--LIBE_NNODES_ARG_EMPTY",)
        self.arg_ppn = ("-npernode",)
        self.default_mpi_options = None
        self.default_gpu_arg = None
        self.default_gpu_arg_type = None
        self.platform_info = platform_info
        self.mpi_command = [
            self.run_command,
            "-x {env}",
            "-machinefile {machinefile}",
            "-host {hostlist}",
            "-np {num_procs}",
            "-npernode {procs_per_node}",
            "{extra_args}",
        ]

    def express_spec(
        self, task, nprocs, nnodes, ppn, machinefile, hyperthreads, extra_args, resources, workerID
    ):
        """Returns a hostlist or machinefile name

        If a machinefile is used, the file will also be created. This function
        is designed to be overridden by inheritance.
        """
        hostlist = None
        machinefile = None
        # Use machine files for OpenMPI
        # as "-host" requires entry for every rank

        machinefile = "machinefile_autogen"
        if workerID is not None:
            machinefile += f"_for_worker_{workerID}"
        machinefile += f"_task_{task.id}"
        mfile_created, nprocs, nnodes, ppn = mpi_resources.create_machinefile(
            resources, machinefile, nprocs, nnodes, ppn, hyperthreads
        )
        jassert(mfile_created, "Auto-creation of machinefile failed")

        return hostlist, machinefile


class APRUN_MPIRunner(MPIRunner):
    def __init__(self, run_command="aprun", platform_info=None):
        self.run_command = run_command
        self.subgroup_launch = False
        self.mfile_support = False
        self.arg_nprocs = ("-n",)
        self.arg_nnodes = ("--LIBE_NNODES_ARG_EMPTY",)
        self.arg_ppn = ("-N",)
        self.default_mpi_options = None
        self.default_gpu_arg = None
        self.default_gpu_arg_type = None
        self.platform_info = platform_info
        self.mpi_command = [
            self.run_command,
            "-e {env}",
            "-L {hostlist}",
            "-n {num_procs}",
            "-N {procs_per_node}",
            "{extra_args}",
        ]


class MSMPI_MPIRunner(MPIRunner):
    def __init__(self, run_command="mpiexec", platform_info=None):
        self.run_command = run_command
        self.subgroup_launch = False
        self.mfile_support = False
        self.arg_nprocs = ("-n", "-np")
        self.arg_nnodes = ("--LIBE_NNODES_ARG_EMPTY",)
        self.arg_ppn = ("-cores",)
        self.default_mpi_options = None
        self.default_gpu_arg = None
        self.default_gpu_arg_type = None
        self.platform_info = platform_info
        self.mpi_command = [
            self.run_command,
            "-env {env}",
            "-n {num_procs}",
            "-cores {procs_per_node}",
            "{extra_args}",
        ]


class SRUN_MPIRunner(MPIRunner):
    def __init__(self, run_command="srun", platform_info=None):
        self.run_command = run_command
        self.subgroup_launch = False
        self.mfile_support = False
        self.arg_nprocs = ("-n", "--ntasks")
        self.arg_nnodes = ("-N", "--nodes")
        self.arg_ppn = ("--ntasks-per-node",)
        self.default_mpi_options = "--exact"
        self.default_gpu_arg = "--gpus-per-node"
        self.default_gpu_arg_type = "option_gpus_per_node"
        self.platform_info = platform_info
        self.mpi_command = [
            self.run_command,
            "-w {hostlist}",
            "--ntasks {num_procs}",
            "--nodes {num_nodes}",
            "--ntasks-per-node {procs_per_node}",
            "{extra_args}",
        ]


class JSRUN_MPIRunner(MPIRunner):
    def __init__(self, run_command="jsrun", platform_info=None):
        self.run_command = run_command
        self.subgroup_launch = True
        self.mfile_support = False

        # TODO: Add multiplier to resources checks (for -c/-a)
        self.arg_nprocs = ("--np", "-n")
        self.arg_nnodes = ("--LIBE_NNODES_ARG_EMPTY",)
        self.arg_ppn = ("-r",)
        self.default_mpi_options = None
        self.default_gpu_arg = "-g"
        self.default_gpu_arg_type = "option_gpus_per_task"

        self.platform_info = platform_info
        self.mpi_command = [self.run_command, "-n {num_procs}", "-r {procs_per_node}", "{extra_args}"]

    def get_mpi_specs(
        self, task, nprocs, nnodes, ppn, machinefile, hyperthreads, extra_args,
        auto_assign_gpus, match_procs_to_gpus, resources, workerID
    ):
        """Returns a dictionary with the MPI specifications for the runline.

        This function takes user provided inputs and resource information and
        uses these to determine the final MPI specifications. This may include
        a host-list or machine file.

        extra_args will be parsed if possible to extract MPI configuration.
        Default arguments may be added, and GPU settings added to extra_args,
        or to the task environment.
        """

        p_args = None

        # Return auto_resource variables inc. extra_args additions
        if extra_args:
            nprocs, nnodes, ppn, p_args = self._parse_extra_args(
                nprocs, nnodes, ppn, hyperthreads, extra_args=extra_args
            )

        # If no_config_set and auto_assign_gpus - make match_procs_to_gpus default.
        no_config_set = not(nprocs or ppn)

        if match_procs_to_gpus:
            jassert(no_config_set, "match_procs_to_gpus is mutually exclusive with either of nprocs/ppn")

        if auto_assign_gpus:
            # if no_config_set, make match_procs_to_gpus default.
            if no_config_set:
                match_procs_to_gpus = True
            nprocs, nnodes, ppn, extra_args = self._assign_to_slots(task, resources, nprocs, nnodes, ppn, extra_args, match_procs_to_gpus)

        rm_rpn = True if ppn is None and nnodes is None else False

        hostlist = None
        if machinefile and not self.mfile_support:
            logger.warning(f"User machinefile ignored - not supported by {self.run_command}")
            machinefile = None
        if machinefile is None and resources is not None:
            nprocs, nnodes, ppn = mpi_resources.get_resources(
                resources, nprocs, nnodes, ppn, hyperthreads
            )

            # TODO: Create ERF file if mapping worker to resources req.
        else:
            nprocs, nnodes, ppn = mpi_resources.task_partition(
                nprocs, nnodes, ppn, machinefile
            )

        # Remove portable variable if in extra_args
        if extra_args:
            nprocs, nnodes, ppn = self._rm_replicated_args(
                nprocs, nnodes, ppn, p_args
            )

        if rm_rpn:
            ppn = None

        if self.default_mpi_options is not None:
            extra_args = self._append_to_extra_args(extra_args, self.default_mpi_options)

        return {
            "num_procs": nprocs,
            "num_nodes": nnodes,
            "procs_per_node": ppn,
            "extra_args": extra_args,
            "machinefile": machinefile,
            "hostlist": hostlist,
        }<|MERGE_RESOLUTION|>--- conflicted
+++ resolved
@@ -122,12 +122,8 @@
     def _set_gpu_env_var(self, wresources, task, gpus_env):
         """Add GPU environment variable setting to the tasks environment"""
         jassert(wresources.matching_slots, f"Cannot assign CPUs/GPUs to non-matching slots per node {wresources.slots}")
-<<<<<<< HEAD
         if wresources.doihave_gpus():
-            task._add_to_env(gpus_env, wresources.get_slots_as_string(multiplier=wresources.gpus_per_rset)) # to use avail GPUS.
-=======
-        task._add_to_env(gpus_env, wresources.get_slots_as_string(multiplier=wresources.gpus_per_rset))
->>>>>>> 71b54376
+            task._add_to_env(gpus_env, wresources.get_slots_as_string(multiplier=wresources.gpus_per_rset))
 
     def _local_runner_set_gpus(self, task, wresources, extra_args, gpus_per_node, ppn):
         if self.default_gpu_arg is not None:
@@ -157,7 +153,6 @@
 
         wresources = resources.worker_resources
 
-<<<<<<< HEAD
         # gpus per node for this worker.
         #print(f"{wresources.doihave_gpus()=}")
         if wresources.doihave_gpus():
@@ -165,12 +160,7 @@
         else:
             gpus_per_node = 0
 
-        gpu_setting_type = GPU_SET_DEF
-=======
-        # gpus per node per worker.
-        gpus_per_node = wresources.slot_count * wresources.gpus_per_rset
         gpu_setting_type = "runner_default"
->>>>>>> 71b54376
 
         if nnodes is None:
             if nprocs:
