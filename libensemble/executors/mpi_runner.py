import argparse
import logging

from libensemble.executors.executor import jassert
from libensemble.resources import mpi_resources

logger = logging.getLogger(__name__)
# To change logging level for just this module
# logger.setLevel(logging.DEBUG)


class MPIRunner:
    @staticmethod
    def get_runner(mpi_runner_type, runner_name=None, platform_info=None):
        mpi_runners = {
            "mpich": MPICH_MPIRunner,
            "openmpi": OPENMPI_MPIRunner,
            "aprun": APRUN_MPIRunner,
            "srun": SRUN_MPIRunner,
            "jsrun": JSRUN_MPIRunner,
            "msmpi": MSMPI_MPIRunner,
            "custom": MPIRunner,
        }
        mpi_runner = mpi_runners[mpi_runner_type]
        if runner_name is not None:
            runner = mpi_runner(run_command=runner_name, platform_info=platform_info)
        else:
            runner = mpi_runner(platform_info=platform_info)
        return runner

    def __init__(self, run_command="mpiexec", platform_info=None):
        self.run_command = run_command
        self.mpi_command = [self.run_command, "{extra_args}"]
        self.subgroup_launch = False
        self.mfile_support = False
        self.arg_nprocs = ("--LIBE_NPROCS_ARG_EMPTY",)
        self.arg_nnodes = ("--LIBE_NNODES_ARG_EMPTY",)
        self.arg_ppn = ("--LIBE_PPN_ARG_EMPTY",)
        self.default_mpi_options = None
        self.default_gpu_args = None
        self.default_gpu_arg_type = None
        self.platform_info = platform_info

    def _get_parser(self, p_args, nprocs, nnodes, ppn):
        """Parses MPI arguments from the provided string"""
        parser = argparse.ArgumentParser(description="Parse extra_args", allow_abbrev=False)
        parser.add_argument(*nprocs, type=int, dest="num_procs", default=None)
        parser.add_argument(*nnodes, type=int, dest="num_nodes", default=None)
        parser.add_argument(*ppn, type=int, dest="procs_per_node", default=None)
        args, _ = parser.parse_known_args(p_args)
        return args

    def _parse_extra_args(self, nprocs, nnodes, ppn, hyperthreads, extra_args):
        """Fill in missing portable MPI options from extra_args string

        These can be used in resource checking in ``mpi_resources.get_resources``
        """
        splt_extra_args = extra_args.split()
        p_args = self._get_parser(splt_extra_args, self.arg_nprocs, self.arg_nnodes, self.arg_ppn)

        # Only fill from extra_args if not set by portable options
        if nprocs is None:
            nprocs = p_args.num_procs
        if nnodes is None:
            nnodes = p_args.num_nodes
        if ppn is None:
            ppn = p_args.procs_per_node

        extra_args = " ".join(splt_extra_args)
        return nprocs, nnodes, ppn, p_args

    def _rm_replicated_args(self, nprocs, nnodes, ppn, p_args):
        """Removed replicated arguments.

        To be called after ``mpi_resources.get_resources``
        """
        if p_args is not None:
            if p_args.num_procs is not None:
                nprocs = None
            if p_args.num_nodes is not None:
                nnodes = None
            if p_args.procs_per_node is not None:
                ppn = None
        return nprocs, nnodes, ppn

    def _append_to_extra_args(self, extra_args, new_args):
        """Add a string to extra_args"""
        if extra_args is None:
            return new_args
        extra_args += f" {new_args}"
        return extra_args

    def express_spec(self, task, nprocs, nnodes, ppn, machinefile, hyperthreads, extra_args, resources, workerID):
        """Returns a hostlist or machinefile name

        If a machinefile is used, the file will also be created. This function
        is designed to be overridden by inheritance.
        """
        hostlist = None
        machinefile = None
        # Always use host lists (unless uneven mapping)
        hostlist = mpi_resources.get_hostlist(resources, nnodes, workerID)
        return hostlist, machinefile

    def _set_gpu_cli_option(self, wresources, extra_args, gpu_setting_name, gpu_value):
        """Update extra args with the GPU setting for the MPI runner"""
        jassert(wresources.even_slots, f"Cannot assign CPUs/GPUs to uneven slots per node {wresources.slots}")

        if gpu_setting_name.endswith("="):
            gpus_opt = gpu_setting_name + str(gpu_value)
        else:
            gpus_opt = gpu_setting_name + " " + str(gpu_value)

        if extra_args is None:
            extra_args = gpus_opt
        else:
            extra_args = " ".join((extra_args, gpus_opt))
        return extra_args

    def _set_gpu_env_var(self, wresources, task, gpus_per_node, gpus_env):
        """Add GPU environment variable setting to the tasks environment"""
        jassert(wresources.matching_slots, f"Cannot assign CPUs/GPUs to non-matching slots per node {wresources.slots}")
        if wresources.doihave_gpus():
            slot_list = wresources.get_slots_as_string(multiplier=wresources.gpus_per_rset, limit=gpus_per_node)
            task._add_to_env(gpus_env, slot_list)

    def _local_runner_set_gpus(self, task, wresources, extra_args, gpus_per_node, ppn):
        """Set default GPU setting for MPI runner"""

        arg_type = self.default_gpu_arg_type
        if arg_type is not None:
            gpu_value = gpus_per_node // ppn if arg_type == "option_gpus_per_task" else gpus_per_node
            gpu_setting_name = self.default_gpu_args[arg_type]
            jassert(gpu_setting_name is not None, f"No default gpu_setting_name for {arg_type}")
            extra_args = self._set_gpu_cli_option(wresources, extra_args, gpu_setting_name, gpu_value)
        else:
            gpus_env = "CUDA_VISIBLE_DEVICES"
            self._set_gpu_env_var(wresources, task, gpus_per_node, gpus_env)
        return extra_args

<<<<<<< HEAD
    def _assign_gpus(self, task, resources, nprocs, nnodes, ppn, ngpus, extra_args, match_procs_to_gpus, workerID):
=======
    def _get_default_arg(self, gpu_setting_type):
        """Return default setting for the given gpu_setting_type if it exists, else error"""
        jassert(
            gpu_setting_type in ["option_gpus_per_node", "option_gpus_per_task"],
            f"Unrecognized gpu_setting_type {gpu_setting_type}",
        )
        jassert(
            self.default_gpu_args is not None,
            "The current MPI runner has no default command line option for setting GPUs",
        )
        gpu_setting_name = self.default_gpu_args[gpu_setting_type]
        jassert(gpu_setting_name is not None, f"No default GPU setting for {gpu_setting_type}")
        return gpu_setting_name

    def _assign_gpus(self, task, resources, nprocs, nnodes, ppn, ngpus, extra_args, match_procs_to_gpus):
>>>>>>> 98ed6898
        """Assign GPU resources to slots, limited by ngpus if present.

        GPUs will be assigned using the slot count and GPUs per slot (from resources).
        If ``match_procs_to_gpus`` is True, then MPI processor/node configuration will
        be added to match the GPU setting.

        The method used to assign GPUs will be determined either by platform settings
        or the default for the MPI runner.

        Returns updated MPI configuration variables, and updates the task environment
        attribute.

        """

        wresources = resources.get_worker_resources(workerID)

        # gpus per node for this worker.
        if wresources.doihave_gpus():
            gpus_avail_per_node = wresources.slot_count * wresources.gpus_per_rset
        else:
            gpus_avail_per_node = 0

        if nnodes is None:
            if nprocs:
                if ppn:
                    nnodes = nprocs // ppn
                else:
                    nnodes = min(nprocs, wresources.local_node_count)
            else:
                nnodes = wresources.local_node_count

        if ngpus is not None:
            gpus_req_per_node = ngpus // nnodes
            if gpus_req_per_node > gpus_avail_per_node:
                logger.info(f"Asked for more GPUs per node than available - max is {gpus_avail_per_node}")
            gpus_per_node = min(gpus_req_per_node, gpus_avail_per_node)
        else:
            gpus_per_node = gpus_avail_per_node
        task.ngpus_req = gpus_per_node

        if match_procs_to_gpus:
            ppn = gpus_per_node
            nprocs = nnodes * ppn
            jassert(nprocs > 0, f"Matching procs to GPUs has resulted in {nprocs} procs")

        if ngpus == 0:
            # if request zero gpus, return here
            return nprocs, nnodes, ppn, extra_args

        gpu_setting_type = "runner_default"

        if ppn is None:
            ppn = nprocs // nnodes

        if self.platform_info is not None:
            gpu_setting_type = self.platform_info.get("gpu_setting_type", gpu_setting_type)

        if gpu_setting_type == "runner_default":
            extra_args = self._local_runner_set_gpus(task, wresources, extra_args, gpus_per_node, ppn)

        elif gpu_setting_type in ["option_gpus_per_node", "option_gpus_per_task"]:
            gpu_value = gpus_per_node // ppn if gpu_setting_type == "option_gpus_per_task" else gpus_per_node
            gpu_setting_name = self.platform_info.get("gpu_setting_name", self._get_default_arg(gpu_setting_type))
            extra_args = self._set_gpu_cli_option(wresources, extra_args, gpu_setting_name, gpu_value)

        elif gpu_setting_type == "env":
            gpus_env = self.platform_info.get("gpu_setting_name", "CUDA_VISIBLE_DEVICES")
            self._set_gpu_env_var(wresources, task, gpus_per_node, gpus_env)

        return nprocs, nnodes, ppn, extra_args

    def _adjust_procs(self, nprocs, ppn, nnodes, ngpus, resources, workerID):
        """Adjust an invalid config"""
        if resources is not None:
            wresources = resources.get_worker_resources(workerID)
            if ngpus is not None:
                # When gen gives num_procs or num_gpus will have num_nodes
                if nnodes:
                    mod_gpus = ngpus % nnodes
                    if mod_gpus != 0:
                        try_gpus = ngpus + mod_gpus
                        if try_gpus <= wresources.slot_count * wresources.gpus_per_rset * nnodes:
                            oldng = ngpus
                            ngpus = try_gpus
                            logger.info(f"Adjusted ngpus to split evenly across nodes. From {oldng} to {ngpus}")
            if nprocs is not None:
                if nnodes:
                    mod_cpus = nprocs % nnodes
                    if mod_cpus != 0:
                        oldnp = nprocs
                        nprocs = nprocs + mod_cpus
                        logger.info(f"Adjusted nprocs to split evenly across nodes. From {oldnp} to {nprocs}")
        return nprocs, ngpus

    def get_mpi_specs(
        self,
        task,
        nprocs,
        nnodes,
        ppn,
        ngpus,
        machinefile,
        hyperthreads,
        extra_args,
        auto_assign_gpus,
        match_procs_to_gpus,
        resources,
        workerID,
    ):
        """Returns a dictionary with the MPI specifications for the runline.

        This function takes user provided inputs and resource information and
        uses these to determine the final MPI specifications. This may include
        a host-list or machine file.

        extra_args will be parsed if possible to extract MPI configuration.
        Default arguments may be added, and GPU settings added to extra_args,
        or to the task environment.
        """

        p_args = None

        # Return auto_resource variables inc. extra_args additions
        if extra_args:
            nprocs, nnodes, ppn, p_args = self._parse_extra_args(
                nprocs, nnodes, ppn, hyperthreads, extra_args=extra_args
            )

        # If no_config_set and auto_assign_gpus - make match_procs_to_gpus default.
        no_config_set = not (nprocs or ppn)

        if match_procs_to_gpus:
            jassert(no_config_set, "match_procs_to_gpus is mutually exclusive with either of nprocs/ppn")
        nprocs, ngpus = self._adjust_procs(nprocs, ppn, nnodes, ngpus, resources, workerID)

        if auto_assign_gpus or ngpus is not None:
            # if no_config_set, make match_procs_to_gpus default.
            if no_config_set:
                match_procs_to_gpus = True
            nprocs, nnodes, ppn, extra_args = self._assign_gpus(
                task, resources, nprocs, nnodes, ppn, ngpus, extra_args, match_procs_to_gpus, workerID
            )

        hostlist = None
        if machinefile and not self.mfile_support:
            logger.warning(f"User machinefile ignored - not supported by {self.run_command}")
            machinefile = None

        if machinefile is None and resources is not None:
            nprocs, nnodes, ppn = mpi_resources.get_resources(resources, nprocs, nnodes, ppn, hyperthreads, workerID)
            hostlist, machinefile = self.express_spec(
                task, nprocs, nnodes, ppn, machinefile, hyperthreads, extra_args, resources, workerID
            )
        else:
            nprocs, nnodes, ppn = mpi_resources.task_partition(nprocs, nnodes, ppn, machinefile)

        # Remove portable variable if in extra_args
        if extra_args:
            nprocs, nnodes, ppn = self._rm_replicated_args(nprocs, nnodes, ppn, p_args)

        if self.default_mpi_options is not None:
            extra_args = self._append_to_extra_args(extra_args, self.default_mpi_options)

        return {
            "num_procs": nprocs,
            "num_nodes": nnodes,
            "procs_per_node": ppn,
            "extra_args": extra_args,
            "machinefile": machinefile,
            "hostlist": hostlist,
        }


class MPICH_MPIRunner(MPIRunner):
    def __init__(self, run_command="mpirun", platform_info=None):
        self.run_command = run_command
        self.subgroup_launch = True
        self.mfile_support = True
        self.arg_nprocs = ("-n", "-np")
        self.arg_nnodes = ("--LIBE_NNODES_ARG_EMPTY",)
        self.arg_ppn = ("--ppn", "-ppn")
        self.default_mpi_options = None
        self.default_gpu_args = None
        self.default_gpu_arg_type = None
        self.platform_info = platform_info

        self.mpi_command = [
            self.run_command,
            "--env {env}",
            "-machinefile {machinefile}",
            "-hosts {hostlist}",
            "-np {num_procs}",
            "--ppn {procs_per_node}",
            "{extra_args}",
        ]


class OPENMPI_MPIRunner(MPIRunner):
    def __init__(self, run_command="mpirun", platform_info=None):
        self.run_command = run_command
        self.subgroup_launch = True
        self.mfile_support = True
        self.arg_nprocs = ("-n", "-np", "-c", "--n")
        self.arg_nnodes = ("--LIBE_NNODES_ARG_EMPTY",)
        self.arg_ppn = ("-npernode",)
        self.default_mpi_options = None
        self.default_gpu_args = None
        self.default_gpu_arg_type = None
        self.platform_info = platform_info
        self.mpi_command = [
            self.run_command,
            "-x {env}",
            "-machinefile {machinefile}",
            "-host {hostlist}",
            "-np {num_procs}",
            "-npernode {procs_per_node}",
            "{extra_args}",
        ]

    def express_spec(self, task, nprocs, nnodes, ppn, machinefile, hyperthreads, extra_args, resources, workerID):
        """Returns a hostlist or machinefile name

        If a machinefile is used, the file will also be created. This function
        is designed to be overridden by inheritance.
        """
        hostlist = None
        machinefile = None
        # Use machine files for Open-MPI
        # as "-host" requires entry for every rank

        machinefile = "machinefile_autogen"
        if workerID is not None:
            machinefile += f"_for_worker_{workerID}"
        machinefile += f"_task_{task.id}"
        mfile_created, nprocs, nnodes, ppn = mpi_resources.create_machinefile(
            resources, machinefile, nprocs, nnodes, ppn, hyperthreads, workerID
        )
        jassert(mfile_created, "Auto-creation of machinefile failed")

        return hostlist, machinefile


class APRUN_MPIRunner(MPIRunner):
    def __init__(self, run_command="aprun", platform_info=None):
        self.run_command = run_command
        self.subgroup_launch = False
        self.mfile_support = False
        self.arg_nprocs = ("-n",)
        self.arg_nnodes = ("--LIBE_NNODES_ARG_EMPTY",)
        self.arg_ppn = ("-N",)
        self.default_mpi_options = None
        self.default_gpu_args = None
        self.default_gpu_arg_type = None
        self.platform_info = platform_info
        self.mpi_command = [
            self.run_command,
            "-e {env}",
            "-L {hostlist}",
            "-n {num_procs}",
            "-N {procs_per_node}",
            "{extra_args}",
        ]


class MSMPI_MPIRunner(MPIRunner):
    def __init__(self, run_command="mpiexec", platform_info=None):
        self.run_command = run_command
        self.subgroup_launch = False
        self.mfile_support = False
        self.arg_nprocs = ("-n", "-np")
        self.arg_nnodes = ("--LIBE_NNODES_ARG_EMPTY",)
        self.arg_ppn = ("-cores",)
        self.default_mpi_options = None
        self.default_gpu_args = None
        self.default_gpu_arg_type = None
        self.platform_info = platform_info
        self.mpi_command = [
            self.run_command,
            "-env {env}",
            "-n {num_procs}",
            "-cores {procs_per_node}",
            "{extra_args}",
        ]


class SRUN_MPIRunner(MPIRunner):
    def __init__(self, run_command="srun", platform_info=None):
        self.run_command = run_command
        self.subgroup_launch = False
        self.mfile_support = False
        self.arg_nprocs = ("-n", "--ntasks")
        self.arg_nnodes = ("-N", "--nodes")
        self.arg_ppn = ("--ntasks-per-node",)
        self.default_mpi_options = "--exact"
        self.default_gpu_arg_type = "option_gpus_per_task"
        self.default_gpu_args = {"option_gpus_per_task": "--gpus-per-task", "option_gpus_per_node": "--gpus-per-node"}

        self.platform_info = platform_info
        self.mpi_command = [
            self.run_command,
            "-w {hostlist}",
            "--ntasks {num_procs}",
            "--nodes {num_nodes}",
            "--ntasks-per-node {procs_per_node}",
            "{extra_args}",
        ]


class JSRUN_MPIRunner(MPIRunner):
    def __init__(self, run_command="jsrun", platform_info=None):
        self.run_command = run_command
        self.subgroup_launch = True
        self.mfile_support = False
        self.arg_nprocs = ("--np", "-n")
        self.arg_nnodes = ("--LIBE_NNODES_ARG_EMPTY",)
        self.arg_ppn = ("-r",)
        self.default_mpi_options = None
        self.default_gpu_arg_type = "option_gpus_per_task"
        self.default_gpu_args = {"option_gpus_per_task": "-g", "option_gpus_per_node": None}

        self.platform_info = platform_info
        self.mpi_command = [self.run_command, "-n {num_procs}", "-r {procs_per_node}", "{extra_args}"]

    def get_mpi_specs(
        self,
        task,
        nprocs,
        nnodes,
        ppn,
        ngpus,
        machinefile,
        hyperthreads,
        extra_args,
        auto_assign_gpus,
        match_procs_to_gpus,
        resources,
        workerID,
    ):
        """Returns a dictionary with the MPI specifications for the runline.

        This function takes user provided inputs and resource information and
        uses these to determine the final MPI specifications. This may include
        a host-list or machine file.

        extra_args will be parsed if possible to extract MPI configuration.
        Default arguments may be added, and GPU settings added to extra_args,
        or to the task environment.
        """

        p_args = None

        # Return auto_resource variables inc. extra_args additions
        if extra_args:
            nprocs, nnodes, ppn, p_args = self._parse_extra_args(
                nprocs, nnodes, ppn, hyperthreads, extra_args=extra_args
            )

        # If no_config_set and auto_assign_gpus - make match_procs_to_gpus default.
        no_config_set = not (nprocs or ppn)

        if match_procs_to_gpus:
            jassert(no_config_set, "match_procs_to_gpus is mutually exclusive with either of nprocs/ppn")
        nprocs, ngpus = self._adjust_procs(nprocs, ppn, nnodes, ngpus, resources)

        if auto_assign_gpus or ngpus is not None:
            # if no_config_set, make match_procs_to_gpus default.
            if no_config_set:
                match_procs_to_gpus = True
            nprocs, nnodes, ppn, extra_args = self._assign_gpus(
                task, resources, nprocs, nnodes, ppn, ngpus, extra_args, match_procs_to_gpus, workerID
            )

        rm_rpn = True if ppn is None and nnodes is None else False

        hostlist = None
        if machinefile and not self.mfile_support:
            logger.warning(f"User machinefile ignored - not supported by {self.run_command}")
            machinefile = None
        if machinefile is None and resources is not None:
            nprocs, nnodes, ppn = mpi_resources.get_resources(resources, nprocs, nnodes, ppn, hyperthreads)
        else:
            nprocs, nnodes, ppn = mpi_resources.task_partition(nprocs, nnodes, ppn, machinefile)

        # Remove portable variable if in extra_args
        if extra_args:
            nprocs, nnodes, ppn = self._rm_replicated_args(nprocs, nnodes, ppn, p_args)

        if rm_rpn:
            ppn = None

        if self.default_mpi_options is not None:
            extra_args = self._append_to_extra_args(extra_args, self.default_mpi_options)

        return {
            "num_procs": nprocs,
            "num_nodes": nnodes,
            "procs_per_node": ppn,
            "extra_args": extra_args,
            "machinefile": machinefile,
            "hostlist": hostlist,
        }<|MERGE_RESOLUTION|>--- conflicted
+++ resolved
@@ -138,9 +138,6 @@
             self._set_gpu_env_var(wresources, task, gpus_per_node, gpus_env)
         return extra_args
 
-<<<<<<< HEAD
-    def _assign_gpus(self, task, resources, nprocs, nnodes, ppn, ngpus, extra_args, match_procs_to_gpus, workerID):
-=======
     def _get_default_arg(self, gpu_setting_type):
         """Return default setting for the given gpu_setting_type if it exists, else error"""
         jassert(
@@ -155,8 +152,7 @@
         jassert(gpu_setting_name is not None, f"No default GPU setting for {gpu_setting_type}")
         return gpu_setting_name
 
-    def _assign_gpus(self, task, resources, nprocs, nnodes, ppn, ngpus, extra_args, match_procs_to_gpus):
->>>>>>> 98ed6898
+    def _assign_gpus(self, task, resources, nprocs, nnodes, ppn, ngpus, extra_args, match_procs_to_gpus, workerID):
         """Assign GPU resources to slots, limited by ngpus if present.
 
         GPUs will be assigned using the slot count and GPUs per slot (from resources).
