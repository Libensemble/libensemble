--- conflicted
+++ resolved
@@ -12,9 +12,6 @@
 
 
 class MPIRunner:
-<<<<<<< HEAD
-    def __init__(self, run_command: str = "mpiexec") -> None:
-=======
     @staticmethod
     def get_runner(mpi_runner_type, runner_name=None):
         mpi_runners = {
@@ -34,7 +31,6 @@
         return runner
 
     def __init__(self, run_command="mpiexec"):
->>>>>>> 541109fe
         self.run_command = run_command
         self.mpi_command = [self.run_command, "{extra_args}"]
         self.subgroup_launch = False
