--- conflicted
+++ resolved
@@ -1,14 +1,11 @@
 import argparse
 import logging
-<<<<<<< HEAD
 from libensemble.resources.platforms import GPU_SET_DEF, GPU_SET_ENV, GPU_SET_CLI, GPU_SET_CLI_GPT
-=======
-from typing import Dict, Optional, Union
-
-from libensemble.executors.executor import Task, jassert
+#from libensemble.executors.executor import Task, jassert
+from libensemble.executors.executor import jassert
 from libensemble.resources import mpi_resources
 from libensemble.resources.resources import Resources
->>>>>>> a78691b4
+#from typing import Dict, Optional, Union
 
 logger = logging.getLogger(__name__)
 # To change logging level for just this module
@@ -17,12 +14,7 @@
 
 class MPIRunner:
     @staticmethod
-<<<<<<< HEAD
     def get_runner(mpi_runner_type, runner_name=None, platform_info=None):
-
-=======
-    def get_runner(mpi_runner_type, runner_name=None):
->>>>>>> a78691b4
         mpi_runners = {
             "mpich": MPICH_MPIRunner,
             "openmpi": OPENMPI_MPIRunner,
@@ -59,12 +51,7 @@
         args, _ = parser.parse_known_args(p_args)
         return args
 
-<<<<<<< HEAD
     def _parse_extra_args(self, nprocs, nnodes, ppn, hyperthreads, extra_args):
-
-=======
-    def _parse_extra_args(self, num_procs, num_nodes, procs_per_node, hyperthreads, extra_args):
->>>>>>> a78691b4
         splt_extra_args = extra_args.split()
         p_args = self._get_parser(splt_extra_args, self.arg_nprocs, self.arg_nnodes, self.arg_ppn)
 
@@ -117,7 +104,7 @@
     def _set_gpu_env_var(self, wresources, task, gpus_env):
         """Add GPU environment variable setting to tasks environment"""
         jassert(wresources.matching_slots, f"Cannot assign CPUs/GPUs to non-matching slots per node {wresources.slots}")
-        task.add_to_env(gpus_env, wresources.get_slots_as_string(multiplier=wresources.gpus_per_rset)) # to use avail GPUS.
+        task._add_to_env(gpus_env, wresources.get_slots_as_string(multiplier=wresources.gpus_per_rset)) # to use avail GPUS.
 
     #TODO may be unnecesary function - could merge into _assign_to_slots flow with current options
     def _local_runner_set_gpus(self, task, wresources, extra_args, gpus_per_node, nprocs):
@@ -176,23 +163,9 @@
     #TODO - make nprocs, nnodes, ppn a dict to reduce arguments
     #TODO - fix docstring/s in this module
     def get_mpi_specs(
-<<<<<<< HEAD
         self, task, nprocs, nnodes, ppn, machinefile, hyperthreads, extra_args,
         auto_assign_gpus, match_procs_to_gpus, resources, workerID
     ):
-=======
-        self,
-        task: Task,
-        num_procs: Optional[int],
-        num_nodes: Optional[int],
-        procs_per_node: Optional[int],
-        machinefile: Optional[str],
-        hyperthreads: bool,
-        extra_args: Optional[str],
-        resources: Resources,
-        workerID: int,
-    ) -> Dict[str, Optional[Union[int, str]]]:
->>>>>>> a78691b4
         "Form the mpi_specs dictionary."
 
         p_args = None
@@ -249,11 +222,7 @@
 
 
 class MPICH_MPIRunner(MPIRunner):
-<<<<<<< HEAD
     def __init__(self, run_command="mpirun", platform_info=None):
-=======
-    def __init__(self, run_command: str = "mpirun") -> None:
->>>>>>> a78691b4
         self.run_command = run_command
         self.subgroup_launch = True
         self.mfile_support = True
@@ -452,27 +421,4 @@
             "extra_args": extra_args,
             "machinefile": machinefile,
             "hostlist": hostlist,
-        }
-
-
-def get_runner(
-    mpi_runner_type: str, runner_name: Optional[str] = None
-) -> Union[
-    MPICH_MPIRunner, OPENMPI_MPIRunner, APRUN_MPIRunner, SRUN_MPIRunner, JSRUN_MPIRunner, MSMPI_MPIRunner, MPIRunner
-]:
-
-    mpi_runners = {
-        "mpich": MPICH_MPIRunner,
-        "openmpi": OPENMPI_MPIRunner,
-        "aprun": APRUN_MPIRunner,
-        "srun": SRUN_MPIRunner,
-        "jsrun": JSRUN_MPIRunner,
-        "msmpi": MSMPI_MPIRunner,
-        "custom": MPIRunner,
-    }
-    mpi_runner = mpi_runners[mpi_runner_type]
-    if runner_name is not None:
-        runner = mpi_runner(runner_name)
-    else:
-        runner = mpi_runner()
-    return runner+        }