--- conflicted
+++ resolved
@@ -1,5 +1,6 @@
 import argparse
 import logging
+
 from libensemble.executors.executor import jassert
 from libensemble.resources import mpi_resources
 
@@ -499,30 +500,4 @@
             "extra_args": extra_args,
             "machinefile": machinefile,
             "hostlist": hostlist,
-<<<<<<< HEAD
-        }
-
-
-def get_runner(
-    mpi_runner_type: str, runner_name: Optional[str] = None
-) -> Union[
-    MPICH_MPIRunner, OPENMPI_MPIRunner, APRUN_MPIRunner, SRUN_MPIRunner, JSRUN_MPIRunner, MSMPI_MPIRunner, MPIRunner
-]:
-    mpi_runners = {
-        "mpich": MPICH_MPIRunner,
-        "openmpi": OPENMPI_MPIRunner,
-        "aprun": APRUN_MPIRunner,
-        "srun": SRUN_MPIRunner,
-        "jsrun": JSRUN_MPIRunner,
-        "msmpi": MSMPI_MPIRunner,
-        "custom": MPIRunner,
-    }
-    mpi_runner = mpi_runners[mpi_runner_type]
-    if runner_name is not None:
-        runner = mpi_runner(runner_name)
-    else:
-        runner = mpi_runner()
-    return runner
-=======
-        }
->>>>>>> 6f0e87cd
+        }