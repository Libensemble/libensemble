--- conflicted
+++ resolved
@@ -94,8 +94,7 @@
                                         ranks_per_node, hyperthreads)
 
             # Use hostlist if full nodes, otherwise machinefile
-<<<<<<< HEAD
-            # full_node = resources.worker_resources.workers_per_node == 1
+            # full_node = resources.worker_resources.workers_on_node == 1
 
             # Always use host lists (SH TODO: unless uneven mapping)
             hostlist = resources.get_hostlist(num_nodes)
@@ -112,21 +111,6 @@
                         #machinefile, num_procs, num_nodes,
                         #ranks_per_node, hyperthreads)
                 #jassert(mfile_created, "Auto-creation of machinefile failed")
-=======
-            full_node = resources.worker_resources.workers_on_node == 1
-            if full_node or not self.mfile_support:
-                hostlist = resources.get_hostlist(num_nodes)
-            else:
-                machinefile = "machinefile_autogen"
-                if workerID is not None:
-                    machinefile += "_for_worker_{}".format(workerID)
-                machinefile += "_task_{}".format(task.id)
-                mfile_created, num_procs, num_nodes, ranks_per_node = \
-                    resources.create_machinefile(
-                        machinefile, num_procs, num_nodes,
-                        ranks_per_node, hyperthreads)
-                jassert(mfile_created, "Auto-creation of machinefile failed")
->>>>>>> 39ccfa3e
 
         else:
             num_procs, num_nodes, ranks_per_node = \
