--- conflicted
+++ resolved
@@ -5,13 +5,7 @@
 
 if importlib.util.find_spec("balsam"):
     try:
-<<<<<<< HEAD
-        from libensemble.executors.balsam_executor import \
-            BalsamExecutor  # noqa: F401
-=======
         from libensemble.executors.balsam_executor import BalsamExecutor  # noqa: F401
-
->>>>>>> 872e965b
         __all__ = ["Executor", "MPIExecutor", "BalsamExecutor"]
     except (ModuleNotFoundError, ImportError):
         __all__ = ["Executor", "MPIExecutor"]