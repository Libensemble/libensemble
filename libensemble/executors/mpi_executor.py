--- conflicted
+++ resolved
@@ -194,13 +194,8 @@
 
         extra_args: String, optional
             Additional command line arguments to supply to MPI runner. If
-<<<<<<< HEAD
-            arguments are recognised as those used in auto_resources
+            arguments are recognised as MPI resource configuration
             (num_procs, num_nodes, procs_per_node) they will be used in
-=======
-            arguments are recognised as MPI resource configuration
-            (num_procs, num_nodes, ranks_per_node) they will be used in
->>>>>>> d9a259d1
             resources determination unless also supplied in the direct
             options.
 
