"""
This module launches and controls the running of MPI applications.

In order to create an MPI executor, the calling script should contain ::

    exctr = MPIExecutor()

See the executor API below for Optional arguments.
"""

import logging
import os
import time
from typing import List, Optional

import libensemble.utils.launcher as launcher
from libensemble.executors.executor import Executor, ExecutorException, Task
from libensemble.executors.mpi_runner import get_runner
from libensemble.resources.mpi_resources import get_MPI_variant
<<<<<<< HEAD
from libensemble.resources.platforms import known_systems, get_mpiexec_platforms
from libensemble.executors.executor import Executor, Task, ExecutorException
from libensemble.executors.mpi_runner import MPIRunner
=======
from libensemble.resources.resources import Resources
>>>>>>> a78691b4

logger = logging.getLogger(__name__)
# To change logging level for just this module
# logger.setLevel(logging.DEBUG)


class MPIExecutor(Executor):
    """The MPI executor can create, poll and kill runnable MPI tasks

    **Object Attributes:**

    :ivar list list_of_tasks: A list of tasks created in this executor
    :ivar int manager_signal: The most recent manager signal received since manager_poll() was called.
    """

    def __init__(self, custom_info: dict = {}) -> None:
        """Instantiate a new MPIExecutor instance.

        A new MPIExecutor is created with an application
        registry and configuration attributes.

        This is typically created in the user calling script. The
        MPIExecutor will use system resource information supplied by
        the libEsnemble resource manager when submitting tasks.

        Parameters
        ----------

        custom_info: dict, Optional
            Provide custom overrides to selected variables that are usually
            auto-detected. See below.


        The MPIExecutor automatically detects MPI runners and launch
        mechanisms. However it is possible to override the detected
        information using the ``custom_info`` argument. This takes
        a dictionary of values.

        The allowable fields are::

            'mpi_runner' [string]:
                Select runner: 'mpich', 'openmpi', 'aprun', 'srun', 'jsrun', 'custom'
                All except 'custom' relate to runner classes in libEnsemble.
                Custom allows user to define their own run-lines but without parsing
                arguments or making use of auto-resources.
            'runner_name' [string]:
                Runner name: Replaces run command if present. All runners have a default
                except for 'custom'.
            'subgroup_launch' [bool]:
                Whether MPI runs should be initiatied in a new process group. This needs
                to be correct for kills to work correctly. Use the standalone test at
                libensemble/tests/standalone_tests/kill_test to determine correct value
                for a system.

        For example::

            customizer = {'mpi_runner': 'mpich',
                          'runner_name': 'wrapper -x mpich'}

            from libensemble.executors.mpi_executor import MPIExecutor
            exctr = MPIExecutor(custom_info=customizer)

        """

        Executor.__init__(self)

        # MPI launch settings
        self.max_launch_attempts = 5
        self.fail_time = 2
        self.retry_delay_incr = 5  # Incremented wait after each launch attempt
        self.platform_info = None

        mpi_runner_type = None
        runner_name = None
        subgroup_launch = None

        # Apply platform options (can be overridden with custom options
        if "LIBE_PLATFORM" in os.environ:
            prov_system = os.environ['LIBE_PLATFORM']
            if prov_system in known_systems:
                logger.debug(f"Found a known system in mpi executor (from env): {prov_system}")
                self.platform_info = get_mpiexec_platforms(prov_system)
                mpi_runner_type = self.platform_info.get("mpi_runner", mpi_runner_type)
                runner_name = self.platform_info.get("runner_name", runner_name)
                print(f"mpi_runner_type {mpi_runner_type}")
                print(f"runner_name {runner_name}")
                # subgroup_launch set by runner
            else:
                logger.warning(f"System {prov_system} is not recognised")

        # Apply custom options
        mpi_runner_type = custom_info.get("mpi_runner", mpi_runner_type)
        runner_name = custom_info.get("runner_name", runner_name)
        subgroup_launch = custom_info.get("subgroup_launch", subgroup_launch)

        if not mpi_runner_type:
            mpi_runner_type = get_MPI_variant()
<<<<<<< HEAD
        self.mpi_runner = MPIRunner.get_runner(mpi_runner_type, runner_name, self.platform_info)
=======
        self.mpi_runner = get_runner(mpi_runner_type, runner_name)
>>>>>>> a78691b4
        if subgroup_launch is not None:
            self.mpi_runner.subgroup_launch = subgroup_launch
        self.resources = None

    def set_resources(self, resources: Resources) -> None:
        self.resources = resources

    def _launch_with_retries(self, task: Task, runline: List[str], subgroup_launch: bool, wait_on_start: bool) -> None:
        """Launch task with retry mechanism"""
        retry_count = 0
        while retry_count < self.max_launch_attempts:
            retry = False
            try:
                retry_string = f" (Retry {retry_count})" if retry_count > 0 else ""
                logger.info(f"Launching task {task.name}{retry_string}: {' '.join(runline)}")
                task.run_attempts += 1
                with open(task.stdout, "w") as out, open(task.stderr, "w") as err:
                    task.process = launcher.launch(
                        runline,
                        cwd="./",
                        stdout=out,
                        stderr=err,
                        start_new_session=subgroup_launch,
                    )
            except Exception as e:
                logger.warning(f"task {task.name} submit command failed on try {retry_count} with error {e}")
                retry = True
                retry_count += 1
            else:
                if wait_on_start:
                    self._wait_on_start(task, self.fail_time)

                if task.state == "FAILED":
                    logger.warning(
                        f"task {task.name} failed within fail_time on "
                        f"try {retry_count} with err code {task.errcode}"
                    )
                    retry = True
                    retry_count += 1

            if retry and retry_count < self.max_launch_attempts:
                logger.debug(f"Retry number {retry_count} for task {task.name}")
                time.sleep(retry_count * self.retry_delay_incr)
                task.reset()  # Some cases may require user cleanup
            else:
                break

    def submit(
        self,
<<<<<<< HEAD
        calc_type=None,
        app_name=None,
        num_procs=None,
        num_nodes=None,
        procs_per_node=None,
        machinefile=None,
        app_args=None,
        stdout=None,
        stderr=None,
        stage_inout=None,
        hyperthreads=False,
        dry_run=False,
        wait_on_start=False,
        extra_args=None,
        auto_assign_gpus=False,
        match_procs_to_gpus=False,
    ):
=======
        calc_type: Optional[str] = None,
        app_name: Optional[str] = None,
        num_procs: Optional[int] = None,
        num_nodes: Optional[int] = None,
        procs_per_node: Optional[int] = None,
        machinefile: Optional[str] = None,
        app_args: Optional[str] = None,
        stdout: Optional[str] = None,
        stderr: Optional[str] = None,
        stage_inout: Optional[str] = None,
        hyperthreads: Optional[bool] = False,
        dry_run: Optional[bool] = False,
        wait_on_start: Optional[bool] = False,
        extra_args: Optional[str] = None,
    ) -> Task:
>>>>>>> a78691b4
        """Creates a new task, and either executes or schedules execution.

        The created task object is returned.

        Parameters
        ----------

        calc_type: str, Optional
            The calculation type: 'sim' or 'gen'
            Only used if app_name is not supplied. Uses default sim or gen application.

        app_name: str, Optional
            The application name. Must be supplied if calc_type is not.

        num_procs: int, Optional
            The total number of MPI tasks on which to submit the task

        num_nodes: int, Optional
            The number of nodes on which to submit the task

        procs_per_node: int, Optional
            The processes per node for this task

        machinefile: str, Optional
            Name of a machinefile for this task to use

        app_args: str, Optional
            A string of the application arguments to be added to task
            submit command line

        stdout: str, Optional
            A standard output filename

        stderr: str, Optional
            A standard error filename

        stage_inout: str, Optional
            A directory to copy files from; default will take from
            current directory

        hyperthreads: bool, Optional
            Whether to submit MPI tasks to hyperthreads

        dry_run: bool, Optional
            Whether this is a dry_run - no task will be launched; instead
            runline is printed to logger (at INFO level)

        wait_on_start: bool, Optional
            Whether to wait for task to be polled as RUNNING (or other
            active/end state) before continuing

        extra_args: str, Optional
            Additional command line arguments to supply to MPI runner. If
            arguments are recognised as MPI resource configuration
            (num_procs, num_nodes, procs_per_node) they will be used in
            resources determination unless also supplied in the direct
            options.

        assign_procs_to_slots: bool, optional  #TODO or int - also not nec to slots - just a count!
            Auto-assign MPI processors to slots (the number of resource sets on each node).

        auto_assign_gpus: bool, optional
            Auto-assign GPUs to available resources using either the method supplied in configuration or
            determined by detected environment. Default: False

        match_procs_to_gpus: bool, optional
            For use with auto_assign_gpus. Auto-assigns MPI processors to match the assigned GPUs. This
            Default: False unless auto_assign_gpus is True, and no other CPU configuration is supplied.


        Returns
        -------

        task: obj: Task
            The launched task object


        Note that if some combination of num_procs, num_nodes, and
        procs_per_node is provided, these will be honored if
        possible. If resource detection is on and these are omitted,
        then the available resources will be divided among workers.
        """

        if app_name is not None:
            app = self.get_app(app_name)
        elif calc_type is not None:
            app = self.default_app(calc_type)
        else:
            raise ExecutorException("Either app_name or calc_type must be set")

        default_workdir = os.getcwd()
        task = Task(app, app_args, default_workdir, stdout, stderr, self.workerID)

        if not dry_run:
            self._check_app_exists(task.app.full_path)

        if stage_inout is not None:
            logger.warning("stage_inout option ignored in this " "executor - runs in-place")

        mpi_specs = self.mpi_runner.get_mpi_specs(
            task,
            num_procs,
            num_nodes,
            procs_per_node,
            machinefile,
            hyperthreads,
            extra_args,
            auto_assign_gpus,
            match_procs_to_gpus,
            self.resources,
            self.workerID,
        )

        mpi_command = self.mpi_runner.mpi_command
        sglaunch = self.mpi_runner.subgroup_launch
        runline = launcher.form_command(mpi_command, mpi_specs)

        runline.extend(task.app.app_cmd.split())
        if task.app_args is not None:
            runline.extend(task.app_args.split())

        task.runline = " ".join(runline)  # Allow to be queried

        if dry_run:
            task.dry_run = True
            logger.info(f"Test (No submit) Runline: {' '.join(runline)}")
            task._set_complete(dry_run=True)
        else:
            # Set environment variables and launch task
            task.implement_env()
            self._launch_with_retries(task, runline, sglaunch, wait_on_start)

            if not task.timer.timing and not task.finished:
                task.timer.start()
                task.submit_time = task.timer.tstart  # Time not date - may not need if using timer.

        self.list_of_tasks.append(task)

        return task

    def set_worker_info(self, comm, workerid=None):
        """Sets info for this executor"""
        super().set_worker_info(comm, workerid)<|MERGE_RESOLUTION|>--- conflicted
+++ resolved
@@ -15,15 +15,11 @@
 
 import libensemble.utils.launcher as launcher
 from libensemble.executors.executor import Executor, ExecutorException, Task
-from libensemble.executors.mpi_runner import get_runner
+from libensemble.executors.mpi_runner import MPIRunner
 from libensemble.resources.mpi_resources import get_MPI_variant
-<<<<<<< HEAD
+from libensemble.executors.executor import Executor, Task, ExecutorException
 from libensemble.resources.platforms import known_systems, get_mpiexec_platforms
-from libensemble.executors.executor import Executor, Task, ExecutorException
-from libensemble.executors.mpi_runner import MPIRunner
-=======
 from libensemble.resources.resources import Resources
->>>>>>> a78691b4
 
 logger = logging.getLogger(__name__)
 # To change logging level for just this module
@@ -121,11 +117,7 @@
 
         if not mpi_runner_type:
             mpi_runner_type = get_MPI_variant()
-<<<<<<< HEAD
         self.mpi_runner = MPIRunner.get_runner(mpi_runner_type, runner_name, self.platform_info)
-=======
-        self.mpi_runner = get_runner(mpi_runner_type, runner_name)
->>>>>>> a78691b4
         if subgroup_launch is not None:
             self.mpi_runner.subgroup_launch = subgroup_launch
         self.resources = None
@@ -175,25 +167,6 @@
 
     def submit(
         self,
-<<<<<<< HEAD
-        calc_type=None,
-        app_name=None,
-        num_procs=None,
-        num_nodes=None,
-        procs_per_node=None,
-        machinefile=None,
-        app_args=None,
-        stdout=None,
-        stderr=None,
-        stage_inout=None,
-        hyperthreads=False,
-        dry_run=False,
-        wait_on_start=False,
-        extra_args=None,
-        auto_assign_gpus=False,
-        match_procs_to_gpus=False,
-    ):
-=======
         calc_type: Optional[str] = None,
         app_name: Optional[str] = None,
         num_procs: Optional[int] = None,
@@ -208,8 +181,9 @@
         dry_run: Optional[bool] = False,
         wait_on_start: Optional[bool] = False,
         extra_args: Optional[str] = None,
+        auto_assign_gpus: Optional[bool] = False,
+        match_procs_to_gpus: Optional[bool] = False,
     ) -> Task:
->>>>>>> a78691b4
         """Creates a new task, and either executes or schedules execution.
 
         The created task object is returned.
@@ -339,7 +313,7 @@
             task._set_complete(dry_run=True)
         else:
             # Set environment variables and launch task
-            task.implement_env()
+            task._implement_env()
             self._launch_with_retries(task, runline, sglaunch, wait_on_start)
 
             if not task.timer.timing and not task.finished:
