"""
This module launches and controls the running of MPI applications.

In order to create an MPI executor, the calling script should contain ::

    exctr = MPIExecutor()

See the executor API below for Optional arguments.
"""

import logging
import os
import time
from typing import List, Optional

import libensemble.utils.launcher as launcher
from libensemble.executors.executor import Executor, ExecutorException, Task
from libensemble.executors.mpi_runner import MPIRunner
from libensemble.resources.mpi_resources import get_MPI_variant
from libensemble.resources.resources import Resources

logger = logging.getLogger(__name__)
# To change logging level for just this module
# logger.setLevel(logging.DEBUG)


class MPIExecutor(Executor):
    """The MPI executor can create, poll and kill runnable MPI tasks

    **Object Attributes:**

    :ivar list list_of_tasks: A list of tasks created in this executor
    :ivar int manager_signal: The most recent manager signal received since manager_poll() was called.
    """

    def __init__(self, custom_info: dict = {}) -> None:
        """Instantiate a new MPIExecutor instance.

        A new MPIExecutor is created with an application
        registry and configuration attributes.

        This is typically created in the user calling script. The
        MPIExecutor will use system resource information supplied by
        the libEsnemble resource manager when submitting tasks.

        Parameters
        ----------

        custom_info: dict, Optional
            Provide custom overrides to selected variables that are usually
            auto-detected. See below.


        The MPIExecutor automatically detects MPI runners and launch
        mechanisms. However it is possible to override the detected
        information using the ``custom_info`` argument. This takes
        a dictionary of values.

        The allowable fields are::

            'mpi_runner' [string]:
                Select runner: 'mpich', 'openmpi', 'aprun', 'srun', 'jsrun', 'custom'
                All except 'custom' relate to runner classes in libEnsemble.
                Custom allows user to define their own run-lines but without parsing
                arguments or making use of auto-resources.
            'runner_name' [string]:
                Runner name: Replaces run command if present. All runners have a default
                except for 'custom'.
            'subgroup_launch' [bool]:
                Whether MPI runs should be initiatied in a new process group. This needs
                to be correct for kills to work correctly. Use the standalone test at
                libensemble/tests/standalone_tests/kill_test to determine correct value
                for a system.

        For example::

            customizer = {'mpi_runner': 'mpich',
                          'runner_name': 'wrapper -x mpich'}

            from libensemble.executors.mpi_executor import MPIExecutor
            exctr = MPIExecutor(custom_info=customizer)

        """

        Executor.__init__(self)

        # MPI launch settings
        self.max_launch_attempts = 5
        self.fail_time = 2
        self.retry_delay_incr = 5  # Incremented wait after each launch attempt
        self.resources = None

        # Apply custom options
        self.mpi_runner_type = custom_info.get("mpi_runner")
        self.runner_name = custom_info.get("runner_name")
        self.subgroup_launch = custom_info.get("subgroup_launch")

    def add_platform_info(self, platform_info={}):
        """Add user supplied platform info to executor"""

        # Apply platform options (does not overwrite custom_info Executor options)
        if platform_info:
            self.mpi_runner_type = self.mpi_runner_type or platform_info.get("mpi_runner")
            self.runner_name = self.runner_name or platform_info.get("runner_name")

        # If runner type has not been given, then detect
        if not self.mpi_runner_type:
            self.mpi_runner_type = get_MPI_variant()
        self.mpi_runner = MPIRunner.get_runner(self.mpi_runner_type, self.runner_name, platform_info)

        if self.subgroup_launch is not None:
            self.mpi_runner.subgroup_launch = self.subgroup_launch

        self.gen_nprocs = None
        self.gen_ngpus = None

    def set_gen_procs_gpus(self, libE_info):
        """Add gen supplied procs and gpus"""
        self.gen_nprocs = libE_info.get("num_procs")
        self.gen_ngpus = libE_info.get("num_gpus")

    def set_resources(self, resources: Resources) -> None:
        self.resources = resources

    def _launch_with_retries(
        self, task: Task, runline: List[str], subgroup_launch: bool, wait_on_start: bool, env_script: str
    ) -> None:
        """Launch task with retry mechanism"""
        retry_count = 0

        if env_script is not None:
            run_cmd = Executor._process_env_script(task, runline, env_script)
        else:
            run_cmd = runline

        while retry_count < self.max_launch_attempts:
            retry = False
            try:
                retry_string = f" (Retry {retry_count})" if retry_count > 0 else ""
                logger.info(f"Launching task {task.name}{retry_string}: {' '.join(runline)}")
                task.run_attempts += 1
                with open(task.stdout, "w") as out, open(task.stderr, "w") as err:
                    task.process = launcher.launch(
                        run_cmd,
                        cwd="./",
                        stdout=out,
                        stderr=err,
                        start_new_session=subgroup_launch,
                    )
            except Exception as e:
                logger.warning(f"task {task.name} submit command failed on try {retry_count} with error {e}")
                retry = True
                retry_count += 1
            else:
                if wait_on_start:
                    self._wait_on_start(task, self.fail_time)

                if task.state == "FAILED":
                    logger.warning(
                        f"task {task.name} failed within fail_time on "
                        f"try {retry_count} with err code {task.errcode}"
                    )
                    retry = True
                    retry_count += 1

            if retry and retry_count < self.max_launch_attempts:
                logger.debug(f"Retry number {retry_count} for task {task.name}")
                time.sleep(retry_count * self.retry_delay_incr)
                task.reset()  # Some cases may require user cleanup
            else:
                break

    def submit(
        self,
        calc_type: Optional[str] = None,
        app_name: Optional[str] = None,
        num_procs: Optional[int] = None,
        num_nodes: Optional[int] = None,
        procs_per_node: Optional[int] = None,
        num_gpus: Optional[int] = None,
        machinefile: Optional[str] = None,
        app_args: Optional[str] = None,
        stdout: Optional[str] = None,
        stderr: Optional[str] = None,
        stage_inout: Optional[str] = None,
        hyperthreads: Optional[bool] = False,
        dry_run: Optional[bool] = False,
        wait_on_start: Optional[bool] = False,
        extra_args: Optional[str] = None,
<<<<<<< HEAD
        env_script: Optional[str] = None,
=======
        auto_assign_gpus: Optional[bool] = False,
        match_procs_to_gpus: Optional[bool] = False,
>>>>>>> a162aced
    ) -> Task:
        """Creates a new task, and either executes or schedules execution.

        The created task object is returned.

        Parameters
        ----------

        calc_type: str, Optional
            The calculation type: 'sim' or 'gen'
            Only used if app_name is not supplied. Uses default sim or gen application.

        app_name: str, Optional
            The application name. Must be supplied if calc_type is not.

        num_procs: int, Optional
            The total number of processes (MPI ranks)

        num_nodes: int, Optional
            The number of nodes

        procs_per_node: int, Optional
            The processes per node

        num_gpus: int, Optional
            The total number of GPUs

        machinefile: str, Optional
            Name of a machinefile

        app_args: str, Optional
            A string of the application arguments to be added to task
            submit command line

        stdout: str, Optional
            A standard output filename

        stderr: str, Optional
            A standard error filename

        stage_inout: str, Optional
            A directory to copy files from; default will take from
            current directory

        hyperthreads: bool, Optional
            Whether to submit MPI tasks to hyperthreads

        dry_run: bool, Optional
            Whether this is a dry_run - no task will be launched; instead
            runline is printed to logger (at INFO level)

        wait_on_start: bool, Optional
            Whether to wait for task to be polled as RUNNING (or other
            active/end state) before continuing

        extra_args: str, Optional
            Additional command line arguments to supply to MPI runner. If
            arguments are recognised as MPI resource configuration
            (num_procs, num_nodes, procs_per_node) they will be used in
            resources determination unless also supplied in the direct
            options.

<<<<<<< HEAD
        env_script: str, Optional
            The full path of a shell script to set up the environment for the
            launched task. This will be run in the subprocess, and not affect
            the worker environment. The script should start with a shebang.
=======
        auto_assign_gpus: bool, optional
            Auto-assign GPUs available to this worker using either the method supplied in configuration or
            determined by detected environment. Default: False

        match_procs_to_gpus: bool, optional
            For use with auto_assign_gpus. Auto-assigns MPI processors to match the assigned GPUs.
            Default: False unless auto_assign_gpus is True and no other CPU configuration is supplied.

>>>>>>> a162aced

        Returns
        -------

        task: obj: Task
            The launched task object


        Note that if some combination of num_procs, num_nodes, and
        procs_per_node is provided, these will be honored if
        possible. If resource detection is on and these are omitted,
        then the available resources will be divided among workers.
        """

        if app_name is not None:
            app = self.get_app(app_name)
        elif calc_type is not None:
            app = self.default_app(calc_type)
        else:
            raise ExecutorException("Either app_name or calc_type must be set")

        default_workdir = os.getcwd()
        task = Task(app, app_args, default_workdir, stdout, stderr, self.workerID)

        if not dry_run:
            self._check_app_exists(task.app.full_path)

        if stage_inout is not None:
            logger.warning("stage_inout option ignored in this " "executor - runs in-place")

        if not num_procs and not match_procs_to_gpus:
            num_procs = self.gen_nprocs

        if not num_gpus:
            num_gpus = self.gen_ngpus

        if not num_nodes and (self.gen_ngpus or self.gen_nprocs):
            num_nodes = self.resources.worker_resources.local_node_count

        mpi_specs = self.mpi_runner.get_mpi_specs(
            task,
            num_procs,
            num_nodes,
            procs_per_node,
            num_gpus,
            machinefile,
            hyperthreads,
            extra_args,
            auto_assign_gpus,
            match_procs_to_gpus,
            self.resources,
            self.workerID,
        )

        mpi_command = self.mpi_runner.mpi_command
        sglaunch = self.mpi_runner.subgroup_launch
        runline = launcher.form_command(mpi_command, mpi_specs)

        runline.extend(task.app.app_cmd.split())
        if task.app_args is not None:
            runline.extend(task.app_args.split())

        task.runline = " ".join(runline)  # Allow to be queried

        if dry_run:
            task.dry_run = True
            logger.info(f"Test (No submit) Runline: {' '.join(runline)}")
            task._set_complete(dry_run=True)
        else:
<<<<<<< HEAD
            # Launch Task
            self._launch_with_retries(task, runline, sglaunch, wait_on_start, env_script)
=======
            # Set environment variables and launch task
            task._implement_env()
            self._launch_with_retries(task, runline, sglaunch, wait_on_start)

>>>>>>> a162aced
            if not task.timer.timing and not task.finished:
                task.timer.start()
                task.submit_time = task.timer.tstart  # Time not date - may not need if using timer.

        self.list_of_tasks.append(task)

        return task

    def set_worker_info(self, comm, workerid=None):
        """Sets info for this executor"""
        super().set_worker_info(comm, workerid)<|MERGE_RESOLUTION|>--- conflicted
+++ resolved
@@ -187,12 +187,9 @@
         dry_run: Optional[bool] = False,
         wait_on_start: Optional[bool] = False,
         extra_args: Optional[str] = None,
-<<<<<<< HEAD
-        env_script: Optional[str] = None,
-=======
         auto_assign_gpus: Optional[bool] = False,
         match_procs_to_gpus: Optional[bool] = False,
->>>>>>> a162aced
+        env_script: Optional[str] = None,
     ) -> Task:
         """Creates a new task, and either executes or schedules execution.
 
@@ -255,21 +252,20 @@
             resources determination unless also supplied in the direct
             options.
 
-<<<<<<< HEAD
+        auto_assign_gpus: bool, optional
+            Auto-assign GPUs available to this worker using either the method
+            supplied in configuration or determined by detected environment.
+            Default: False
+
+        match_procs_to_gpus: bool, optional
+            For use with auto_assign_gpus. Auto-assigns MPI processors to match
+            the assigned GPUs. Default: False unless auto_assign_gpus is True and
+            no other CPU configuration is supplied.
+
         env_script: str, Optional
             The full path of a shell script to set up the environment for the
             launched task. This will be run in the subprocess, and not affect
             the worker environment. The script should start with a shebang.
-=======
-        auto_assign_gpus: bool, optional
-            Auto-assign GPUs available to this worker using either the method supplied in configuration or
-            determined by detected environment. Default: False
-
-        match_procs_to_gpus: bool, optional
-            For use with auto_assign_gpus. Auto-assigns MPI processors to match the assigned GPUs.
-            Default: False unless auto_assign_gpus is True and no other CPU configuration is supplied.
-
->>>>>>> a162aced
 
         Returns
         -------
@@ -339,15 +335,12 @@
             logger.info(f"Test (No submit) Runline: {' '.join(runline)}")
             task._set_complete(dry_run=True)
         else:
-<<<<<<< HEAD
+            # Set environment variables and launch task
+            task._implement_env()
+
             # Launch Task
             self._launch_with_retries(task, runline, sglaunch, wait_on_start, env_script)
-=======
-            # Set environment variables and launch task
-            task._implement_env()
-            self._launch_with_retries(task, runline, sglaunch, wait_on_start)
-
->>>>>>> a162aced
+
             if not task.timer.timing and not task.finished:
                 task.timer.start()
                 task.submit_time = task.timer.tstart  # Time not date - may not need if using timer.
