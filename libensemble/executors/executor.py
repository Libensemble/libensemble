"""
This module contains the classes
``Executor`` and ``Task``. The class ``Executor`` can be used to subprocess an application
locally. For MPI programs, or any program using non-local compute resources, one of the
inherited classes should be used. Inherited classes include MPI and Balsam variants.
An ``executor`` can create and manage multiple ``tasks``. The user function
can issue and manage ``tasks`` using the submit, poll, wait, and kill functions.
``Task`` attributes are queried to determine status. Functions are
also provided to access and interrogate files in the ``task``'s working directory. A
``manager_poll`` function can be used to poll for STOP signals from the manager.
"""

import itertools
import logging
import os
import sys
import time
from typing import Any, Optional, Union

import libensemble.utils.launcher as launcher
from libensemble.message_numbers import (
    MAN_KILL_SIGNALS,
    STOP_TAG,
    TASK_FAILED,
    UNSET_TAG,
    WORKER_DONE,
    WORKER_KILL_ON_TIMEOUT,
)
from libensemble.resources.resources import Resources
from libensemble.utils.timer import TaskTimer

logger = logging.getLogger(__name__)
# To change logging level for just this module
# logger.setLevel(logging.DEBUG)

STATES = """
UNKNOWN
CREATED
WAITING
RUNNING
FINISHED
USER_KILLED
FAILED""".split()

NOT_STARTED_STATES = """
CREATED
WAITING
""".split()

END_STATES = """
FINISHED
USER_KILLED
FAILED
""".split()


class ExecutorException(Exception):
    "Raised for any exception in the Executor"


class TimeoutExpired(Exception):
    """Timeout exception raised when Timeout expires"""

    def __init__(self, task: str, timeout: float) -> None:
        self.task = task
        self.timeout = timeout

    def __str__(self):
        return f"Task {self.task} timed out after {self.timeout} seconds"


class Application:
    """An application is an executable user-program
    (e.g., implementing a sim/gen function)."""

    prefix = "libe_app"

    def __init__(
        self,
        full_path: str,
        name: Optional[str] = None,
        calc_type: Optional[str] = "sim",
        desc: Optional[str] = None,
        pyobj: Optional[Any] = None,  # used by balsam_executor to store ApplicationDefinition
        precedent: str = "",
    ) -> None:
        """Instantiates a new Application instance."""
        self.full_path = full_path
        self.calc_type = calc_type
        self.calc_dir, self.exe = os.path.split(full_path)
        self.precedent = precedent

        if self.exe.endswith(".py"):
            if not precedent:
                self.precedent = sys.executable

        self.name = name or self.exe
        self.pyobj = pyobj
        self.desc = desc or (self.exe + " app")
        self.gname = "_".join([Application.prefix, self.name])
        self.app_cmd = " ".join(filter(None, [self.precedent, self.full_path]))


def jassert(test: Optional[Union[Application, bool]], *args) -> None:
    "Version of assert that raises a ExecutorException"
    if not test:
        raise ExecutorException(*args)


class Task:
    """
    Manages the creation, configuration and status of a launchable task
    """

    prefix = "libe_task"
    newid = itertools.count()

    def __init__(
        self,
        app: Optional[Application] = None,
        app_args: Optional[str] = None,
        workdir: Optional[str] = None,
        stdout: Optional[str] = None,
        stderr: Optional[str] = None,
        workerid: Optional[int] = None,
        dry_run: bool = False,
    ) -> None:
        """Instantiate a new Task instance.

        A new task object is created with an id, status and configuration
        attributes.  This will normally be created by the executor
        on a submission
        """
        self.id = next(Task.newid)

        self.reset()  # Set status attributes
        self.timer = TaskTimer()

        # Run attributes
        self.app = app
        self.app_args = app_args
        self.workerID = workerid

        jassert(app is not None, f"Task must be created with an app - no app found for task {self.id}")

        worker_name = f"_worker{self.workerID}" if self.workerID else ""
        self.name = Task.prefix + f"_{app.name}{worker_name}_{self.id}"
        self.stdout = stdout or self.name + ".out"
        self.stderr = stderr or self.name + ".err"
        self.workdir = workdir
        self.dry_run = dry_run
        self.runline = None
        self.run_attempts = 0

    def reset(self) -> None:
        # Status attributes
        self.state = "CREATED"
        self.process = None
        self.errcode = None
        self.finished = False  # True means task ran, not that it succeeded
        self.success = False
        self.submit_time = None
        self.runtime = 0  # Time since task started to latest poll (or finished).
        self.total_time = None  # Time from task submission until polled as finished.

    def workdir_exists(self) -> Optional[bool]:
        """Returns true if the task's workdir exists"""
        return self.workdir and os.path.exists(self.workdir)

    def file_exists_in_workdir(self, filename: str) -> bool:
        """Returns true if the named file exists in the task's workdir"""
        return self.workdir and os.path.exists(os.path.join(self.workdir, filename))

    def read_file_in_workdir(self, filename: str) -> str:
        """Opens and reads the named file in the task's workdir"""
        path = os.path.join(self.workdir, filename)
        if not os.path.exists(path):
            raise ValueError(f"{filename} not found in working directory")
        with open(path) as f:
            return f.read()

    def stdout_exists(self) -> bool:
        """Returns true if the task's stdout file exists in the workdir"""
        return self.file_exists_in_workdir(self.stdout)

    def read_stdout(self) -> str:
        """Opens and reads the task's stdout file in the task's workdir"""
        return self.read_file_in_workdir(self.stdout)

    def stderr_exists(self) -> bool:
        """Returns true if the task's stderr file exists in the workdir"""
        return self.file_exists_in_workdir(self.stderr)

    def read_stderr(self) -> str:
        """Opens and reads the task's stderr file in the task's workdir"""
        return self.read_file_in_workdir(self.stderr)

    def calc_task_timing(self) -> None:
        """Calculate timing information for this task"""
        if self.submit_time is None:
            logger.warning("Cannot calc task timing - submit time not set")
            return

        # Do not update if total_time is already set
        if self.total_time is None:
            self.timer.stop()
            self.runtime = self.timer.elapsed
            self.total_time = self.runtime  # For direct launched tasks

    def _check_poll(self) -> bool:
        """Check whether polling this task makes sense."""
        jassert(self.process is not None, f"task {self.name} has no process ID - check task has been launched")
        if self.finished:
            logger.debug(f"Polled task {self.name} has already finished. Not re-polling. Status is {self.state}")
            return False
        return True

    def _set_complete(self, dry_run: bool = False) -> None:
        """Set task as complete"""
        self.finished = True
        if dry_run:
            self.success = True
            self.state = "FINISHED"
        else:
            self.calc_task_timing()
            self.errcode = self.process.returncode
            self.success = self.errcode == 0
            self.state = "FINISHED" if self.success else "FAILED"
            logger.info(f"Task {self.name} finished with errcode {self.errcode} ({self.state})")

    def poll(self) -> None:
        """Polls and updates the status attributes of the task"""
        if self.dry_run:
            return

        if not self._check_poll():
            return

        # Poll the task
        poll = self.process.poll()
        if poll is None:
            self.state = "RUNNING"
            self.runtime = self.timer.elapsed
            return

        self._set_complete()

    def wait(self, timeout: Optional[float] = None) -> None:
        """Waits on completion of the task or raises TimeoutExpired exception

        Status attributes of task are updated on completion.

        Parameters
        ----------

        timeout: int or float,  Optional
            Time in seconds after which a TimeoutExpired exception is raised.
            If not set, then simply waits until completion.
            Note that the task is not automatically killed on timeout.
        """

        if self.dry_run:
            return

        if not self._check_poll():
            return

        # Wait on the task
        rc = launcher.wait(self.process, timeout)
        if rc is None:
            raise TimeoutExpired(self.name, timeout)

        self._set_complete()

    def result(self, timeout: Optional[Union[int, float]] = None) -> str:
        """Wrapper for task.wait() that also returns the task's status on completion.

        Parameters
        ----------

        timeout: int or float,  Optional
            Time in seconds after which a TimeoutExpired exception is raised.
            If not set, then simply waits until completion.
            Note that the task is not automatically killed on timeout.
        """

        self.wait(timeout=timeout)
        return self.state

    def exception(self, timeout: Optional[Union[int, float]] = None):
        """Wrapper for task.wait() that instead returns the task's error code on completion.

        Parameters
        ----------

        timeout: int or float,  Optional
            Time in seconds after which a TimeoutExpired exception is raised.
            If not set, then simply waits until completion.
            Note that the task is not automatically killed on timeout.
        """

        self.wait(timeout=timeout)
        return self.errcode

<<<<<<< HEAD
    def running(self) -> bool:
        """Return ``True`` if task is currently running."""
        return self.state == "RUNNING"

    def done(self) -> bool:
        """Return ``True`` if task is finished."""
=======
    def running(self):
        """Return ```True`` if task is currently running."""
        self.poll()
        return self.state == "RUNNING"

    def done(self):
        """Return ```True`` if task is finished."""
        self.poll()
>>>>>>> 4eb76923
        return self.finished

    def kill(self, wait_time: int = 60) -> None:
        """Kills or cancels the supplied task

        Sends SIGTERM, waits for a period of <wait_time> for graceful
        termination, then sends a hard kill with SIGKILL.  If <wait_time>
        is 0, we go immediately to SIGKILL; if <wait_time> is none, we
        never do a SIGKILL.
        """
        self.poll()
        if self.dry_run:
            return

        if self.finished:
            logger.warning(f"Trying to kill task that is no longer running. Task {self.name}: Status is {self.state}")
            return

        if self.process is None:
            time.sleep(0.2)
            jassert(
                self.process is not None,
                f"task {self.name} has no process ID - check task has been launched",
            )

        logger.info(f"Killing task {self.name}")
        launcher.cancel(self.process, wait_time)
        self.state = "USER_KILLED"
        self.finished = True
        self.calc_task_timing()

    def cancel(self) -> None:
        """Wrapper for task.kill() without waiting"""
        self.kill(wait_time=None)

    def cancelled(self) -> bool:
        """Return ```True`` if task successfully cancelled."""
        self.poll()
        return self.state == "USER_KILLED"


class Executor:
    """The executor can create, poll and kill runnable tasks

    **Class Attributes:**

    :cvar Executor: executor: The executor object is stored here and can be retrieved in user functions.

    **Object Attributes:**

    :ivar list list_of_tasks: A list of tasks created in this executor
    :ivar int manager_signal: The most recent manager signal received since manager_poll() was called.
    """

    executor = None

    def _wait_on_start(self, task: Task, fail_time: Optional[int] = None) -> None:
        """Called by submit when wait_on_start is True.

        Blocks until task polls as having started.
        If fail_time is supplied, will also block until either task is in an
        end state or fail_time has expired.
        """
        start = time.time()
        task.timer.start()  # To ensure a start time before poll - will be overwritten unless finished by poll.
        task.submit_time = task.timer.tstart
        while task.state in NOT_STARTED_STATES:
            time.sleep(0.001)
            task.poll()
        logger.debug(f"Task {task.name} polled as {task.state} after {time.time() - start} seconds")
        if not task.finished:
            task.timer.start()
            task.submit_time = task.timer.tstart
            if fail_time:
                remaining = fail_time - task.timer.elapsed
                while task.state not in END_STATES and remaining > 0:
                    time.sleep(min(0.01, remaining))
                    task.poll()
                    remaining = fail_time - task.timer.elapsed
                logger.debug(f"After {task.timer.elapsed} seconds: task {task.name} polled as {task.state}")

    def __init__(self) -> None:
        """Instantiate a new Executor instance.

        A new Executor object is created.
        This is typically created in the user calling script.
        """

        self.manager_signal = None
        self.default_apps = {"sim": None, "gen": None}
        self.apps = {}

        self.wait_time = 60
        self.list_of_tasks = []
        self.workerID = None
        self.comm = None
        self.last_task = 0
        Executor.executor = self

    def __enter__(self):
        return self

    def __exit__(self, *exc) -> None:
        pass

    def serial_setup(self):
        """Set up to be called by only one process"""
        pass  # To be overloaded

    @property
    def sim_default_app(self) -> Application:
        """Returns the default simulation app"""
        return self.default_apps["sim"]

    @property
    def gen_default_app(self) -> Application:
        """Returns the default generator app"""
        return self.default_apps["gen"]

    def get_app(self, app_name: str) -> Application:
        """Gets the app for a given app_name or raise exception"""
        try:
            app = self.apps[app_name]
        except KeyError:
            app_keys = list(self.apps.keys())
            raise ExecutorException(
                f"Application {app_name} not found in registry", f"Registered applications: {app_keys}"
            )
        return app

    def default_app(self, calc_type: str) -> Application:
        """Gets the default app for a given calc type"""
        app = self.default_apps.get(calc_type)
        jassert(calc_type in ["sim", "gen"], "Unrecognized calculation type", calc_type)
        jassert(app, f"Default {calc_type} app is not set")
        return app

    def set_resources(self, resources: Resources):
        # Does not use resources
        pass

    def register_app(
        self,
        full_path: str,
        app_name: Optional[str] = None,
        calc_type: Optional[str] = None,
        desc: Optional[str] = None,
        precedent: str = "",
    ) -> None:
        """Registers a user application to libEnsemble.

        The ``full_path`` of the application must be supplied. Either
        ``app_name`` or ``calc_type`` can be used to identify the
        application in user scripts (in the **submit** function).
        ``app_name`` is recommended.

        Parameters
        ----------

        full_path: str
            The full path of the user application to be registered

        app_name: str, Optional
            Name to identify this application.

        calc_type: str, Optional
            Calculation type: Set this application as the default 'sim'
            or 'gen' function.

        desc: str, Optional
            Description of this application

        precedent: str, Optional
            Any str that should directly precede the application full path.
        """

        if not app_name:
            app_name = os.path.split(full_path)[1]
        self.apps[app_name] = Application(full_path, app_name, calc_type, desc, None, precedent)

        # Default sim/gen apps will be deprecated. Just use names.
        if calc_type is not None:
            jassert(calc_type in self.default_apps, "Unrecognized calculation type", calc_type)
            self.default_apps[calc_type] = self.apps[app_name]

    def manager_poll(self) -> int:
        """
        .. _manager_poll_label:

        Polls for a manager signal

        The executor manager_signal attribute will be updated.
        """

        self.manager_signal = None  # Reset

        # Check for messages; disregard anything but a stop signal
        if not self.comm.mail_flag():
            return
        mtag, man_signal = self.comm.recv()
        if mtag != STOP_TAG:
            return

        # Process the signal and push back on comm (for now)
        self.manager_signal = man_signal

        if man_signal in MAN_KILL_SIGNALS:
            # Only kill signals exist currently
            logger.info(f"Worker received kill signal {man_signal} from manager")
        else:
            logger.warning(f"Received unrecognized manager signal {man_signal} - ignoring")
        self.comm.push_to_buffer(mtag, man_signal)
        return man_signal

    def manager_kill_received(self) -> bool:
        """Return True if received kill signal from the manager"""
        man_signal = self.manager_poll()
        if man_signal in MAN_KILL_SIGNALS:
            return True
        return False

    def polling_loop(
        self, task: Task, timeout: Optional[int] = None, delay: float = 0.1, poll_manager: bool = False
    ) -> int:
        """Optional, blocking, generic task status polling loop. Operates until the task
        finishes, times out, or is Optionally killed via a manager signal. On completion, returns a
        presumptive :ref:`calc_status<funcguides-calcstatus>` integer. Potentially useful
        for running an application via the Executor until it stops without monitoring
        its intermediate output.

        Parameters
        ----------

        task: object
            a Task object returned by the executor on submission

        timeout: int, Optional
            Maximum number of seconds for the polling loop to run. Tasks that run
            longer than this limit are killed. Default: No timeout

        delay: int, Optional
            Sleep duration between polling loop iterations. Default: 0.1 seconds

        poll_manager: bool, Optional
            Whether to also poll the manager for 'finish' or 'kill' signals.
            If detected, the task is killed. Default: False.

        Returns
        -------
        calc_status: int
            presumptive integer attribute describing the final status of a launched task
        """

        calc_status = UNSET_TAG

        while not task.finished:
            task.poll()

            if poll_manager:
                man_signal = self.manager_poll()
                if self.manager_signal in MAN_KILL_SIGNALS:
                    task.kill()
                    calc_status = man_signal
                    break

            if timeout is not None and task.runtime > timeout:
                task.kill()
                calc_status = WORKER_KILL_ON_TIMEOUT
                break

            time.sleep(delay)

        if calc_status == UNSET_TAG:
            if task.state == "FINISHED":
                calc_status = WORKER_DONE
            elif task.state == "FAILED":
                calc_status = TASK_FAILED
            else:
                logger.warning(f"Warning: Task {self.name} in unknown state {self.state}. Error code {self.errcode}")

        return calc_status

    def get_task(self, taskid: Union[str, int]) -> Optional[Task]:
        """Returns the task object for the supplied task ID"""
        task = next((j for j in self.list_of_tasks if j.id == taskid), None)
        if task is None:
            logger.warning(f"Task {taskid} not found in tasklist")
        return task

    def new_tasks_timing(self, datetime=False) -> str:
        """Returns timing of new tasks as a str

        Parameters
        ----------

        datetime: bool
            If True, returns start and end times in addition to elapsed time.
        """

        timing_msg = ""
        if self.list_of_tasks:
            start_task = self.last_task
            for i, task in enumerate(self.list_of_tasks[start_task:]):
                if datetime:
                    timing_msg += f" Task {i}: {task.timer}"
                else:
                    timing_msg += f" Task {i}: {task.timer.summary()}"
                self.last_task += 1
        return timing_msg

    def set_workerID(self, workerid) -> None:
        """Sets the worker ID for this executor"""
        self.workerID = workerid

    def set_worker_info(self, comm, workerid=None) -> None:
        """Sets info for this executor"""
        self.workerID = workerid
        self.comm = comm

    def _check_app_exists(self, full_path: str) -> None:
        """Allows submit function to check if app exists and error if not"""
        if not os.path.isfile(full_path):
            raise ExecutorException(f"Application does not exist {full_path}")

    def submit(
        self,
        calc_type: Optional[str] = None,
        app_name: Optional[str] = None,
        app_args: Optional[str] = None,
        stdout: Optional[str] = None,
        stderr: Optional[str] = None,
        dry_run: bool = False,
        wait_on_start: bool = False,
    ) -> Task:
        """Create a new task and run as a local serial subprocess.

        The created task object is returned.

        Parameters
        ----------

        calc_type: str, Optional
            The calculation type: 'sim' or 'gen'
            Only used if app_name is not supplied. Uses default sim or gen application.

        app_name: str, Optional
            The application name. Must be supplied if calc_type is not.

        app_args: str, Optional
            A str of the application arguments to be added to task
            submit command line

        stdout: str, Optional
            A standard output filename

        stderr: str, Optional
            A standard error filename

        dry_run: bool, Optional
            Whether this is a dry_run - no task will be launched; instead
            runline is printed to logger (at INFO level)

        wait_on_start: bool, Optional
            Whether to wait for task to be polled as RUNNING (or other
            active/end state) before continuing

        Returns
        -------

        task: Task
            The launched task object
        """

        if app_name is not None:
            app = self.get_app(app_name)
        elif calc_type is not None:
            app = self.default_app(calc_type)
        else:
            raise ExecutorException("Either app_name or calc_type must be set")

        default_workdir = os.getcwd()
        task = Task(app, app_args, default_workdir, stdout, stderr, self.workerID)

        if not dry_run:
            self._check_app_exists(task.app.full_path)

        runline = task.app.app_cmd.split()
        if task.app_args is not None:
            runline.extend(task.app_args.split())

        if dry_run:
            logger.info(f"Test (No submit) Runline: {' '.join(runline)}")
        else:
            # Launch Task
            logger.info(f"Launching task {task.name}: {' '.join(runline)}")
            with open(task.stdout, "w") as out, open(task.stderr, "w") as err:
                task.process = launcher.launch(
                    runline,
                    cwd="./",
                    stdout=out,
                    stderr=err,
                    start_new_session=False,
                )
            if wait_on_start:
                self._wait_on_start(task, 0)  # No fail time as no re-starts in-place

            if not task.timer.timing and not task.finished:
                task.timer.start()
                task.submit_time = task.timer.tstart  # Time not date - may not need if using timer.

            self.list_of_tasks.append(task)
        return task

    def poll(self, task: Task) -> None:
        "Polls a task"
        task.poll()

    def kill(self, task: Task) -> None:
        "Kills a task"
        jassert(isinstance(task, Task), "Invalid task has been provided")
        task.poll()
        task.kill(self.wait_time)<|MERGE_RESOLUTION|>--- conflicted
+++ resolved
@@ -302,23 +302,14 @@
         self.wait(timeout=timeout)
         return self.errcode
 
-<<<<<<< HEAD
     def running(self) -> bool:
         """Return ``True`` if task is currently running."""
+        self.poll()
         return self.state == "RUNNING"
 
     def done(self) -> bool:
         """Return ``True`` if task is finished."""
-=======
-    def running(self):
-        """Return ```True`` if task is currently running."""
         self.poll()
-        return self.state == "RUNNING"
-
-    def done(self):
-        """Return ```True`` if task is finished."""
-        self.poll()
->>>>>>> 4eb76923
         return self.finished
 
     def kill(self, wait_time: int = 60) -> None:
