--- conflicted
+++ resolved
@@ -328,10 +328,6 @@
         A new Executor object is created.
         This is typically created in the user calling script.
 
-<<<<<<< HEAD
-        This is typically created in the user calling script.
-=======
->>>>>>> 39ccfa3e
         """
         self.manager_signal = 'none'
         self.default_apps = {'sim': None, 'gen': None}
