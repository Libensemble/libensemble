--- conflicted
+++ resolved
@@ -72,20 +72,16 @@
 import logging
 import os
 import time
+from typing import Any, Dict, List, Optional, Union
 
 from balsam import util
-from typing import Any, Dict, List, Optional, Union
 
 from libensemble.executors import Executor
 from libensemble.executors.executor import Application, ExecutorException, Task, TimeoutExpired, jassert
 
 util.config_root_logger("ERROR")  # Balsam prevent auto-load client warning?
 
-<<<<<<< HEAD
-from balsam.api import Job, BatchJob, EventLog, ApplicationDefinition  # noqa: E402
-=======
-from balsam.api import BatchJob, EventLog, Job  # noqa: E402
->>>>>>> df7406ff
+from balsam.api import ApplicationDefinition, BatchJob, EventLog, Job  # noqa: E402
 
 logger = logging.getLogger(__name__)
 # To change logging level for just this module
