--- conflicted
+++ resolved
@@ -73,6 +73,7 @@
 import time
 import datetime
 from balsam import util
+from typing import Any, Dict, List, Optional, Union
 
 from libensemble.executors.executor import (
     Application,
@@ -83,14 +84,9 @@
 )
 from libensemble.executors import Executor
 
-<<<<<<< HEAD
-from balsam.api import Job, BatchJob, EventLog, ApplicationDefinition
-from typing import Any, Dict, List, Optional, Union
-=======
 util.config_root_logger("ERROR")  # Balsam prevent auto-load client warning?
 
 from balsam.api import Job, BatchJob, EventLog  # noqa: E402
->>>>>>> 7e296b8f
 
 logger = logging.getLogger(__name__)
 # To change logging level for just this module
