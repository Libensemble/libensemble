"""
This module launches and controls the running of tasks with Balsam.

.. note:: Balsam is supported only when using ``mpi`` comms and requires Python 3.6 or higher.

In order to create a Balsam executor, the calling script should contain ::

    exctr = BalsamMPIExecutor()

The Balsam executor inherits from the MPI executor. See the
:doc:`MPIExecutor<mpi_executor>` for shared API. Any differences are
shown below.

"""

import os
import logging
import time
import datetime

from libensemble.resources import mpi_resources
from libensemble.executors.executor import \
    Application, Task, ExecutorException, TimeoutExpired, jassert, STATES
from libensemble.executors.mpi_executor import MPIExecutor

import balsam.launcher.dag as dag
from balsam.core import models

logger = logging.getLogger(__name__)
# To change logging level for just this module
# logger.setLevel(logging.DEBUG)


class BalsamTask(Task):
    """Wraps a Balsam Task from the Balsam service

    The same attributes and query routines are implemented.

    """

    def __init__(self, app=None, app_args=None, workdir=None,
                 stdout=None, stderr=None, workerid=None):
        """Instantiate a new BalsamTask instance.

        A new BalsamTask object is created with an id, status and
        configuration attributes.  This will normally be created by the
        executor on a submission.
        """
        # May want to override workdir with Balsam value when it exists
        Task.__init__(self, app, app_args, workdir, stdout, stderr, workerid)

    def read_file_in_workdir(self, filename):
        return self.process.read_file_in_workdir(filename)

    def read_stdout(self):
        return self.process.read_file_in_workdir(self.stdout)

    def read_stderr(self):
        return self.process.read_file_in_workdir(self.stderr)

    def _get_time_since_balsam_submit(self):
        """Return time since balsam task entered RUNNING state"""

        # If wait_on_start then can could calculate runtime same a base executor
        # but otherwise that will return time from task submission. Get from Balsam.

        # self.runtime = self.process.runtime_seconds # Only reports at end of run currently
        balsam_launch_datetime = self.process.get_state_times().get('RUNNING', None)
        current_datetime = datetime.datetime.now()
        if balsam_launch_datetime:
            return (current_datetime - balsam_launch_datetime).total_seconds()
        else:
            return 0

    def calc_task_timing(self):
        """Calculate timing information for this task"""

        # Get runtime from Balsam
        self.runtime = self._get_time_since_balsam_submit()

        if self.submit_time is None:
            logger.warning("Cannot calc task total_time - submit time not set")
            return

        if self.total_time is None:
            self.total_time = time.time() - self.submit_time

    def _set_complete(self, dry_run=False):
        """Set task as complete"""
        self.finished = True
        if dry_run:
            self.success = True
            self.state = 'FINISHED'
        else:
            balsam_state = self.process.state
            self.workdir = self.workdir or self.process.working_directory
            self.calc_task_timing()
            self.success = (balsam_state == 'JOB_FINISHED')
            if balsam_state == 'JOB_FINISHED':
                self.state = 'FINISHED'
            elif balsam_state == 'PARENT_KILLED':  # Not currently used
                self.state = 'USER_KILLED'
            elif balsam_state in STATES:  # In my states
                self.state = balsam_state
            else:
                logger.warning("Task finished, but in unrecognized "
                               "Balsam state {}".format(balsam_state))
                self.state = 'UNKNOWN'

            logger.info("Task {} ended with state {}".
                        format(self.name, self.state))

    def poll(self):
        """Polls and updates the status attributes of the supplied task"""
        if self.dry_run:
            return

        if not self._check_poll():
            return

        # Get current state of tasks from Balsam database
        self.process.refresh_from_db()
        balsam_state = self.process.state
        self.runtime = self._get_time_since_balsam_submit()

        if balsam_state in models.END_STATES:
            self._set_complete()

        elif balsam_state in models.ACTIVE_STATES:
            self.state = 'RUNNING'
            self.workdir = self.workdir or self.process.working_directory

        elif (balsam_state in models.PROCESSABLE_STATES or
              balsam_state in models.RUNNABLE_STATES):
            self.state = 'WAITING'

        else:
            raise ExecutorException(
                "Task state returned from Balsam is not in known list of "
                "Balsam states. Task state is {}".format(balsam_state))

    def wait(self, timeout=None):
        """Waits on completion of the task or raises TimeoutExpired exception

        Status attributes of task are updated on completion.

        Parameters
        ----------

        timeout:
            Time in seconds after which a TimeoutExpired exception is raised"""

        if self.dry_run:
            return

        if not self._check_poll():
            return

        # Wait on the task
        start = time.time()
        self.process.refresh_from_db()
        while self.process.state not in models.END_STATES:
            time.sleep(0.2)
            self.process.refresh_from_db()
            if timeout and time.time() - start > timeout:
                self.runtime = self._get_time_since_balsam_submit()
                raise TimeoutExpired(self.name, timeout)

        self.runtime = self._get_time_since_balsam_submit()
        self._set_complete()

    def kill(self, wait_time=None):
        """ Kills or cancels the supplied task """

        dag.kill(self.process)

        # Could have Wait here and check with Balsam its killed -
        # but not implemented yet.

        logger.info("Killing task {}".format(self.name))
        self.state = 'USER_KILLED'
        self.finished = True
        self.calc_task_timing()


class BalsamMPIExecutor(MPIExecutor):
    """Inherits from MPIExecutor and wraps the Balsam task management service

    .. note::  Task kills are not configurable in the Balsam executor.

    """
    def __init__(self, custom_info={}):
        """Instantiate a new BalsamMPIExecutor instance.

        A new BalsamMPIExecutor object is created with an application
        registry and configuration attributes
        """

        if custom_info:
            logger.warning("The Balsam executor does not support custom_info - ignoring")

        super().__init__(custom_info)

        self.workflow_name = "libe_workflow"

    def serial_setup(self):
        """Balsam serial setup includes empyting database and adding applications"""
        BalsamMPIExecutor.del_apps()
        BalsamMPIExecutor.del_tasks()

        for app in self.apps.values():
            calc_name = app.gname
            desc = app.desc
            full_path = app.full_path
            self.add_app(calc_name, full_path, desc)

    @staticmethod
    def del_apps():
        """Deletes all Balsam apps in the libe_app namespace"""
        AppDef = models.ApplicationDefinition

        # Some error handling on deletes.... is it internal
        for app_type in [Application.prefix]:
            deletion_objs = AppDef.objects.filter(name__contains=app_type)
            if deletion_objs:
                for del_app in deletion_objs.iterator():
                    logger.debug("Deleting app {}".format(del_app.name))
                deletion_objs.delete()

    @staticmethod
    def del_tasks():
        """Deletes all Balsam tasks """
        for app_type in [Task.prefix]:
            deletion_objs = models.BalsamJob.objects.filter(
                name__contains=app_type)
            if deletion_objs:
                for del_task in deletion_objs.iterator():
                    logger.debug("Deleting task {}".format(del_task.name))
                deletion_objs.delete()

    @staticmethod
    def add_app(name, exepath, desc):
        """ Add application to Balsam database """
        AppDef = models.ApplicationDefinition
        app = AppDef()
        app.name = name
        app.executable = exepath
        app.description = desc
        # app.default_preprocess = '' # optional
        # app.default_postprocess = '' # optional
        app.save()
        logger.debug("Added App {}".format(app.name))

    def set_resources(self, resources):
        self.resources = resources

    def submit(self, calc_type=None, app_name=None, num_procs=None,
               num_nodes=None, procs_per_node=None, machinefile=None,
               app_args=None, stdout=None, stderr=None, stage_inout=None,
               hyperthreads=False, dry_run=False, wait_on_start=False,
               extra_args=''):
        """Creates a new task, and either executes or schedules to execute
        in the executor

        The created task object is returned.
        """

        if app_name is not None:
            app = self.get_app(app_name)
        elif calc_type is not None:
            app = self.default_app(calc_type)
        else:
            raise ExecutorException("Either app_name or calc_type must be set")

        # Specific to this class
        if machinefile is not None:
            logger.warning("machinefile arg ignored - not supported in Balsam")
            jassert(num_procs or num_nodes or procs_per_node,
                    "No procs/nodes provided - aborting")

<<<<<<< HEAD
        # Extra_args analysis not done here - could pick up self.mpi_runner but possible
        # that Balsam finds a different runner.
        if self.auto_resources:
            num_procs, num_nodes, procs_per_node = \
                self.resources.get_resources(
                    num_procs=num_procs,
                    num_nodes=num_nodes, procs_per_node=procs_per_node,
                    hyperthreads=hyperthreads)
        else:
            num_procs, num_nodes, procs_per_node = \
                MPIResources.task_partition(num_procs, num_nodes, procs_per_node)
=======
        num_procs, num_nodes, ranks_per_node = \
            mpi_resources.task_partition(num_procs, num_nodes, ranks_per_node)
>>>>>>> d9a259d1

        if stdout is not None or stderr is not None:
            logger.warning("Balsam does not currently accept a stdout "
                           "or stderr name - ignoring")
            stdout = None
            stderr = None

        # Will be possible to override with arg when implemented
        # (or can have option to let Balsam assign)
        default_workdir = os.getcwd()
        task = BalsamTask(app, app_args, default_workdir,
                          stdout, stderr, self.workerID)

        add_task_args = {'name': task.name,
                         'workflow': self.workflow_name,
                         'user_workdir': default_workdir,
                         'application': app.gname,
                         'args': task.app_args,
                         'num_nodes': num_nodes,
                         'procs_per_node': procs_per_node,
                         'mpi_flags': extra_args}

        if stage_inout is not None:
            # For now hardcode staging - for testing
            add_task_args['stage_in_url'] = "local:" + stage_inout + "/*"
            add_task_args['stage_out_url'] = "local:" + stage_inout
            add_task_args['stage_out_files'] = "*.out"

        if dry_run:
            task.dry_run = True
            logger.info('Test (No submit) Runline: {}'.format(' '.join(add_task_args)))
            task._set_complete(dry_run=True)
        else:
            task.process = dag.add_job(**add_task_args)

            if (wait_on_start):
                self._wait_on_start(task)

            if not task.timer.timing:
                task.timer.start()
                task.submit_time = task.timer.tstart  # Time not date - may not need if using timer.

            logger.info("Added task to Balsam database {}: "
                        "nodes {} ppn {}".
                        format(task.name, num_nodes, procs_per_node))

            # task.workdir = task.process.working_directory  # Might not be set yet!
        self.list_of_tasks.append(task)
        return task<|MERGE_RESOLUTION|>--- conflicted
+++ resolved
@@ -278,22 +278,8 @@
             jassert(num_procs or num_nodes or procs_per_node,
                     "No procs/nodes provided - aborting")
 
-<<<<<<< HEAD
-        # Extra_args analysis not done here - could pick up self.mpi_runner but possible
-        # that Balsam finds a different runner.
-        if self.auto_resources:
-            num_procs, num_nodes, procs_per_node = \
-                self.resources.get_resources(
-                    num_procs=num_procs,
-                    num_nodes=num_nodes, procs_per_node=procs_per_node,
-                    hyperthreads=hyperthreads)
-        else:
-            num_procs, num_nodes, procs_per_node = \
-                MPIResources.task_partition(num_procs, num_nodes, procs_per_node)
-=======
-        num_procs, num_nodes, ranks_per_node = \
-            mpi_resources.task_partition(num_procs, num_nodes, ranks_per_node)
->>>>>>> d9a259d1
+        num_procs, num_nodes, procs_per_node = \
+            mpi_resources.task_partition(num_procs, num_nodes, procs_per_node)
 
         if stdout is not None or stderr is not None:
             logger.warning("Balsam does not currently accept a stdout "
