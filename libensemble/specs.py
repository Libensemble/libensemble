import os
import random
<<<<<<< HEAD
import numpy as np
from typing import Any, Callable, List, Optional, Tuple, Union, Dict
=======
from typing import Any, Callable, List, Optional, Tuple, Union

import numpy as np
>>>>>>> df7406ff
from pydantic import BaseConfig, BaseModel, Field, root_validator, validator

from libensemble.alloc_funcs.give_sim_work_first import give_sim_work_first
from libensemble.gen_funcs.sampling import latin_hypercube_sample
from libensemble.sim_funcs.one_d_func import one_d_example
from libensemble.utils.specs_checkers import (
    _check_any_workers_and_disable_rm_if_tcp,
    _check_exit_criteria,
    _check_H0,
    _check_output_fields,
    _MPICommValidationModel,
)

_UNRECOGNIZED_ERR = "Unrecognized field. Check closely for typos, or libEnsemble's docs"
_OUT_DTYPE_ERR = "Unable to coerce '{}' into a NumPy dtype. It should be a list of 2-tuples or 3-tuples"
_IN_MISSING_ERR = "SimSpecs requires specification of input fields"
_IN_INVALID_ERR = "Value should be a list of field names (a list of strings)"
_UFUNC_INVALID_ERR = "Specified sim_f or gen_f is not callable. It should be a user function"

BaseConfig.arbitrary_types_allowed = True
BaseConfig.allow_population_by_field_name = True
BaseConfig.extra = "forbid"
BaseConfig.error_msg_templates = {
    "value_error.extra": _UNRECOGNIZED_ERR,
    "type_error.callable": _UFUNC_INVALID_ERR,
}

__all__ = ["SimSpecs", "GenSpecs", "AllocSpecs", "ExitCriteria", "LibeSpecs", "EnsembleSpecs"]


class SimSpecs(BaseModel):
    """
    Specifications for configuring a Simulation Function. Equivalent to
    a ``sim_specs`` dictionary.
    """

    sim_f: Callable = one_d_example
    """
    Python function that matches the ``sim_f`` api. e.g. ``libensemble.sim_funcs.borehole``. Evaluates parameters
    produced by a generator function
    """

    inputs: List[str] = Field([], alias="in")
    """
    List of field names out of the complete history to pass
    into the simulation function on initialization. Can use ``in`` or ``inputs`` as keyword.
    """

    persis_in: Optional[List[str]] = []
    """
    List of field names that will be passed to a persistent simulation function
    throughout runtime, following initialization
    """

    # list of tuples for dtype construction
    out: List[Union[Tuple[str, Any], Tuple[str, Any, Union[int, Tuple]]]] = []
    """
    List of tuples corresponding to NumPy dtypes. e.g. ``("dim", int, (3,))``, or ``("path", str)``.
    Typically used to initialize an output array within the simulation function:
    ``out = np.zeros(100, dtype=sim_specs["out"])``.
    Also used to construct the complete dtype for libEnsemble's history array
    """

    funcx_endpoint: Optional[str] = ""
    """
    A funcX (https://funcx.org/) ID corresponding to an active endpoint on a remote system. libEnsemble's workers
    will submit simulator function instances to this endpoint to be executed, instead of calling them locally
    """

    user: Optional[dict] = {}
    """
    A user-data dictionary to place bounds, constants, settings, or other parameters for customizing
    the simulator function
    """

    @validator("out", pre=True)
    def check_valid_out(cls, v):
        try:
            _ = np.dtype(v)
        except TypeError:
            raise ValueError(_OUT_DTYPE_ERR.format(v))
        else:
            return v

    @validator("inputs", "persis_in", pre=True)
    def check_valid_in(cls, v):
        if not v:
            raise ValueError(_IN_MISSING_ERR)
        if not all(isinstance(s, str) for s in v):
            raise ValueError(_IN_INVALID_ERR)
        return v


class GenSpecs(BaseModel):
    """
    Specifications for configuring a Generator Function. Equivalent to
    a ``gen_specs`` dictionary.
    """

    gen_f: Optional[Callable] = latin_hypercube_sample
    """
    Python function that matches the gen_f api. e.g. `libensemble.gen_funcs.sampling`. Produces parameters for
    evaluation by a simulator function, and makes decisions based on simulation function output
    """

    inputs: Optional[List[str]] = Field([], alias="in")
    """
    List of field names out of the complete history to pass
    into the simulation function on initialization. Can use ``in`` or ``inputs`` as keyword
    """

    persis_in: Optional[List[str]] = []
    """
    List of field names that will be passed to a persistent generator function
    throughout runtime, following initialization
    """

    out: List[Union[Tuple[str, Any], Tuple[str, Any, Union[int, Tuple]]]] = []
    """
    List of tuples corresponding to NumPy dtypes. e.g. ``("dim", int, (3,))``, or ``("path", str)``.
    Typically used to initialize an output array within the generator function:
    ``out = np.zeros(100, dtype=gen_specs["out"])``. Also used to construct the complete dtype for libEnsemble's
    history array
    """

    funcx_endpoint: Optional[str] = ""
    """
    A funcX (https://funcx.org/) ID corresponding to an active endpoint on a remote system. libEnsemble's workers
    will submit generator function instances to this endpoint to be executed, instead of being called in-place
    """

    user: Optional[dict] = {}
    """
    A user-data dictionary to place bounds, constants, settings, or other parameters for customizing the generator
    function
    """

    @validator("out", pre=True)
    def check_valid_out(cls, v):
        try:
            _ = np.dtype(v)
        except TypeError:
            raise ValueError(_OUT_DTYPE_ERR.format(v))
        else:
            return v

    @validator("inputs", "persis_in", pre=True)
    def check_valid_in(cls, v):
        if not all(isinstance(s, str) for s in v):
            raise ValueError(_IN_INVALID_ERR)
        return v


class AllocSpecs(BaseModel):
    """
    Specifications for configuring an Allocation Function. Equivalent to
    an ``alloc_specs`` dictionary.
    """

    alloc_f: Callable = give_sim_work_first
    """
    Python function that matches the alloc_f api. e.g. `libensemble.alloc_funcs.give_sim_work_first`. Decides if and
    when simulator and generator functions should be called, and with what resources and parameters
    """

    user: Optional[dict] = {"num_active_gens": 1}
    """
    A user-data dictionary to place bounds, constants, settings, or other parameters for customizing the allocation
    function
    """

    out: List[Union[Tuple[str, Any], Tuple[str, Any, Union[int, Tuple]]]] = []
    """
    List of tuples corresponding to NumPy dtypes. e.g. ``("dim", int, (3,))``, or ``("path", str)``.
    Allocation functions that modify libEnsemble's History array with additional fields (e.g. to mark
    timing information, or determine if parameters should be distributed again, etc.) should list those
    fields here. Also used to construct the complete dtype for libEnsemble's history array
    """
    # end_alloc_tag


class ExitCriteria(BaseModel):
    """
    Specifications for configuring when libEnsemble should stop a given run. Equivalent to an
    ``exit_criteria`` dictionary.
    """

    sim_max: Optional[int]
    """ Stop when this many new points have been evaluated by simulation functions"""

    gen_max: Optional[int]
    """Stop when this many new points have been generated by generator functions"""

    wallclock_max: Optional[float]
    """Stop when this much time has elapsed since the manager initialized"""

    stop_val: Optional[Tuple[str, float]]
    """Stop when ``H[str] < float`` for the given ``(str, float)`` pair"""


class LibeSpecs(BaseModel):
    """
    Specifications for configuring libEnsemble's runtime behavior. Equivalent to a ``libE_specs`` dictionary.
    """

    abort_on_exception: Optional[bool] = True
    """
    In MPI mode, whether to call ``MPI_ABORT`` on an exception.
    If False, an exception will be raised by the manager
    """

    enforce_worker_core_bounds: Optional[bool] = False
    """
    If ``False``, the Executor will permit submission of tasks with a
    higher processor count than the CPUs available to the worker as
    detected by the resource manager. Larger node counts are not allowed.
    When ``"disable_resource_manager"`` is ``True``,
    this argument is ignored
    """

    authkey: Optional[str] = f"libE_auth_{random.randrange(99999)}"
    """ TCP Only: Authkey for Manager's system"""

    disable_resource_manager: Optional[bool] = False
    """
    Disable the built-in resource manager. If ``True``, automatic resource detection
    and/or assignment of resources to workers is disabled. ``resource_info`` will
    also be ignored
    """

    dedicated_mode: Optional[bool] = False
    """
    Instructs libEnsemble to not run applications on resources where libEnsemble
    processes (manager and workers) are running
    """

    comms: str = "mpi"
    """ Manager/Worker communications mode. ``'mpi'``, ``'local'``, or ``'tcp'`` """

    resource_info: Optional[dict] = {}
    """
    Resource information to override automatically detected resources.
    Allowed fields are given below in 'Overriding Auto-detection'
    Note that if ``disable_resource_manager`` is set then this option is ignored
    """

    disable_log_files: Optional[bool] = False
    """ Disable the creation of ``ensemble.log`` and ``libE_stats.txt`` log files """

    final_fields: Optional[List[str]] = []
    """
    List of fields in ``H`` that the manager will return to persistent
    workers along with the ``PERSIS_STOP`` tag at the end of a run
    """

    ip: Optional[str] = None
    """ TCP Only: IP address for Manager's system """

    kill_canceled_sims: Optional[bool] = True
    """
    Instructs libEnsemble to send kill signals to sims with their ``cancel_requested`` field set.
    If ``False``, the manager avoids this moderate overhead
    """

    mpi_comm: Optional[_MPICommValidationModel] = None  # see utils/specs_checkers.py
    """ libEnsemble communicator. Default: ``MPI.COMM_WORLD`` """

    num_resource_sets: Optional[int]
    """
    Total number of resource sets. Resources will be divided into this number.
    If not set, resources will be divided evenly (excluding zero_resource_workers).
    """
    nworkers: Optional[int]
    """ Number of worker processes to spawn (only in local/tcp modes) """

    port: Optional[int] = 0
    """ TCP Only: Port number for Manager's system """

    profile: Optional[bool] = False
    """ Profile manager and worker logic using cProfile """

    safe_mode: Optional[bool] = True
    """ Prevents user functions from overwriting protected History fields, but requires moderate overhead """

    save_every_k_gens: Optional[int] = 0
    """  Save history array to file after every k generated points """

    save_every_k_sims: Optional[int] = 0
    """ Save history array to file after every k evaluated points """

    save_H_and_persis_on_abort: Optional[bool] = True
    """ Save states of ``H`` and ``persis_info`` on aborting after an exception"""

    scheduler_opts: Optional[dict] = {}
    """ Options for the resource scheduler. See 'Scheduler Options' for more info """

    stats_fmt: Optional[dict] = {}
    """ Options for formatting 'libE_stats.txt'. See 'Formatting Options for libE_stats File' for more info """

    use_persis_return_gen: Optional[bool] = False
    """ Adds persistent generator output fields to the History array on return """

    use_persis_return_sim: Optional[bool] = False
    """ Adds persistent simulator output fields to the History array on return """

    workerID: Optional[int]
    """ TCP Only: Worker ID number assigned to the new process """

    worker_timeout: Optional[int] = 1
    """ On libEnsemble shutdown, number of seconds after which workers considered timed out, then terminated """

    zero_resource_workers: Optional[List[int]] = []
    """
    List of workers that require no resources. For when a fixed mapping of workers
    to resources is required. Otherwise, use ``num_resource_sets``
    For use with supported allocation functions
    """

    worker_cmd: Optional[List[str]]
    """
    TCP Only: Split string corresponding to worker/client Python process invocation. Contains
    a local Python path, calling script, and manager/server format-fields for manager_ip,
    manager_port, authkey, and workerID. nworkers is specified normally
    """

    workers: Optional[List[str]]
    """ TCP Only: A list of worker hostnames """

    ensemble_copy_back: Optional[bool] = False
    """
    Whether to copy back directories within ``ensemble_dir_path`` back to launch
    location. Useful if ensemble directory placed on node-local storage
    """
    ensemble_dir_path: Optional[str] = "./ensemble"
    """
    Path to main ensemble directory containing calculation directories. Can serve
    as single working directory for workers, or contain calculation directories
    """

    use_worker_dirs: Optional[bool] = False
    """ Whether to organize calculation directories under worker-specific directories """

    sim_dirs_make: Optional[bool] = False
    """
    Whether to make simulation-specific calculation directories for each simulation function call.
    By default all workers operate within the top-level ensemble directory
    """

    sim_dir_copy_files: Optional[List[str]] = []
    """ Paths to files or directories to copy into each simulation or ensemble directory """

    sim_dir_symlink_files: Optional[List[str]] = []
    """ Paths to files or directories to symlink into each simulation directory """

    sim_input_dir: Optional[str] = ""
    """
    Copy this directory and its contents for each simulation-specific directory.
    If not using calculation directories, contents are copied to the ensemble directory
    """

    gen_dirs_make: Optional[bool] = False
    """
    Whether to make generator-specific calculation directories for each generator function call.
    By default all workers operate within the top-level ensemble directory
    """

    gen_dir_copy_files: Optional[List[str]] = []
    """ Paths to files or directories to copy into each generator or ensemble directory """

    gen_dir_symlink_files: Optional[List[str]] = []
    """ Paths to files or directories to symlink into each generator directory """

    gen_input_dir: Optional[str] = ""
    """
    Copy this directory and its contents for each generator-instance-specific directory.
    If not using calculation directories, contents are copied to the ensemble directory
    """

    class Config:
        arbitrary_types_allowed = True

    @validator("comms")
    def check_valid_comms_type(cls, value: str) -> str:
        assert value in ["mpi", "local", "tcp"], "Invalid comms type"
        return value

    @validator("sim_input_dir", "gen_input_dir")
    def check_input_dir_exists(cls, value: str) -> str:
        assert os.path.exists(value), "libE_specs['{}'] does not refer to an existing path.".format(value)
        return value

    @validator("sim_dir_copy_files", "sim_dir_symlink_files", "gen_dir_copy_files", "gen_dir_symlink_files")
    def check_inputs_exist(cls, value: List[str]) -> List[str]:
        for f in value:
            assert os.path.exists(f), "'{}' in libE_specs['{}'] does not refer to an existing path.".format(f, value)
        return value

    @root_validator
    def check_any_workers_and_disable_rm_if_tcp(cls, values: Dict[str, Any]) -> Dict[str, Any]:
        return _check_any_workers_and_disable_rm_if_tcp(values)

    @root_validator
    def set_defaults_on_mpi(cls, values: Dict[str, Any]) -> Dict[str, Any]:
        if values.get("comms") == "mpi":
            if not values.get("mpi_comm"):
                from mpi4py import MPI

                values["mpi_comm"] = MPI.COMM_WORLD
        return values


class EnsembleSpecs(BaseModel):
    """An all-encompasing model for a libEnsemble workflow."""

    H0: Optional[Any] = None  # np.ndarray - avoids sphinx issue
    """ A previous or preformatted libEnsemble History array to prepend """

    libE_specs: LibeSpecs
    """ Specifications and options for libEnsemble """

    sim_specs: SimSpecs
    """ Specifications for the simulation function """

    gen_specs: Optional[GenSpecs]
    """ Specifications for the generator function """

    exit_criteria: ExitCriteria
    """ Configurations for when to exit a workflow """

    persis_info: Optional[dict]
    """ Per-worker information and structures to be passed between user function instances """

    alloc_specs: Optional[AllocSpecs]
    """ Specifications for the allocation function """

    nworkers: Optional[int]
    """ Number of worker processes to spawn (only in local/tcp modes) """

    class Config:
        arbitrary_types_allowed = True

    @root_validator
    def check_exit_criteria(cls, values: Dict[str, Any]) -> Dict[str, Any]:
        return _check_exit_criteria(values)

    @root_validator
    def check_output_fields(cls, values: Dict[str, Any]) -> Dict[str, Any]:
        return _check_output_fields(values)

    @root_validator
    def set_ensemble_nworkers(cls, values: Dict[str, Any]) -> Dict[str, Any]:
        if values.get("libE_specs"):
            values["nworkers"] = values["libE_specs"].nworkers
        return values

    @root_validator
    def check_H0(cls, values: Dict[str, Any]) -> Dict[str, Any]:
        if values.get("H0") is not None:
            return _check_H0(values)
        return values<|MERGE_RESOLUTION|>--- conflicted
+++ resolved
@@ -1,13 +1,8 @@
 import os
 import random
-<<<<<<< HEAD
+from typing import Any, Callable, Dict, List, Optional, Tuple, Union
+
 import numpy as np
-from typing import Any, Callable, List, Optional, Tuple, Union, Dict
-=======
-from typing import Any, Callable, List, Optional, Tuple, Union
-
-import numpy as np
->>>>>>> df7406ff
 from pydantic import BaseConfig, BaseModel, Field, root_validator, validator
 
 from libensemble.alloc_funcs.give_sim_work_first import give_sim_work_first
