import random
import secrets
from pathlib import Path
from typing import Any, Callable, List, Optional, Tuple, Union

import numpy as np
from pydantic import BaseConfig, BaseModel, Field, root_validator, validator

from libensemble.alloc_funcs.give_sim_work_first import give_sim_work_first
from libensemble.gen_funcs.sampling import latin_hypercube_sample
from libensemble.resources.platforms import Platform
from libensemble.sim_funcs.one_d_func import one_d_example
from libensemble.utils.specs_checkers import (
    MPI_Communicator,
    _check_any_workers_and_disable_rm_if_tcp,
    _check_exit_criteria,
    _check_H0,
    _check_output_fields,
)

_UNRECOGNIZED_ERR = "Unrecognized field. Check closely for typos, or libEnsemble's docs"
_OUT_DTYPE_ERR = "Unable to coerce '{}' into a NumPy dtype. It should be a list of 2-tuples or 3-tuples"
_IN_INVALID_ERR = "Value should be a list of field names (a list of strings)"
_UFUNC_INVALID_ERR = "Specified sim_f or gen_f is not callable. It should be a user function"

BaseConfig.arbitrary_types_allowed = True
BaseConfig.allow_population_by_field_name = True
BaseConfig.extra = "forbid"
BaseConfig.error_msg_templates = {
    "value_error.extra": _UNRECOGNIZED_ERR,
    "type_error.callable": _UFUNC_INVALID_ERR,
}
BaseConfig.validate_assignment = True

__all__ = ["SimSpecs", "GenSpecs", "AllocSpecs", "ExitCriteria", "LibeSpecs", "_EnsembleSpecs"]


class SimSpecs(BaseModel):
    """
    Specifications for configuring a Simulation Function. Equivalent to
    a ``sim_specs`` dictionary.
    """

    sim_f: Callable = one_d_example
    """
    Python function that matches the ``sim_f`` api. Evaluates parameters
    produced by a generator function
    """

    inputs: List[str] = Field([], alias="in")
    """
    List of **field names** out of the complete history to pass
    into the simulation function on initialization. Can use ``in`` or
    ``inputs`` as keyword.
    """

    persis_in: Optional[List[str]] = []
    """
<<<<<<< HEAD
    List of **field names** that will be passed to a persistent simulation function
    throughout runtime, following initialization
=======
    List of field names that will be passed to a persistent simulation function
    throughout runtime, following initialization.
>>>>>>> aa00b5db
    """

    # list of tuples for dtype construction
    out: List[Union[Tuple[str, Any], Tuple[str, Any, Union[int, Tuple]]]] = []
    """
    List of tuples corresponding to NumPy dtypes.
    e.g. ``("dim", int, (3,))``, or ``("path", str)``.
    Typically used to initialize an output array within the simulation function:
    ``out = np.zeros(100, dtype=sim_specs["out"])``.
    Also necessary to construct the complete dtype for libEnsemble's history array.
    """

    globus_compute_endpoint: Optional[str] = ""
    """
    A Globus Compute (https://www.globus.org/compute) ID corresponding to an active endpoint on a remote system.
    libEnsemble's workers will submit simulator function instances to this endpoint to be executed, instead of
    calling them locally.
    """

    user: Optional[dict] = {}
    """
<<<<<<< HEAD
    A user-data dictionary to place bounds, constants, settings, or other parameters
    for customizing the simulator function
=======
    A user-data dictionary to place bounds, constants, settings, or other parameters for customizing
    the simulator function.
>>>>>>> aa00b5db
    """

    @validator("out", pre=True)
    def check_valid_out(cls, v):
        try:
            _ = np.dtype(v)
        except TypeError:
            raise ValueError(_OUT_DTYPE_ERR.format(v))
        else:
            return v

    @validator("inputs", "persis_in", pre=True)
    def check_valid_in(cls, v):
        if not all(isinstance(s, str) for s in v):
            raise ValueError(_IN_INVALID_ERR)
        return v


class GenSpecs(BaseModel):
    """
    Specifications for configuring a Generator Function. Equivalent to
    a ``gen_specs`` dictionary.
    """

    gen_f: Optional[Callable] = latin_hypercube_sample
    """
    Python function that matches the ``gen_f`` api. Produces parameters for evaluation by a
    simulator function, and makes decisions based on simulator function output
    """

    inputs: Optional[List[str]] = Field([], alias="in")
    """
    List of **field names** out of the complete history to pass
    into the generator function upon calling. Can use ``in`` or ``inputs`` as keyword
    """

    persis_in: Optional[List[str]] = []
    """
    List of field names that will be passed to a persistent generator function
    throughout runtime, following initialization
    """

    out: List[Union[Tuple[str, Any], Tuple[str, Any, Union[int, Tuple]]]] = []
    """
    List of tuples corresponding to NumPy dtypes.
    e.g. ``("dim", int, (3,))``, or ``("path", str)``. Typically used to initialize an
    output array within the generator function: ``out = np.zeros(100, dtype=gen_specs["out"])``.
    Also used to construct the complete dtype for libEnsemble's history array
    """

    globus_compute_endpoint: Optional[str] = ""
    """
    A Globus Compute (https://globus_compute.org/) ID corresponding to an active endpoint on a remote system.
    libEnsemble's workers will submit generator function instances to this endpoint to be executed, instead of
    calling them locally
    """

    user: Optional[dict] = {}
    """
    A user-data dictionary to place bounds, constants, settings, or other parameters for
    customizing the generator function
    """

    @validator("out", pre=True)
    def check_valid_out(cls, v):
        try:
            _ = np.dtype(v)
        except TypeError:
            raise ValueError(_OUT_DTYPE_ERR.format(v))
        else:
            return v

    @validator("inputs", "persis_in", pre=True)
    def check_valid_in(cls, v):
        if not all(isinstance(s, str) for s in v):
            raise ValueError(_IN_INVALID_ERR)
        return v


class AllocSpecs(BaseModel):
    """
    Specifications for configuring an Allocation Function. Equivalent to
    an ``alloc_specs`` dictionary.
    """

    alloc_f: Callable = give_sim_work_first
    """
    Python function that matches the alloc_f api. e.g. `libensemble.alloc_funcs.give_sim_work_first`.
    Decides if and when simulator and generator functions should be called, and with what resources
    and parameters
    """

    user: Optional[dict] = {"num_active_gens": 1}
    """
    A user-data dictionary to place bounds, constants, settings, or other parameters
    for customizing the allocation function
    """

    out: List[Union[Tuple[str, Any], Tuple[str, Any, Union[int, Tuple]]]] = []
    """
    List of tuples corresponding to NumPy dtypes. e.g. ``("dim", int, (3,))``, or ``("path", str)``.
    Allocation functions that modify libEnsemble's History array with additional fields (e.g. to mark
    timing information, or determine if parameters should be distributed again, etc.) should list those
    fields here. Also used to construct the complete dtype for libEnsemble's history array
    """
    # end_alloc_tag


class ExitCriteria(BaseModel):
    """
    Specifications for configuring when libEnsemble should stop a given run. Equivalent to an
    ``exit_criteria`` dictionary.
    """

    sim_max: Optional[int]
    """ Stop when this many new points have been evaluated by simulation functions"""

    gen_max: Optional[int]
    """Stop when this many new points have been generated by generator functions"""

    wallclock_max: Optional[float]
    """Stop when this much time (in seconds) has elapsed since the manager initialized"""

    stop_val: Optional[Tuple[str, float]]
    """Stop when ``H[str] < float`` for the given ``(str, float)`` pair"""


class LibeSpecs(BaseModel):
    """
    Specifications for configuring libEnsemble's runtime behavior. Equivalent to a ``libE_specs`` dictionary.
    """

    comms: Optional[str] = "mpi"
    """ Manager/Worker communications mode. ``'mpi'``, ``'local'``, or ``'tcp'`` """

    nworkers: Optional[int]
    """ Number of worker processes to spawn (only in local/tcp modes) """

    mpi_comm: Optional[MPI_Communicator] = None  # see utils/specs_checkers.py
    """ libEnsemble communicator. Default: ``MPI.COMM_WORLD`` """

    dry_run: Optional[bool] = False
    """ Whether libEnsemble should immediately exit after validating all inputs """

    abort_on_exception: Optional[bool] = True
    """
    In MPI mode, whether to call ``MPI_ABORT`` on an exception.
    If False, an exception will be raised by the manager
    """

    save_every_k_sims: Optional[int] = 0
    """ Save history array to file after every k evaluated points """

    save_every_k_gens: Optional[int] = 0
    """  Save history array to file after every k generated points """

    save_H_and_persis_on_abort: Optional[bool] = True
    """ Save states of ``H`` and ``persis_info`` on aborting after an exception"""

    worker_timeout: Optional[int] = 1
    """ On libEnsemble shutdown, number of seconds after which workers considered timed out, then terminated """

    kill_canceled_sims: Optional[bool] = False
    """
    Instructs libEnsemble to send kill signals to sims with their ``cancel_requested`` field set.
    If ``False``, the manager avoids this moderate overhead
    """

    use_workflow_dir: Optional[bool] = False
    """
    Whether to place *all* log files, dumped arrays, and default ensemble-directories in a
    separate `workflow` directory. New runs and their workflow directories will be automatically
    differentiated. If copying back an ensemble directory from a scratch space, the copy is placed
    in the workflow directory.
    """

    reuse_output_dir: Optional[bool] = False
    """
    Whether to allow overwrites and access to previous ensemble and workflow directories in subsequent runs.
    ``False`` by default to protect results.
    """

    workflow_dir_path: Optional[Union[str, Path]] = "."
    """
    Optional path to the workflow directory. Autogenerated in the current directory if `use_workflow_dir`
    is specified.
    """

    ensemble_dir_path: Optional[Union[str, Path]] = Path("ensemble")
    """
    Path to main ensemble directory containing calculation directories. Can serve
    as single working directory for workers, or contain calculation directories
    """

    ensemble_copy_back: Optional[bool] = False
    """
    Whether to copy back directories within ``ensemble_dir_path`` back to launch
    location. Useful if ensemble directory placed on node-local storage
    """

    use_worker_dirs: Optional[bool] = False
    """ Whether to organize calculation directories under worker-specific directories """

    sim_dirs_make: Optional[bool] = False
    """
    Whether to make simulation-specific calculation directories for each simulation function call.
    By default all workers operate within the top-level ensemble directory
    """

    sim_dir_copy_files: Optional[List[Union[str, Path]]] = []
    """ Paths to files or directories to copy into each simulation or ensemble directory.
    List of strings or pathlib.Path objects
    """

    sim_dir_symlink_files: Optional[List[Union[str, Path]]] = []
    """ Paths to files or directories to symlink into each simulation directory.
    List of strings or pathlib.Path objects
    """

    sim_input_dir: Optional[Union[str, Path]] = None
    """
    Copy this directory and its contents for each simulation-specific directory.
    If not using calculation directories, contents are copied to the ensemble directory
    """

    gen_dirs_make: Optional[bool] = False
    """
    Whether to make generator-specific calculation directories for each generator function call.
    By default all workers operate within the top-level ensemble directory
    """

    gen_dir_copy_files: Optional[List[Union[str, Path]]] = []
    """ Paths to files or directories to copy into each generator or ensemble directory.
    List of strings or pathlib.Path objects
    """

    gen_dir_symlink_files: Optional[List[Union[str, Path]]] = []
    """ Paths to files or directories to symlink into each generator directory.
    List of strings or pathlib.Path objects
    """

    gen_input_dir: Optional[Union[str, Path]] = None
    """
    Copy this directory and its contents for each generator-instance-specific directory.
    If not using calculation directories, contents are copied to the ensemble directory
    """

    calc_dir_id_width: Optional[int] = 0
    """
    The width of the numerical ID component of a calculation directory name. Leading
    zeros are padded to the sim/gen ID.
    """

    platform: Optional[str] = ""
    """Name of a known platform defined in the platforms module.

    See :class:`Known Platforms List<libensemble.resources.platforms.Known_platforms>`

    Example:

    .. code-block:: python

        libE_specs["platform"] = "perlmutter_g"

    Note: the environment variable LIBE_PLATFORM is an alternative way of setting.

    E.g., on command line or batch submission script:

    .. code-block:: shell

        export LIBE_PLATFORM="perlmutter_g"

    See also option :attr:`platform_specs`.
    """

    platform_specs: Optional[Union[Platform, dict]] = {}
    """A Platform obj (or dictionary) specifying settings for a platform.

    Example usage in calling script.

    To use existing platform:

    .. code-block:: python

        from libensemble.resources.platforms import PerlmutterGPU

        libE_specs["platform_specs"] = PerlmutterGPU()

    See :class:`Known Platforms List<libensemble.resources.platforms.Known_platforms>`

    Or define a platform:

    .. code-block:: python

        from libensemble.resources.platforms import Platform

        libE_specs["platform_specs"] = Platform(
            mpi_runner="srun",
            cores_per_node=64,
            logical_cores_per_node=128,
            gpus_per_node=8,
            gpu_setting_type="runner_default",
            scheduler_match_slots=False,
        )

    For list of Platform fields see :class:`Platform Fields<libensemble.resources.platforms.Platform>`

    Any fields not given, will be auto-detected by libEnsemble.

    See also option :attr:`platform`.
    """

    profile: Optional[bool] = False
    """ Profile manager and worker logic using cProfile """

    disable_log_files: Optional[bool] = False
    """ Disable the creation of ``ensemble.log`` and ``libE_stats.txt`` log files """

    safe_mode: Optional[bool] = False
    """ Prevents user functions from overwriting protected History fields, but requires moderate overhead """

    stats_fmt: Optional[dict] = {}
    """ Options for formatting 'libE_stats.txt'. See 'Formatting Options for libE_stats File' for more info """

    workers: Optional[List[str]]
    """ TCP Only: A list of worker hostnames """

    ip: Optional[str] = None
    """ TCP Only: IP address for Manager's system """

    port: Optional[int] = 0
    """ TCP Only: Port number for Manager's system """

    authkey: Optional[str] = f"libE_auth_{random.randrange(99999)}"
    """ TCP Only: Authkey for Manager's system"""

    workerID: Optional[int]
    """ TCP Only: Worker ID number assigned to the new process """

    worker_cmd: Optional[List[str]]
    """
    TCP Only: Split string corresponding to worker/client Python process invocation. Contains
    a local Python path, calling script, and manager/server format-fields for manager_ip,
    manager_port, authkey, and workerID. nworkers is specified normally
    """

    use_persis_return_gen: Optional[bool] = False
    """ Adds persistent generator output fields to the History array on return """

    use_persis_return_sim: Optional[bool] = False
    """ Adds persistent simulator output fields to the History array on return """

    final_fields: Optional[List[str]] = []
    """
    List of fields in ``H`` that the manager will return to persistent
    workers along with the ``PERSIS_STOP`` tag at the end of a run
    """

    disable_resource_manager: Optional[bool] = False
    """
    Disable the built-in resource manager. If ``True``, automatic resource detection
    and/or assignment of resources to workers is disabled. ``resource_info`` will
    also be ignored
    """

    num_resource_sets: Optional[int]
    """
    Total number of resource sets. Resources will be divided into this number.
    If not set, resources will be divided evenly (excluding zero_resource_workers).
    """

    enforce_worker_core_bounds: Optional[bool] = False
    """
    If ``False``, the Executor will permit submission of tasks with a
    higher processor count than the CPUs available to the worker as
    detected by the resource manager. Larger node counts are not allowed.
    When ``"disable_resource_manager"`` is ``True``,
    this argument is ignored
    """

    dedicated_mode: Optional[bool] = False
    """
    Instructs libEnsemble to not run applications on resources where libEnsemble
    processes (manager and workers) are running
    """

    zero_resource_workers: Optional[List[int]] = []
    """
    List of workers that require no resources. For when a fixed mapping of workers
    to resources is required. Otherwise, use ``num_resource_sets``
    For use with supported allocation functions
    """

    resource_info: Optional[dict] = {}
    """
    Resource information to override automatically detected resources.
    Allowed fields are given below in 'Overriding Auto-detection'
    Note that if ``disable_resource_manager`` is set then this option is ignored
    """

    scheduler_opts: Optional[dict] = {}
    """ Options for the resource scheduler. See 'Scheduler Options' for more info """

    class Config:
        arbitrary_types_allowed = True

    @validator("comms")
    def check_valid_comms_type(cls, value):
        assert value in ["mpi", "local", "tcp"], "Invalid comms type"
        return value

    @validator("platform_specs")
    def set_platform_specs_to_class(cls, value: Union[Platform, dict]) -> Platform:
        if isinstance(value, dict):
            value = Platform(**value)
        return value

    @validator("sim_input_dir", "gen_input_dir")
    def check_input_dir_exists(cls, value):
        if value:
            if isinstance(value, str):
                value = Path(value).absolute()
            assert value.exists(), "value does not refer to an existing path"
            assert value != Path("."), "Value can't refer to the current directory ('.' or Path('.'))."
        return value

    @validator("sim_dir_copy_files", "sim_dir_symlink_files", "gen_dir_copy_files", "gen_dir_symlink_files")
    def check_inputs_exist(cls, value):
        value = [Path(path).absolute() for path in value]
        for f in value:
            assert f.exists(), f"'{f}' in Value does not refer to an existing path."
        return value

    @root_validator
    def check_any_workers_and_disable_rm_if_tcp(cls, values):
        return _check_any_workers_and_disable_rm_if_tcp(values)

    @root_validator
    def set_defaults_on_mpi(cls, values):
        if values.get("comms") == "mpi":
            from mpi4py import MPI

            if values.get("mpi_comm") is None:  # not values.get("mpi_comm") is True ???
                values["mpi_comm"] = MPI.COMM_WORLD
        return values

    @root_validator
    def set_workflow_dir(cls, values):
        if values.get("use_workflow_dir") and len(str(values.get("workflow_dir_path"))) <= 1:
            values["workflow_dir_path"] = Path(
                "./workflow_" + secrets.token_hex(3)
            ).absolute()  # should avoid side-effects. make dir later
        elif len(str(values.get("workflow_dir_path"))) > 1:
            if not values.get("use_workflow_dir"):
                values["use_workflow_dir"] = True
            values["workflow_dir_path"] = Path(values["workflow_dir_path"]).absolute()
        return values


class _EnsembleSpecs(BaseModel):
    """An all-encompasing model for a libEnsemble workflow."""

    H0: Optional[Any] = None  # np.ndarray - avoids sphinx issue
    """ A previous or preformatted libEnsemble History array to prepend """

    libE_specs: LibeSpecs
    """ Specifications and options for libEnsemble """

    sim_specs: SimSpecs
    """ Specifications for the simulation function """

    gen_specs: Optional[GenSpecs]
    """ Specifications for the generator function """

    exit_criteria: ExitCriteria
    """ Configurations for when to exit a workflow """

    persis_info: Optional[dict]
    """ Per-worker information and structures to be passed between user function instances """

    alloc_specs: Optional[AllocSpecs]
    """ Specifications for the allocation function """

    nworkers: Optional[int]
    """ Number of worker processes to spawn (only in local/tcp modes) """

    class Config:
        arbitrary_types_allowed = True

    @root_validator
    def check_exit_criteria(cls, values):
        return _check_exit_criteria(values)

    @root_validator
    def check_output_fields(cls, values):
        return _check_output_fields(values)

    @root_validator
    def set_ensemble_nworkers(cls, values):
        if values.get("libE_specs"):
            values["nworkers"] = values["libE_specs"].nworkers
        return values

    @root_validator
    def check_H0(cls, values):
        if values.get("H0") is not None:
            return _check_H0(values)
        return values<|MERGE_RESOLUTION|>--- conflicted
+++ resolved
@@ -56,13 +56,8 @@
 
     persis_in: Optional[List[str]] = []
     """
-<<<<<<< HEAD
     List of **field names** that will be passed to a persistent simulation function
     throughout runtime, following initialization
-=======
-    List of field names that will be passed to a persistent simulation function
-    throughout runtime, following initialization.
->>>>>>> aa00b5db
     """
 
     # list of tuples for dtype construction
@@ -84,13 +79,8 @@
 
     user: Optional[dict] = {}
     """
-<<<<<<< HEAD
-    A user-data dictionary to place bounds, constants, settings, or other parameters
-    for customizing the simulator function
-=======
     A user-data dictionary to place bounds, constants, settings, or other parameters for customizing
     the simulator function.
->>>>>>> aa00b5db
     """
 
     @validator("out", pre=True)
