--- conflicted
+++ resolved
@@ -6,29 +6,6 @@
 
 from libensemble.alloc_funcs.give_sim_work_first import give_sim_work_first
 from libensemble.resources.platforms import Platform
-<<<<<<< HEAD
-=======
-from libensemble.utils.specs_checkers import (
-    _check_any_workers_and_disable_rm_if_tcp,
-    _check_exit_criteria,
-    _check_H0,
-    _check_output_fields,
-)
-
-_UNRECOGNIZED_ERR = "Unrecognized field. Check closely for typos, or libEnsemble's docs"
-_OUT_DTYPE_ERR = "Unable to coerce '{}' into a NumPy dtype. It should be a list of 2-tuples or 3-tuples"
-_IN_INVALID_ERR = "Value should be a list of field names (a list of strings)"
-_UFUNC_INVALID_ERR = "Specified sim_f or gen_f is not callable. It should be a user function"
-
-BaseConfig.arbitrary_types_allowed = True
-BaseConfig.allow_population_by_field_name = True
-BaseConfig.extra = "forbid"
-BaseConfig.error_msg_templates = {
-    "value_error.extra": _UNRECOGNIZED_ERR,
-    "type_error.callable": _UFUNC_INVALID_ERR,
-}
-BaseConfig.validate_assignment = True
->>>>>>> 1aada7db
 
 __all__ = ["SimSpecs", "GenSpecs", "AllocSpecs", "ExitCriteria", "LibeSpecs", "_EnsembleSpecs"]
 
@@ -494,46 +471,5 @@
     alloc_specs: Optional[AllocSpecs] = AllocSpecs()
     """ Specifications for the allocation function. """
 
-<<<<<<< HEAD
     nworkers: Optional[int] = 0
-    """ Number of worker processes to spawn (only in local/tcp modes). """
-=======
-    nworkers: Optional[int]
-    """ Number of worker processes to spawn (only in local/tcp modes). """
-
-    class Config:
-        arbitrary_types_allowed = True
-
-    @root_validator
-    def check_provided_ufuncs(cls, values):
-        sim_specs = values.get("sim_specs")
-        assert hasattr(sim_specs, "sim_f"), "Simulation function not provided to SimSpecs."
-        assert isinstance(sim_specs.sim_f, Callable), "Simulation function is not callable."
-
-        if values.get("alloc_specs").alloc_f.__name__ != "give_pregenerated_sim_work":
-            gen_specs = values.get("gen_specs")
-            assert hasattr(gen_specs, "gen_f"), "Generator function not provided to GenSpecs."
-            assert isinstance(gen_specs.gen_f, Callable), "Generator function is not callable."
-
-        return values
-
-    @root_validator
-    def check_exit_criteria(cls, values):
-        return _check_exit_criteria(values)
-
-    @root_validator
-    def check_output_fields(cls, values):
-        return _check_output_fields(values)
-
-    @root_validator
-    def set_ensemble_nworkers(cls, values):
-        if values.get("libE_specs"):
-            values["nworkers"] = values["libE_specs"].nworkers
-        return values
-
-    @root_validator
-    def check_H0(cls, values):
-        if values.get("H0") is not None:
-            return _check_H0(values)
-        return values
->>>>>>> 1aada7db
+    """ Number of worker processes to spawn (only in local/tcp modes). """