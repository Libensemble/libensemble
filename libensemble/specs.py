import random
import secrets
from pathlib import Path
from typing import Any, Callable, List, Optional, Tuple, Union

import numpy as np
from pydantic import BaseConfig, BaseModel, Field, root_validator, validator

from libensemble.alloc_funcs.give_sim_work_first import give_sim_work_first
from libensemble.gen_funcs.sampling import latin_hypercube_sample
from libensemble.resources.platforms import Platform
from libensemble.sim_funcs.one_d_func import one_d_example
from libensemble.utils.specs_checkers import (
    _check_any_workers_and_disable_rm_if_tcp,
    _check_exit_criteria,
    _check_H0,
    _check_output_fields,
)

_UNRECOGNIZED_ERR = "Unrecognized field. Check closely for typos, or libEnsemble's docs"
_OUT_DTYPE_ERR = "Unable to coerce '{}' into a NumPy dtype. It should be a list of 2-tuples or 3-tuples"
_IN_INVALID_ERR = "Value should be a list of field names (a list of strings)"
_UFUNC_INVALID_ERR = "Specified sim_f or gen_f is not callable. It should be a user function"

BaseConfig.arbitrary_types_allowed = True
BaseConfig.allow_population_by_field_name = True
BaseConfig.extra = "forbid"
BaseConfig.error_msg_templates = {
    "value_error.extra": _UNRECOGNIZED_ERR,
    "type_error.callable": _UFUNC_INVALID_ERR,
}
BaseConfig.validate_assignment = True

__all__ = ["SimSpecs", "GenSpecs", "AllocSpecs", "ExitCriteria", "LibeSpecs", "_EnsembleSpecs"]


class SimSpecs(BaseModel):
    """
    Specifications for configuring a Simulation Function.
    """

    sim_f: Callable = one_d_example
    """
    Python function matching the ``sim_f`` interface. Evaluates parameters
    produced by a generator function.
    """

    inputs: List[str] = Field([], alias="in")
    """
    List of **field names** out of the complete history to pass
    into the simulation function upon calling.
    """

    persis_in: Optional[List[str]] = []
    """
    List of **field names** to send to a persistent simulation function
    throughout runtime, following initialization.
    """

    # list of tuples for dtype construction
    outputs: List[Union[Tuple[str, Any], Tuple[str, Any, Union[int, Tuple]]]] = Field([], alias="out")
    """
    List of 2- or 3-tuples corresponding to NumPy dtypes.
    e.g. ``("dim", int, (3,))``, or ``("path", str)``.
    Typically used to initialize an output array within the simulation function:
    ``out = np.zeros(100, dtype=sim_specs["out"])``.
    Also necessary to construct libEnsemble's history array.
    """

    globus_compute_endpoint: Optional[str] = ""
    """
    A Globus Compute (https://www.globus.org/compute) ID corresponding to an active endpoint on a remote system.
    libEnsemble's workers will submit simulator function instances to this endpoint instead of
    calling them locally.
    """

    user: Optional[dict] = {}
    """
    A user-data dictionary to place bounds, constants, settings, or other parameters for customizing
    the simulator function.
    """

    @validator("outputs", pre=True)
    def check_valid_out(cls, v):
        try:
            _ = np.dtype(v)
        except TypeError:
            raise ValueError(_OUT_DTYPE_ERR.format(v))
        else:
            return v

    @validator("inputs", "persis_in", pre=True)
    def check_valid_in(cls, v):
        if not all(isinstance(s, str) for s in v):
            raise ValueError(_IN_INVALID_ERR)
        return v


class GenSpecs(BaseModel):
    """
    Specifications for configuring a Generator Function.
    """

    gen_f: Optional[Callable] = latin_hypercube_sample
    """
    Python function matching the ``gen_f`` interface. Produces parameters for evaluation by a
    simulator function, and makes decisions based on simulator function output.
    """

    inputs: Optional[List[str]] = Field([], alias="in")
    """
    List of **field names** out of the complete history to pass
    into the generator function upon calling.
    """

    persis_in: Optional[List[str]] = []
    """
    List of **field names** to send to a persistent generator function
    throughout runtime, following initialization.
    """

    outputs: List[Union[Tuple[str, Any], Tuple[str, Any, Union[int, Tuple]]]] = Field([], alias="out")
    """
    List of 2- or 3-tuples corresponding to NumPy dtypes.
    e.g. ``("dim", int, (3,))``, or ``("path", str)``. Typically used to initialize an
    output array within the generator: ``out = np.zeros(100, dtype=gen_specs["out"])``.
    Also used to construct libEnsemble's history array.
    """

    globus_compute_endpoint: Optional[str] = ""
    """
    A Globus Compute (https://globus_compute.org/) ID corresponding to an active endpoint on a remote system.
    libEnsemble's workers will submit generator function instances to this endpoint instead of
    calling them locally.
    """

    user: Optional[dict] = {}
    """
    A user-data dictionary to place bounds, constants, settings, or other parameters for
    customizing the generator function
    """

    @validator("outputs", pre=True)
    def check_valid_out(cls, v):
        try:
            _ = np.dtype(v)
        except TypeError:
            raise ValueError(_OUT_DTYPE_ERR.format(v))
        else:
            return v

    @validator("inputs", "persis_in", pre=True)
    def check_valid_in(cls, v):
        if not all(isinstance(s, str) for s in v):
            raise ValueError(_IN_INVALID_ERR)
        return v


class AllocSpecs(BaseModel):
    """
    Specifications for configuring an Allocation Function.
    """

    alloc_f: Callable = give_sim_work_first
    """
    Python function matching the ``alloc_f`` interface. Decides when simulator and generator functions
    should be called, and with what resources and parameters.
    """

    user: Optional[dict] = {"num_active_gens": 1}
    """
    A user-data dictionary to place bounds, constants, settings, or other parameters
    for customizing the allocation function.
    """

    outputs: List[Union[Tuple[str, Any], Tuple[str, Any, Union[int, Tuple]]]] = Field([], alias="out")
    """
    List of 2- or 3-tuples corresponding to NumPy dtypes. e.g. ``("dim", int, (3,))``, or ``("path", str)``.
    Allocation functions that modify libEnsemble's History array with additional fields should list those
    fields here. Also used to construct libEnsemble's history array.
    """
    # end_alloc_tag


class ExitCriteria(BaseModel):
    """
    Specifications for configuring when libEnsemble should stop a given run.
    """

    sim_max: Optional[int]
    """Stop when this many new points have been evaluated by simulation functions."""

    gen_max: Optional[int]
    """Stop when this many new points have been generated by generator functions."""

    wallclock_max: Optional[float]
    """Stop when this many seconds has elapsed since the manager initialized."""

    stop_val: Optional[Tuple[str, float]]
    """Stop when ``H[str] < float`` for the given ``(str, float)`` pair."""


class LibeSpecs(BaseModel):
    """
    Specifications for configuring libEnsemble's runtime behavior.
    """

    comms: Optional[str] = "mpi"
    """ Manager/Worker communications mode. ``'mpi'``, ``'local'``, or ``'tcp'`` """

    nworkers: Optional[int]
    """ Number of worker processes in ``"local"`` or ``"tcp"``."""

    mpi_comm: Optional[Any] = None
    """ libEnsemble MPI communicator. Default: ``MPI.COMM_WORLD``"""

    dry_run: Optional[bool] = False
    """ Whether libEnsemble should immediately exit after validating all inputs. """

    abort_on_exception: Optional[bool] = True
    """
    In MPI mode, whether to call ``MPI_ABORT`` on an exception.
    If ``False``, an exception will be raised by the manager.
    """

    save_every_k_sims: Optional[int] = 0
    """ Save history array to file after every k evaluated points. """

    save_every_k_gens: Optional[int] = 0
    """ Save history array to file after every k generated points. """

    save_H_and_persis_on_abort: Optional[bool] = True
    """ Save states of ``H`` and ``persis_info`` to file on aborting after an exception."""

    worker_timeout: Optional[int] = 1
    """ On libEnsemble shutdown, number of seconds after which workers considered timed out, then terminated. """

    kill_canceled_sims: Optional[bool] = False
    """
    Try to kill sims with ``"cancel_requested"`` set ``True``.
    If ``False``, the manager avoids this moderate overhead.
    """

    use_workflow_dir: Optional[bool] = False
    """
    Whether to place *all* log files, dumped arrays, and default output directories in a
    separate `workflow` directory. Each run will be suffixed with a hash.
    If copying back an ensemble directory from a scratch space, the copy is placed here.
    """

    reuse_output_dir: Optional[bool] = False
    """
    Whether to allow overwrites and access to previous ensemble and workflow directories in subsequent runs.
    ``False`` by default to protect results.
    """

    workflow_dir_path: Optional[Union[str, Path]] = "."
    """
    Optional path to the workflow directory.
    """

    ensemble_dir_path: Optional[Union[str, Path]] = Path("ensemble")
    """
    Path to main ensemble directory. Can serve
    as single working directory for workers, or contain calculation directories
    """

    ensemble_copy_back: Optional[bool] = False
    """
    Whether to copy back contents of ``ensemble_dir_path`` to launch
    location. Useful if ``ensemble_dir_path`` located on node-local storage.
    """

    use_worker_dirs: Optional[bool] = False
    """ Whether to organize calculation directories under worker-specific directories. """

    sim_dirs_make: Optional[bool] = False
    """
    Whether to make calculation directories for each simulation function call.
    """

    sim_dir_copy_files: Optional[List[Union[str, Path]]] = []
    """
    Paths to copy into the working directory upon calling the simulation function.
    List of strings or ``pathlib.Path`` objects.
    """

    sim_dir_symlink_files: Optional[List[Union[str, Path]]] = []
    """
    Paths to symlink into the working directory upon calling the simulation function.
    List of strings or ``pathlib.Path`` objects.
    """

    sim_input_dir: Optional[Union[str, Path]] = None
    """
    Copy this directory's contents into the working directory upon calling the simulation function.
    """

    gen_dirs_make: Optional[bool] = False
    """
    Whether to make generator-specific calculation directories for each generator function call.
    """

    gen_dir_copy_files: Optional[List[Union[str, Path]]] = []
    """
    Paths to copy into the working directory upon calling the generator function.
    List of strings or ``pathlib.Path`` objects
    """

    gen_dir_symlink_files: Optional[List[Union[str, Path]]] = []
    """
    Paths to symlink into the working directory upon calling the generator function.
    List of strings or ``pathlib.Path`` objects.
    """

    gen_input_dir: Optional[Union[str, Path]] = None
    """
    Copy this directory's contents into the working directory upon calling the generator function.
    """

    calc_dir_id_width: Optional[int] = 4
    """
    The width of the numerical ID component of a calculation directory name. Leading
    zeros are padded to the sim/gen ID.
    """

    platform: Optional[str] = ""
    """Name of a known platform defined in the platforms module.

    See :class:`Known Platforms List<libensemble.resources.platforms.Known_platforms>`.

    Example:

    .. code-block:: python

        libE_specs["platform"] = "perlmutter_g"

    Alternatively set the environment variable ``LIBE_PLATFORM``:

    .. code-block:: shell

        export LIBE_PLATFORM="perlmutter_g"

    See also option :attr:`platform_specs`.
    """

    platform_specs: Optional[Union[Platform, dict]] = {}
    """A Platform object or dictionary specifying settings for a platform.

    To use existing platform:

    .. code-block:: python

        from libensemble.resources.platforms import PerlmutterGPU

        libE_specs["platform_specs"] = PerlmutterGPU()

    See :class:`Known Platforms List<libensemble.resources.platforms.Known_platforms>`.

    Or define a platform:

    .. code-block:: python

        from libensemble.resources.platforms import Platform

        libE_specs["platform_specs"] = Platform(
            mpi_runner="srun",
            cores_per_node=64,
            logical_cores_per_node=128,
            gpus_per_node=8,
            gpu_setting_type="runner_default",
            scheduler_match_slots=False,
        )

    For list of Platform fields see :class:`Platform Fields<libensemble.resources.platforms.Platform>`.

    Any fields not given will be auto-detected by libEnsemble.

    See also option :attr:`platform`.
    """

    profile: Optional[bool] = False
    """ Profile manager and worker logic using ``cProfile``. """

    disable_log_files: Optional[bool] = False
    """ Disable ``ensemble.log`` and ``libE_stats.txt`` log files. """

    safe_mode: Optional[bool] = False
    """ Prevents user functions from overwriting protected History fields, but requires moderate overhead. """

    stats_fmt: Optional[dict] = {}
    """ Options for formatting ``'libE_stats.txt'``. See 'Formatting libE_stats.txt'. """

    workers: Optional[List[str]]
    """ TCP Only: A list of worker hostnames. """

    ip: Optional[str] = None
    """ TCP Only: IP address for Manager's system. """

    port: Optional[int] = 0
    """ TCP Only: Port number for Manager's system. """

    authkey: Optional[str] = f"libE_auth_{random.randrange(99999)}"
    """ TCP Only: Authkey for Manager's system."""

    workerID: Optional[int]
    """ TCP Only: Worker ID number assigned to the new process. """

    worker_cmd: Optional[List[str]]
    """
    TCP Only: Split string corresponding to worker/client Python process invocation. Contains
    a local Python path, calling script, and manager/server format-fields for ``manager_ip``,
    ``manager_port``, ``authkey``, and ``workerID``. ``nworkers`` is specified normally.
    """

    use_persis_return_gen: Optional[bool] = False
    """ Adds persistent generator output fields to the History array on return. """

    use_persis_return_sim: Optional[bool] = False
    """ Adds persistent simulator output fields to the History array on return. """

    final_gen_send: Optional[bool] = False
    """
<<<<<<< HEAD
    List of fields in ``H`` that the manager will send to persistent
    workers along with the ``PERSIS_STOP`` tag at the end of a run.
=======
    Send final simulations results to persistent generators before shutdown.
    The results will be sent along with the ``PERSIS_STOP`` tag.
>>>>>>> 2d72f49a
    """

    disable_resource_manager: Optional[bool] = False
    """
    Disable the built-in resource manager, including automatic resource detection
    and/or assignment of resources to workers. ``"resource_info"`` will be ignored.
    """

    num_resource_sets: Optional[int]
    """
    Total number of resource sets. Resources will be divided into this number.
    If not set, resources will be divided evenly (excluding zero_resource_workers).
    """

    gen_num_procs: Optional[int]
    """
    The default number of processors (MPI ranks) required by generators. Unless
    overridden by the equivalent `persis_info` settings, generators will be
    allocated this many processors for applications launched via the MPIExecutor.
    """

    gen_num_gpus: Optional[int]
    """
    The default number of GPUs required by generators. Unless overridden by
    the equivalent `persis_info` settings, generators will be allocated this
    many GPUs.
    """

    enforce_worker_core_bounds: Optional[bool] = False
    """
    If ``False``, the Executor will permit submission of tasks with a
    higher processor count than the CPUs available to the worker as
    detected by the resource manager. Larger node counts are not allowed.
    When ``"disable_resource_manager"`` is ``True``,
    this argument is ignored
    """

    dedicated_mode: Optional[bool] = False
    """
    Instructs libEnsemble to not run applications on resources where libEnsemble
    processes (manager and workers) are running.
    """

    zero_resource_workers: Optional[List[int]] = []
    """
    List of workers that require no resources. For when a fixed mapping of workers
    to resources is required. Otherwise, use ``num_resource_sets``.
    For use with supported allocation functions.
    """

    resource_info: Optional[dict] = {}
    """
    Resource information to override automatically detected resources.
    Allowed fields are given below in 'Overriding Resource Auto-detection'.
    Note that if ``disable_resource_manager`` is set then this option is ignored.
    """

    scheduler_opts: Optional[dict] = {}
    """ Options for the resource scheduler. See 'Scheduler Options' for more info """

    class Config:
        arbitrary_types_allowed = True

    @validator("comms")
    def check_valid_comms_type(cls, value):
        assert value in ["mpi", "local", "tcp"], "Invalid comms type"
        return value

    @validator("platform_specs")
    def set_platform_specs_to_class(cls, value: Union[Platform, dict]) -> Platform:
        if isinstance(value, dict):
            value = Platform(**value)
        return value

    @validator("sim_input_dir", "gen_input_dir")
    def check_input_dir_exists(cls, value):
        if value:
            if isinstance(value, str):
                value = Path(value).absolute()
            assert value.exists(), "value does not refer to an existing path"
            assert value != Path("."), "Value can't refer to the current directory ('.' or Path('.'))."
        return value

    @validator("sim_dir_copy_files", "sim_dir_symlink_files", "gen_dir_copy_files", "gen_dir_symlink_files")
    def check_inputs_exist(cls, value):
        value = [Path(path).absolute() for path in value]
        for f in value:
            assert f.exists(), f"'{f}' in Value does not refer to an existing path."
        return value

    @root_validator
    def check_any_workers_and_disable_rm_if_tcp(cls, values):
        return _check_any_workers_and_disable_rm_if_tcp(values)

    @root_validator
    def set_workflow_dir(cls, values):
        if values.get("use_workflow_dir") and len(str(values.get("workflow_dir_path"))) <= 1:
            values["workflow_dir_path"] = Path(
                "./workflow_" + secrets.token_hex(3)
            ).absolute()  # should avoid side-effects. make dir later
        elif len(str(values.get("workflow_dir_path"))) > 1:
            if not values.get("use_workflow_dir"):
                values["use_workflow_dir"] = True
            values["workflow_dir_path"] = Path(values["workflow_dir_path"]).absolute()
        return values


class _EnsembleSpecs(BaseModel):
    """An all-encompasing model for a libEnsemble workflow."""

    H0: Optional[Any] = None  # np.ndarray - avoids sphinx issue
    """ A previous or preformatted libEnsemble History array to prepend. """

    libE_specs: LibeSpecs
    """ Specifications and options for libEnsemble. """

    sim_specs: SimSpecs
    """ Specifications for the simulation function. """

    gen_specs: Optional[GenSpecs]
    """ Specifications for the generator function. """

    exit_criteria: ExitCriteria
    """ Configurations for when to exit a workflow. """

    persis_info: Optional[dict]
    """ Per-worker information and structures to be passed between user function instances. """

    alloc_specs: Optional[AllocSpecs]
    """ Specifications for the allocation function. """

    nworkers: Optional[int]
    """ Number of worker processes to spawn (only in local/tcp modes). """

    class Config:
        arbitrary_types_allowed = True

    @root_validator
    def check_exit_criteria(cls, values):
        return _check_exit_criteria(values)

    @root_validator
    def check_output_fields(cls, values):
        return _check_output_fields(values)

    @root_validator
    def set_ensemble_nworkers(cls, values):
        if values.get("libE_specs"):
            values["nworkers"] = values["libE_specs"].nworkers
        return values

    @root_validator
    def check_H0(cls, values):
        if values.get("H0") is not None:
            return _check_H0(values)
        return values<|MERGE_RESOLUTION|>--- conflicted
+++ resolved
@@ -421,13 +421,8 @@
 
     final_gen_send: Optional[bool] = False
     """
-<<<<<<< HEAD
-    List of fields in ``H`` that the manager will send to persistent
-    workers along with the ``PERSIS_STOP`` tag at the end of a run.
-=======
     Send final simulations results to persistent generators before shutdown.
     The results will be sent along with the ``PERSIS_STOP`` tag.
->>>>>>> 2d72f49a
     """
 
     disable_resource_manager: Optional[bool] = False
