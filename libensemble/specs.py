import os
import random
<<<<<<< HEAD
from typing import Dict, Any, Callable, List, Optional, Tuple, Union
=======
import numpy as np
from typing import Any, Callable, List, Optional, Tuple, Union
>>>>>>> 5b385ad1
from pydantic import BaseConfig, BaseModel, Field, root_validator, validator

from libensemble.utils.specs_checkers import (
    _check_any_workers_and_disable_rm_if_tcp,
    _check_exit_criteria,
    _check_H0,
    _check_output_fields,
    _MPICommValidationModel,
)

from libensemble.sim_funcs.one_d_func import one_d_example
from libensemble.gen_funcs.sampling import latin_hypercube_sample
from libensemble.alloc_funcs.give_sim_work_first import give_sim_work_first

_UNRECOGNIZED_ERR = "Unrecognized field. Check closely for typos, or libEnsemble's docs"
_OUT_DTYPE_ERR = "Unable to coerce '{}' into a NumPy dtype. It should be a list of 2-tuples or 3-tuples"
_IN_MISSING_ERR = "SimSpecs requires specification of input fields"
_IN_INVALID_ERR = "Value should be a list of field names (a list of strings)"
_UFUNC_INVALID_ERR = "Specified sim_f or gen_f is not callable. It should be a user function"

BaseConfig.arbitrary_types_allowed = True
BaseConfig.allow_population_by_field_name = True
BaseConfig.extra = "forbid"
BaseConfig.error_msg_templates = {
    "value_error.extra": _UNRECOGNIZED_ERR,
    "type_error.callable": _UFUNC_INVALID_ERR,
}

__all__ = ["SimSpecs", "GenSpecs", "AllocSpecs", "ExitCriteria", "LibeSpecs", "EnsembleSpecs"]


class SimSpecs(BaseModel):
    """
    Specifications for configuring a Simulation Function. Equivalent to
    a ``sim_specs`` dictionary.
    """

    sim_f: Callable = one_d_example
    """
    Python function that matches the ``sim_f`` api. e.g. ``libensemble.sim_funcs.borehole``. Evaluates parameters
    produced by a generator function
    """

    inputs: List[str] = Field([], alias="in")
    """
    List of field names out of the complete history to pass
    into the simulation function on initialization. Can use ``in`` or ``inputs`` as keyword.
    """

    persis_in: Optional[List[str]] = []
    """
    List of field names that will be passed to a persistent simulation function
    throughout runtime, following initialization
    """

    # list of tuples for dtype construction
    out: List[Union[Tuple[str, Any], Tuple[str, Any, Union[int, Tuple]]]] = []
    """
    List of tuples corresponding to NumPy dtypes. e.g. ``("dim", int, (3,))``, or ``("path", str)``.
    Typically used to initialize an output array within the simulation function:
    ``out = np.zeros(100, dtype=sim_specs["out"])``.
    Also used to construct the complete dtype for libEnsemble's history array
    """

    funcx_endpoint: Optional[str] = ""
    """
    A funcX (https://funcx.org/) ID corresponding to an active endpoint on a remote system. libEnsemble's workers
    will submit simulator function instances to this endpoint to be executed, instead of calling them locally
    """

    user: Optional[dict] = {}
    """
    A user-data dictionary to place bounds, constants, settings, or other parameters for customizing
    the simulator function
    """

    @validator("out", pre=True)
    def check_valid_out(cls, v):
        try:
            _ = np.dtype(v)
        except TypeError:
            raise ValueError(_OUT_DTYPE_ERR.format(v))
        else:
            return v

    @validator("inputs", "persis_in", pre=True)
    def check_valid_in(cls, v):
        if not v:
            raise ValueError(_IN_MISSING_ERR)
        if not all(isinstance(s, str) for s in v):
            raise ValueError(_IN_INVALID_ERR)
        return v


class GenSpecs(BaseModel):
    """
    Specifications for configuring a Generator Function. Equivalent to
    a ``gen_specs`` dictionary.
    """

    gen_f: Optional[Callable] = latin_hypercube_sample
    """
    Python function that matches the gen_f api. e.g. `libensemble.gen_funcs.sampling`. Produces parameters for
    evaluation by a simulator function, and makes decisions based on simulation function output
    """

    inputs: Optional[List[str]] = Field([], alias="in")
    """
    List of field names out of the complete history to pass
    into the simulation function on initialization. Can use ``in`` or ``inputs`` as keyword
    """

    persis_in: Optional[List[str]] = []
    """
    List of field names that will be passed to a persistent generator function
    throughout runtime, following initialization
    """

    out: List[Union[Tuple[str, Any], Tuple[str, Any, Union[int, Tuple]]]] = []
    """
    List of tuples corresponding to NumPy dtypes. e.g. ``("dim", int, (3,))``, or ``("path", str)``.
    Typically used to initialize an output array within the generator function:
    ``out = np.zeros(100, dtype=gen_specs["out"])``. Also used to construct the complete dtype for libEnsemble's
    history array
    """

    funcx_endpoint: Optional[str] = ""
    """
    A funcX (https://funcx.org/) ID corresponding to an active endpoint on a remote system. libEnsemble's workers
    will submit generator function instances to this endpoint to be executed, instead of being called in-place
    """

    user: Optional[dict] = {}
    """
    A user-data dictionary to place bounds, constants, settings, or other parameters for customizing the generator
    function
    """

    @validator("out", pre=True)
    def check_valid_out(cls, v):
        try:
            _ = np.dtype(v)
        except TypeError:
            raise ValueError(_OUT_DTYPE_ERR.format(v))
        else:
            return v

    @validator("inputs", "persis_in", pre=True)
    def check_valid_in(cls, v):
        if not all(isinstance(s, str) for s in v):
            raise ValueError(_IN_INVALID_ERR)
        return v


class AllocSpecs(BaseModel):
    """
    Specifications for configuring an Allocation Function. Equivalent to
    an ``alloc_specs`` dictionary.
    """

    alloc_f: Callable = give_sim_work_first
    """
    Python function that matches the alloc_f api. e.g. `libensemble.alloc_funcs.give_sim_work_first`. Decides if and
    when simulator and generator functions should be called, and with what resources and parameters
    """

    user: Optional[dict] = {"num_active_gens": 1}
    """
    A user-data dictionary to place bounds, constants, settings, or other parameters for customizing the allocation
    function
    """
    # end_alloc_tag


class ExitCriteria(BaseModel):
    """
    Specifications for configuring when libEnsemble should stop a given run. Equivalent to an
    ``exit_criteria`` dictionary.
    """

    sim_max: Optional[int]
    """ Stop when this many new points have been evaluated by simulation functions"""

    gen_max: Optional[int]
    """Stop when this many new points have been generated by generator functions"""

    wallclock_max: Optional[float]
    """Stop when this much time has elapsed since the manager initialized"""

    stop_val: Optional[Tuple[str, float]]
    """Stop when ``H[str] < float`` for the given ``(str, float)`` pair"""


class LibeSpecs(BaseModel):
    """
    Specifications for configuring libEnsemble's runtime behavior. Equivalent to a ``libE_specs`` dictionary.
    """

    abort_on_exception: Optional[bool] = True
    """
    In MPI mode, whether to call ``MPI_ABORT`` on an exception.
    If False, an exception will be raised by the manager
    """

    enforce_worker_core_bounds: Optional[bool] = False
    """
    If ``False``, the Executor will permit submission of tasks with a
    higher processor count than the CPUs available to the worker as
    detected by the resource manager. Larger node counts are not allowed.
    When ``"disable_resource_manager"`` is ``True``,
    this argument is ignored
    """

    authkey: Optional[str] = f"libE_auth_{random.randrange(99999)}"
    """ TCP Only: Authkey for Manager's system"""

    disable_resource_manager: Optional[bool] = False
    """
    Disable the built-in resource manager. If ``True``, automatic resource detection
    and/or assignment of resources to workers is disabled. ``resource_info`` will
    also be ignored
    """

    dedicated_mode: Optional[bool] = False
    """
    Instructs libEnsemble to not run applications on resources where libEnsemble
    processes (manager and workers) are running
    """

    comms: str = "mpi"
    """ Manager/Worker communications mode. ``'mpi'``, ``'local'``, or ``'tcp'`` """

    resource_info: Optional[dict] = {}
    """
    Resource information to override automatically detected resources.
    Allowed fields are given below in 'Overriding Auto-detection'
    Note that if ``disable_resource_manager`` is set then this option is ignored
    """

    disable_log_files: Optional[bool] = False
    """ Disable the creation of ``ensemble.log`` and ``libE_stats.txt`` log files """

    final_fields: Optional[List[str]] = []
    """
    List of fields in ``H`` that the manager will return to persistent
    workers along with the ``PERSIS_STOP`` tag at the end of a run
    """

    ip: Optional[str] = None
    """ TCP Only: IP address for Manager's system """

    kill_canceled_sims: Optional[bool] = True
    """
    Instructs libEnsemble to send kill signals to sims with their ``cancel_requested`` field set.
    If ``False``, the manager avoids this moderate overhead
    """

    mpi_comm: Optional[_MPICommValidationModel] = None  # see utils/specs_checkers.py
    """ libEnsemble communicator. Default: ``MPI.COMM_WORLD`` """

    num_resource_sets: Optional[int]
    """
    Total number of resource sets. Resources will be divided into this number.
    If not set, resources will be divided evenly (excluding zero_resource_workers).
    """
    nworkers: Optional[int]
    """ Number of worker processes to spawn (only in local/tcp modes) """

    port: Optional[int] = 0
    """ TCP Only: Port number for Manager's system """

    profile: Optional[bool] = False
    """ Profile manager and worker logic using cProfile """

    safe_mode: Optional[bool] = True
    """ Prevents user functions from overwriting protected History fields, but requires moderate overhead """

    save_every_k_gens: Optional[int] = 0
    """  Save history array to file after every k generated points """

    save_every_k_sims: Optional[int] = 0
    """ Save history array to file after every k evaluated points """

    save_H_and_persis_on_abort: Optional[bool] = True
    """ Save states of ``H`` and ``persis_info`` on aborting after an exception"""

    scheduler_opts: Optional[dict] = {}
    """ Options for the resource scheduler. See 'Scheduler Options' for more info """

    stats_fmt: Optional[dict] = {}
    """ Options for formatting 'libE_stats.txt'. See 'Formatting Options for libE_stats File' for more info """

    use_persis_return_gen: Optional[bool] = False
    """ Adds persistent generator output fields to the History array on return """

    use_persis_return_sim: Optional[bool] = False
    """ Adds persistent simulator output fields to the History array on return """

    workerID: Optional[int]
    """ TCP Only: Worker ID number assigned to the new process """

    worker_timeout: Optional[int] = 1
    """ On libEnsemble shutdown, number of seconds after which workers considered timed out, then terminated """

    zero_resource_workers: Optional[List[int]] = []
    """
    List of workers that require no resources. For when a fixed mapping of workers
    to resources is required. Otherwise, use ``num_resource_sets``
    For use with supported allocation functions
    """

    worker_cmd: Optional[List[str]]
    """
    TCP Only: Split string corresponding to worker/client Python process invocation. Contains
    a local Python path, calling script, and manager/server format-fields for manager_ip,
    manager_port, authkey, and workerID. nworkers is specified normally
    """

    workers: Optional[List[str]]
    """ TCP Only: A list of worker hostnames """

    ensemble_copy_back: Optional[bool] = False
    """
    Whether to copy back directories within ``ensemble_dir_path`` back to launch
    location. Useful if ensemble directory placed on node-local storage
    """
    ensemble_dir_path: Optional[str] = "./ensemble"
    """
    Path to main ensemble directory containing calculation directories. Can serve
    as single working directory for workers, or contain calculation directories
    """

    use_worker_dirs: Optional[bool] = False
    """ Whether to organize calculation directories under worker-specific directories """

    sim_dirs_make: Optional[bool] = False
    """
    Whether to make simulation-specific calculation directories for each simulation function call.
    By default all workers operate within the top-level ensemble directory
    """

    sim_dir_copy_files: Optional[List[str]] = []
    """ Paths to files or directories to copy into each simulation or ensemble directory """

    sim_dir_symlink_files: Optional[List[str]] = []
    """ Paths to files or directories to symlink into each simulation directory """

    sim_input_dir: Optional[str] = ""
    """
    Copy this directory and its contents for each simulation-specific directory.
    If not using calculation directories, contents are copied to the ensemble directory
    """

    gen_dirs_make: Optional[bool] = False
    """
    Whether to make generator-specific calculation directories for each generator function call.
    By default all workers operate within the top-level ensemble directory
    """

    gen_dir_copy_files: Optional[List[str]] = []
    """ Paths to files or directories to copy into each generator or ensemble directory """

    gen_dir_symlink_files: Optional[List[str]] = []
    """ Paths to files or directories to symlink into each generator directory """

    gen_input_dir: Optional[str] = ""
    """
    Copy this directory and its contents for each generator-instance-specific directory.
    If not using calculation directories, contents are copied to the ensemble directory
    """

    class Config:
        arbitrary_types_allowed = True

    @validator("comms")
    def check_valid_comms_type(cls, value: str) -> str:
        assert value in ["mpi", "local", "tcp"], "Invalid comms type"
        return value

    @validator("sim_input_dir", "gen_input_dir")
    def check_input_dir_exists(cls, value: str) -> str:
        assert os.path.exists(value), "libE_specs['{}'] does not refer to an existing path.".format(value)
        return value

    @validator("sim_dir_copy_files", "sim_dir_symlink_files", "gen_dir_copy_files", "gen_dir_symlink_files")
    def check_inputs_exist(cls, value: List[str]) -> List[str]:
        for f in value:
            assert os.path.exists(f), "'{}' in libE_specs['{}'] does not refer to an existing path.".format(f, value)
        return value

    @root_validator
    def check_any_workers_and_disable_rm_if_tcp(cls, values: Dict[str, Any]) -> Dict[str, Any]:
        return _check_any_workers_and_disable_rm_if_tcp(values)

    @root_validator
    def set_defaults_on_mpi(cls, values: Dict[str, Any]) -> Dict[str, Any]:
        if values.get("comms") == "mpi":
            if not values.get("mpi_comm"):
                from mpi4py import MPI

                values["mpi_comm"] = MPI.COMM_WORLD
        return values


class EnsembleSpecs(BaseModel):
    """An all-encompasing model for a libEnsemble workflow."""

    H0: Optional[Any] = None  # np.ndarray - avoids sphinx issue
    """ A previous or preformatted libEnsemble History array to prepend """

    libE_specs: LibeSpecs
    """ Specifications and options for libEnsemble """

    sim_specs: SimSpecs
    """ Specifications for the simulation function """

    gen_specs: Optional[GenSpecs]
    """ Specifications for the generator function """

    exit_criteria: ExitCriteria
    """ Configurations for when to exit a workflow """

    persis_info: Optional[dict]
    """ Per-worker information and structures to be passed between user function instances """

    alloc_specs: Optional[AllocSpecs]
    """ Specifications for the allocation function """

    nworkers: Optional[int]
    """ Number of worker processes to spawn (only in local/tcp modes) """

    class Config:
        arbitrary_types_allowed = True

    @root_validator
    def check_exit_criteria(cls, values: Dict[str, Any]) -> Dict[str, Any]:
        return _check_exit_criteria(values)

    @root_validator
    def check_output_fields(cls, values: Dict[str, Any]) -> Dict[str, Any]:
        return _check_output_fields(values)

    @root_validator
    def set_ensemble_nworkers(cls, values: Dict[str, Any]) -> Dict[str, Any]:
        if values.get("libE_specs"):
            values["nworkers"] = values["libE_specs"].nworkers
        return values

    @root_validator
    def check_H0(cls, values: Dict[str, Any]) -> Dict[str, Any]:
        if values.get("H0") is not None:
            return _check_H0(values)
        return values<|MERGE_RESOLUTION|>--- conflicted
+++ resolved
@@ -1,11 +1,7 @@
 import os
 import random
-<<<<<<< HEAD
-from typing import Dict, Any, Callable, List, Optional, Tuple, Union
-=======
 import numpy as np
 from typing import Any, Callable, List, Optional, Tuple, Union
->>>>>>> 5b385ad1
 from pydantic import BaseConfig, BaseModel, Field, root_validator, validator
 
 from libensemble.utils.specs_checkers import (
