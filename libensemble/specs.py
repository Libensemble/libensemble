import os
import random
import secrets
from pathlib import Path
from typing import Any, Callable, Dict, List, Optional, Tuple, Union

import numpy as np
from pydantic import BaseConfig, BaseModel, Field, root_validator, validator

from libensemble.alloc_funcs.give_sim_work_first import give_sim_work_first
from libensemble.gen_funcs.sampling import latin_hypercube_sample
from libensemble.sim_funcs.one_d_func import one_d_example
from libensemble.utils.specs_checkers import (
    MPI_Communicator,
    _check_any_workers_and_disable_rm_if_tcp,
    _check_exit_criteria,
    _check_H0,
    _check_output_fields,
)

_UNRECOGNIZED_ERR = "Unrecognized field. Check closely for typos, or libEnsemble's docs"
_OUT_DTYPE_ERR = "Unable to coerce '{}' into a NumPy dtype. It should be a list of 2-tuples or 3-tuples"
_IN_INVALID_ERR = "Value should be a list of field names (a list of strings)"
_UFUNC_INVALID_ERR = "Specified sim_f or gen_f is not callable. It should be a user function"

BaseConfig.arbitrary_types_allowed = True
BaseConfig.allow_population_by_field_name = True
BaseConfig.extra = "forbid"
BaseConfig.error_msg_templates = {
    "value_error.extra": _UNRECOGNIZED_ERR,
    "type_error.callable": _UFUNC_INVALID_ERR,
}

__all__ = ["SimSpecs", "GenSpecs", "AllocSpecs", "ExitCriteria", "LibeSpecs", "EnsembleSpecs"]


class SimSpecs(BaseModel):
    """
    Specifications for configuring a Simulation Function. Equivalent to
    a ``sim_specs`` dictionary.
    """

    sim_f: Callable = one_d_example
    """
    Python function that matches the ``sim_f`` api. e.g. ``libensemble.sim_funcs.borehole``. Evaluates parameters
    produced by a generator function
    """

    inputs: List[str] = Field([], alias="in")
    """
    List of field names out of the complete history to pass
    into the simulation function on initialization. Can use ``in`` or ``inputs`` as keyword.
    """

    persis_in: Optional[List[str]] = []
    """
    List of field names that will be passed to a persistent simulation function
    throughout runtime, following initialization
    """

    # list of tuples for dtype construction
    out: List[Union[Tuple[str, Any], Tuple[str, Any, Union[int, Tuple]]]] = []
    """
    List of tuples corresponding to NumPy dtypes. e.g. ``("dim", int, (3,))``, or ``("path", str)``.
    Typically used to initialize an output array within the simulation function:
    ``out = np.zeros(100, dtype=sim_specs["out"])``.
    Also used to construct the complete dtype for libEnsemble's history array
    """

    funcx_endpoint: Optional[str] = ""
    """
    A funcX (https://funcx.org/) ID corresponding to an active endpoint on a remote system. libEnsemble's workers
    will submit simulator function instances to this endpoint to be executed, instead of calling them locally
    """

    user: Optional[dict] = {}
    """
    A user-data dictionary to place bounds, constants, settings, or other parameters for customizing
    the simulator function
    """

    @validator("out", pre=True)
    def check_valid_out(cls, v):
        try:
            _ = np.dtype(v)
        except TypeError:
            raise ValueError(_OUT_DTYPE_ERR.format(v))
        else:
            return v

    @validator("inputs", "persis_in", pre=True)
    def check_valid_in(cls, v):
        if not all(isinstance(s, str) for s in v):
            raise ValueError(_IN_INVALID_ERR)
        return v


class GenSpecs(BaseModel):
    """
    Specifications for configuring a Generator Function. Equivalent to
    a ``gen_specs`` dictionary.
    """

    gen_f: Optional[Callable] = latin_hypercube_sample
    """
    Python function that matches the gen_f api. e.g. `libensemble.gen_funcs.sampling`. Produces parameters for
    evaluation by a simulator function, and makes decisions based on simulator function output
    """

    inputs: Optional[List[str]] = Field([], alias="in")
    """
    List of field names out of the complete history to pass
    into the simulation function on initialization. Can use ``in`` or ``inputs`` as keyword
    """

    persis_in: Optional[List[str]] = []
    """
    List of field names that will be passed to a persistent generator function
    throughout runtime, following initialization
    """

    out: List[Union[Tuple[str, Any], Tuple[str, Any, Union[int, Tuple]]]] = []
    """
    List of tuples corresponding to NumPy dtypes. e.g. ``("dim", int, (3,))``, or ``("path", str)``.
    Typically used to initialize an output array within the generator function:
    ``out = np.zeros(100, dtype=gen_specs["out"])``. Also used to construct the complete dtype for libEnsemble's
    history array
    """

    funcx_endpoint: Optional[str] = ""
    """
    A funcX (https://funcx.org/) ID corresponding to an active endpoint on a remote system. libEnsemble's workers
    will submit generator function instances to this endpoint to be executed, instead of being called in-place
    """

    user: Optional[dict] = {}
    """
    A user-data dictionary to place bounds, constants, settings, or other parameters for customizing the generator
    function
    """

    @validator("out", pre=True)
    def check_valid_out(cls, v):
        try:
            _ = np.dtype(v)
        except TypeError:
            raise ValueError(_OUT_DTYPE_ERR.format(v))
        else:
            return v

    @validator("inputs", "persis_in", pre=True)
    def check_valid_in(cls, v):
        if not all(isinstance(s, str) for s in v):
            raise ValueError(_IN_INVALID_ERR)
        return v


class AllocSpecs(BaseModel):
    """
    Specifications for configuring an Allocation Function. Equivalent to
    an ``alloc_specs`` dictionary.
    """

    alloc_f: Callable = give_sim_work_first
    """
    Python function that matches the alloc_f api. e.g. `libensemble.alloc_funcs.give_sim_work_first`. Decides if and
    when simulator and generator functions should be called, and with what resources and parameters
    """

    user: Optional[dict] = {"num_active_gens": 1}
    """
    A user-data dictionary to place bounds, constants, settings, or other parameters for customizing the allocation
    function
    """

    out: List[Union[Tuple[str, Any], Tuple[str, Any, Union[int, Tuple]]]] = []
    """
    List of tuples corresponding to NumPy dtypes. e.g. ``("dim", int, (3,))``, or ``("path", str)``.
    Allocation functions that modify libEnsemble's History array with additional fields (e.g. to mark
    timing information, or determine if parameters should be distributed again, etc.) should list those
    fields here. Also used to construct the complete dtype for libEnsemble's history array
    """
    # end_alloc_tag


class ExitCriteria(BaseModel):
    """
    Specifications for configuring when libEnsemble should stop a given run. Equivalent to an
    ``exit_criteria`` dictionary.
    """

    sim_max: Optional[int]
    """ Stop when this many new points have been evaluated by simulation functions"""

    gen_max: Optional[int]
    """Stop when this many new points have been generated by generator functions"""

    wallclock_max: Optional[float]
    """Stop when this much time (in seconds) has elapsed since the manager initialized"""

    stop_val: Optional[Tuple[str, float]]
    """Stop when ``H[str] < float`` for the given ``(str, float)`` pair"""


class LibeSpecs(BaseModel):
    """
    Specifications for configuring libEnsemble's runtime behavior. Equivalent to a ``libE_specs`` dictionary.
    """

    comms: Optional[str] = "mpi"
    """ Manager/Worker communications mode. ``'mpi'``, ``'local'``, or ``'tcp'`` """

    nworkers: Optional[int]
    """ Number of worker processes to spawn (only in local/tcp modes) """

    mpi_comm: Optional[MPI_Communicator] = None  # see utils/specs_checkers.py
    """ libEnsemble communicator. Default: ``MPI.COMM_WORLD`` """

    dry_run: Optional[bool] = False
    """ Whether libEnsemble should immediately exit after validating all inputs """

    abort_on_exception: Optional[bool] = True
    """
    In MPI mode, whether to call ``MPI_ABORT`` on an exception.
    If False, an exception will be raised by the manager
    """

    save_every_k_sims: Optional[int] = 0
    """ Save history array to file after every k evaluated points """

    save_every_k_gens: Optional[int] = 0
    """  Save history array to file after every k generated points """

    save_H_and_persis_on_abort: Optional[bool] = True
    """ Save states of ``H`` and ``persis_info`` on aborting after an exception"""

    worker_timeout: Optional[int] = 1
    """ On libEnsemble shutdown, number of seconds after which workers considered timed out, then terminated """

    kill_canceled_sims: Optional[bool] = True
    """
    Instructs libEnsemble to send kill signals to sims with their ``cancel_requested`` field set.
    If ``False``, the manager avoids this moderate overhead
    """

    use_workflow_dir: Optional[bool] = False
    """
    Whether to place *all* log files, dumped arrays, and default ensemble-directories in a
    separate `workflow` directory. New runs and their workflow directories will be automatically
    differentiated. If copying back an ensemble directory from a scratch space, the copy is placed
    in the workflow directory.
    """

    workflow_dir_path: Optional[Union[str, Path]] = "."
    """
    Optional path to the workflow directory. Autogenerated in the current directory if `use_workflow_dir`
    is specified.
    """

    ensemble_dir_path: Optional[str] = "ensemble"
    """
    Path to main ensemble directory containing calculation directories. Can serve
    as single working directory for workers, or contain calculation directories
    """

    ensemble_copy_back: Optional[bool] = False
    """
    Whether to copy back directories within ``ensemble_dir_path`` back to launch
    location. Useful if ensemble directory placed on node-local storage
    """

    use_worker_dirs: Optional[bool] = False
    """ Whether to organize calculation directories under worker-specific directories """

    sim_dirs_make: Optional[bool] = False
    """
    Whether to make simulation-specific calculation directories for each simulation function call.
    By default all workers operate within the top-level ensemble directory
    """

    sim_dir_copy_files: Optional[List[str]] = []
    """ Paths to files or directories to copy into each simulation or ensemble directory """

    sim_dir_symlink_files: Optional[List[str]] = []
    """ Paths to files or directories to symlink into each simulation directory """

    sim_input_dir: Optional[str] = ""
    """
    Copy this directory and its contents for each simulation-specific directory.
    If not using calculation directories, contents are copied to the ensemble directory
    """

    gen_dirs_make: Optional[bool] = False
    """
    Whether to make generator-specific calculation directories for each generator function call.
    By default all workers operate within the top-level ensemble directory
    """

    gen_dir_copy_files: Optional[List[str]] = []
    """ Paths to files or directories to copy into each generator or ensemble directory """

    gen_dir_symlink_files: Optional[List[str]] = []
    """ Paths to files or directories to symlink into each generator directory """

    gen_input_dir: Optional[str] = ""
    """
    Copy this directory and its contents for each generator-instance-specific directory.
    If not using calculation directories, contents are copied to the ensemble directory
    """

<<<<<<< HEAD
    platform : Optional[str] = ""
    """Name of a known platform defined in the platforms module."""

    platform_spec : Optional[dict] = {}  #TODO dict or pydantic type - default? and where to find list of entries
    """A dictionary specifying settings for a platform."""

=======
    profile: Optional[bool] = False
    """ Profile manager and worker logic using cProfile """

    disable_log_files: Optional[bool] = False
    """ Disable the creation of ``ensemble.log`` and ``libE_stats.txt`` log files """

    safe_mode: Optional[bool] = True
    """ Prevents user functions from overwriting protected History fields, but requires moderate overhead """

    stats_fmt: Optional[dict] = {}
    """ Options for formatting 'libE_stats.txt'. See 'Formatting Options for libE_stats File' for more info """

    workers: Optional[List[str]]
    """ TCP Only: A list of worker hostnames """

    ip: Optional[str] = None
    """ TCP Only: IP address for Manager's system """

    port: Optional[int] = 0
    """ TCP Only: Port number for Manager's system """

    authkey: Optional[str] = f"libE_auth_{random.randrange(99999)}"
    """ TCP Only: Authkey for Manager's system"""

    workerID: Optional[int]
    """ TCP Only: Worker ID number assigned to the new process """

    worker_cmd: Optional[List[str]]
    """
    TCP Only: Split string corresponding to worker/client Python process invocation. Contains
    a local Python path, calling script, and manager/server format-fields for manager_ip,
    manager_port, authkey, and workerID. nworkers is specified normally
    """

    use_persis_return_gen: Optional[bool] = False
    """ Adds persistent generator output fields to the History array on return """

    use_persis_return_sim: Optional[bool] = False
    """ Adds persistent simulator output fields to the History array on return """

    final_fields: Optional[List[str]] = []
    """
    List of fields in ``H`` that the manager will return to persistent
    workers along with the ``PERSIS_STOP`` tag at the end of a run
    """

    disable_resource_manager: Optional[bool] = False
    """
    Disable the built-in resource manager. If ``True``, automatic resource detection
    and/or assignment of resources to workers is disabled. ``resource_info`` will
    also be ignored
    """

    num_resource_sets: Optional[int]
    """
    Total number of resource sets. Resources will be divided into this number.
    If not set, resources will be divided evenly (excluding zero_resource_workers).
    """

    enforce_worker_core_bounds: Optional[bool] = False
    """
    If ``False``, the Executor will permit submission of tasks with a
    higher processor count than the CPUs available to the worker as
    detected by the resource manager. Larger node counts are not allowed.
    When ``"disable_resource_manager"`` is ``True``,
    this argument is ignored
    """

    dedicated_mode: Optional[bool] = False
    """
    Instructs libEnsemble to not run applications on resources where libEnsemble
    processes (manager and workers) are running
    """

    zero_resource_workers: Optional[List[int]] = []
    """
    List of workers that require no resources. For when a fixed mapping of workers
    to resources is required. Otherwise, use ``num_resource_sets``
    For use with supported allocation functions
    """

    resource_info: Optional[dict] = {}
    """
    Resource information to override automatically detected resources.
    Allowed fields are given below in 'Overriding Auto-detection'
    Note that if ``disable_resource_manager`` is set then this option is ignored
    """

    scheduler_opts: Optional[dict] = {}
    """ Options for the resource scheduler. See 'Scheduler Options' for more info """
>>>>>>> 1ee5df86

    class Config:
        arbitrary_types_allowed = True

    @validator("comms")
    def check_valid_comms_type(cls, value: str) -> str:
        assert value in ["mpi", "local", "tcp"], "Invalid comms type"
        return value

    @validator("sim_input_dir", "gen_input_dir")
    def check_input_dir_exists(cls, value: str) -> str:
        if len(value):
            assert os.path.exists(value), "libE_specs['{}'] does not refer to an existing path.".format(value)
        return value

    @validator("sim_dir_copy_files", "sim_dir_symlink_files", "gen_dir_copy_files", "gen_dir_symlink_files")
    def check_inputs_exist(cls, value: List[str]) -> List[str]:
        for f in value:
            assert os.path.exists(f), "'{}' in libE_specs['{}'] does not refer to an existing path.".format(f, value)
        return value

    @root_validator
    def check_any_workers_and_disable_rm_if_tcp(cls, values: Dict[str, Any]) -> Dict[str, Any]:
        return _check_any_workers_and_disable_rm_if_tcp(values)

    @root_validator
    def set_defaults_on_mpi(cls, values: Dict[str, Any]) -> Dict[str, Any]:
        if values.get("comms") == "mpi":
            if not values.get("mpi_comm"):
                from mpi4py import MPI

                values["mpi_comm"] = MPI.COMM_WORLD
        return values

    @root_validator
    def set_workflow_dir(cls, values: Dict[str, Any]) -> Dict[str, Any]:
        if values.get("use_workflow_dir") and len(str(values.get("workflow_dir_path"))) <= 1:
            values["workflow_dir_path"] = Path(
                "./workflow_" + secrets.token_hex(3)
            ).absolute()  # should avoid side-effects. make dir later
        elif len(str(values.get("workflow_dir_path"))) > 1 and not values.get("use_workflow_dir"):
            values["use_workflow_dir"] = True
        return values


class EnsembleSpecs(BaseModel):
    """An all-encompasing model for a libEnsemble workflow."""

    H0: Optional[Any] = None  # np.ndarray - avoids sphinx issue
    """ A previous or preformatted libEnsemble History array to prepend """

    libE_specs: LibeSpecs
    """ Specifications and options for libEnsemble """

    sim_specs: SimSpecs
    """ Specifications for the simulation function """

    gen_specs: Optional[GenSpecs]
    """ Specifications for the generator function """

    exit_criteria: ExitCriteria
    """ Configurations for when to exit a workflow """

    persis_info: Optional[dict]
    """ Per-worker information and structures to be passed between user function instances """

    alloc_specs: Optional[AllocSpecs]
    """ Specifications for the allocation function """

    nworkers: Optional[int]
    """ Number of worker processes to spawn (only in local/tcp modes) """

    class Config:
        arbitrary_types_allowed = True

    @root_validator
    def check_exit_criteria(cls, values: Dict[str, Any]) -> Dict[str, Any]:
        return _check_exit_criteria(values)

    @root_validator
    def check_output_fields(cls, values: Dict[str, Any]) -> Dict[str, Any]:
        return _check_output_fields(values)

    @root_validator
    def set_ensemble_nworkers(cls, values: Dict[str, Any]) -> Dict[str, Any]:
        if values.get("libE_specs"):
            values["nworkers"] = values["libE_specs"].nworkers
        return values

    @root_validator
    def check_H0(cls, values: Dict[str, Any]) -> Dict[str, Any]:
        if values.get("H0") is not None:
            return _check_H0(values)
        return values<|MERGE_RESOLUTION|>--- conflicted
+++ resolved
@@ -308,14 +308,12 @@
     If not using calculation directories, contents are copied to the ensemble directory
     """
 
-<<<<<<< HEAD
-    platform : Optional[str] = ""
+    platform: Optional[str] = ""
     """Name of a known platform defined in the platforms module."""
 
-    platform_spec : Optional[dict] = {}  #TODO dict or pydantic type - default? and where to find list of entries
+    platform_spec: Optional[dict] = {}  # TODO dict or pydantic type - default? and where to find list of entries
     """A dictionary specifying settings for a platform."""
 
-=======
     profile: Optional[bool] = False
     """ Profile manager and worker logic using cProfile """
 
@@ -406,7 +404,6 @@
 
     scheduler_opts: Optional[dict] = {}
     """ Options for the resource scheduler. See 'Scheduler Options' for more info """
->>>>>>> 1ee5df86
 
     class Config:
         arbitrary_types_allowed = True
