import random
import secrets
from pathlib import Path
from typing import Any, Callable, List, Optional, Tuple, Union

import numpy as np
from pydantic import BaseModel, ConfigDict, Field, field_validator, model_validator

from libensemble.alloc_funcs.give_sim_work_first import give_sim_work_first
from libensemble.gen_funcs.sampling import latin_hypercube_sample
from libensemble.resources.platforms import Platform
from libensemble.sim_funcs.one_d_func import one_d_example
from libensemble.utils.specs_checkers import (
    _check_any_workers_and_disable_rm_if_tcp,
    _check_exit_criteria,
    _check_H0,
    _check_output_fields,
)

_OUT_DTYPE_ERR = "unable to coerce into a NumPy dtype. It should be a list of 2-tuples or 3-tuples"
_IN_INVALID_ERR = "value should be a list of field names (a list of strings)"

__all__ = ["SimSpecs", "GenSpecs", "AllocSpecs", "ExitCriteria", "LibeSpecs", "_EnsembleSpecs"]


class SimSpecs(BaseModel):
    """
    Specifications for configuring a Simulation Function.
    """

    sim_f: Callable = one_d_example
    """
    Python function matching the ``sim_f`` interface. Evaluates parameters
    produced by a generator function.
    """

    inputs: List[str] = Field([], alias="in")
    """
    List of **field names** out of the complete history to pass
    into the simulation function upon calling.
    """

    persis_in: Optional[List[str]] = []
    """
    List of **field names** to send to a persistent simulation function
    throughout the run, following initialization.
    """

    # list of tuples for dtype construction
    outputs: List = Field([], alias="out")
    """
    List of 2- or 3-tuples corresponding to NumPy dtypes.
    e.g. ``("dim", int, (3,))``, or ``("path", str)``.
    Typically used to initialize an output array within the simulation function:
    ``out = np.zeros(100, dtype=sim_specs["out"])``.
    Also necessary to construct libEnsemble's history array.
    """

    globus_compute_endpoint: Optional[str] = ""
    """
    A Globus Compute (https://www.globus.org/compute) ID corresponding to an active endpoint on a remote system.
    libEnsemble's workers will submit simulator function instances to this endpoint instead of
    calling them locally.
    """

    user: Optional[dict] = {}
    """
    A user-data dictionary to place bounds, constants, settings, or other parameters for customizing
    the simulator function.
    """
    model_config = ConfigDict(
        arbitrary_types_allowed=True, populate_by_name=True, extra="forbid", validate_assignment=True
    )

    @field_validator("outputs")
    @classmethod
    def check_valid_out(cls, v):
        try:
            _ = np.dtype(v)
        except TypeError:
            raise ValueError(_OUT_DTYPE_ERR)
        else:
            return v

    @field_validator("inputs", "persis_in", mode="before")
    @classmethod
    def check_valid_in(cls, v):
        if not all(isinstance(s, str) for s in v):
            raise ValueError(_IN_INVALID_ERR)
        return v


class GenSpecs(BaseModel):
    """
    Specifications for configuring a Generator Function.
    """

    gen_f: Callable = latin_hypercube_sample
    """
    Python function matching the ``gen_f`` interface. Produces parameters for evaluation by a
    simulator function, and makes decisions based on simulator function output.
    """

    inputs: Optional[List[str]] = Field([], alias="in")
    """
    List of **field names** out of the complete history to pass
    into the generator function upon calling.
    """

    persis_in: Optional[List[str]] = []
    """
    List of **field names** to send to a persistent generator function
    throughout the run, following initialization.
    """

    outputs: List = Field([], alias="out")
    """
    List of 2- or 3-tuples corresponding to NumPy dtypes.
    e.g. ``("dim", int, (3,))``, or ``("path", str)``. Typically used to initialize an
    output array within the generator: ``out = np.zeros(100, dtype=gen_specs["out"])``.
    Also used to construct libEnsemble's history array.
    """

    globus_compute_endpoint: Optional[str] = ""
    """
    A Globus Compute (https://www.globus.org/compute) ID corresponding to an active endpoint on a remote system.
    libEnsemble's workers will submit generator function instances to this endpoint instead of
    calling them locally.
    """

    user: Optional[dict] = {}
    """
    A user-data dictionary to place bounds, constants, settings, or other parameters for
    customizing the generator function
    """
    model_config = ConfigDict(
        arbitrary_types_allowed=True, populate_by_name=True, extra="forbid", validate_assignment=True
    )

    @field_validator("outputs", mode="before")
    @classmethod
    def check_valid_out(cls, v):
        try:
            _ = np.dtype(v)
        except TypeError:
            raise ValueError(_OUT_DTYPE_ERR)
        else:
            return v

    @field_validator("inputs", "persis_in", mode="before")
    @classmethod
    def check_valid_in(cls, v):
        if not all(isinstance(s, str) for s in v):
            raise ValueError(_IN_INVALID_ERR)
        return v


class AllocSpecs(BaseModel):
    """
    Specifications for configuring an Allocation Function.
    """

    alloc_f: Callable = give_sim_work_first
    """
    Python function matching the ``alloc_f`` interface. Decides when simulator and generator functions
    should be called, and with what resources and parameters.
    """

    user: Optional[dict] = {"num_active_gens": 1}
    """
    A user-data dictionary to place bounds, constants, settings, or other parameters
    for customizing the allocation function.
    """

    outputs: Optional[List] = Field([], alias="out")
    """
    List of 2- or 3-tuples corresponding to NumPy dtypes. e.g. ``("dim", int, (3,))``, or ``("path", str)``.
    Allocation functions that modify libEnsemble's History array with additional fields should list those
    fields here. Also used to construct libEnsemble's history array.
    """
    model_config = ConfigDict(
        arbitrary_types_allowed=True, populate_by_name=True, extra="forbid", validate_assignment=True
    )
    # end_alloc_tag


class ExitCriteria(BaseModel):
    """
    Specifications for configuring when libEnsemble should stop a given run.
    """

    sim_max: Optional[int] = None
    """Stop when this many new points have been evaluated by simulation functions."""

    gen_max: Optional[int] = None
    """Stop when this many new points have been generated by generator functions."""

    wallclock_max: Optional[float] = None
    """Stop when this many seconds has elapsed since the manager initialized."""

    stop_val: Optional[Tuple[str, float]] = None
    """Stop when ``H[str] < float`` for the given ``(str, float)`` pair."""
    model_config = ConfigDict(
        arbitrary_types_allowed=True, populate_by_name=True, extra="forbid", validate_assignment=True
    )


class LibeSpecs(BaseModel):
    """
    Specifications for configuring libEnsemble's runtime behavior.
    """

    comms: Optional[str] = "mpi"
    """ Manager/Worker communications mode. ``'mpi'``, ``'local'``, or ``'tcp'`` """

    nworkers: Optional[int] = None
    """ Number of worker processes in ``"local"`` or ``"tcp"``."""

    mpi_comm: Optional[Any] = None
    """ libEnsemble MPI communicator. Default: ``MPI.COMM_WORLD``"""

    dry_run: Optional[bool] = False
    """ Whether libEnsemble should immediately exit after validating all inputs. """

    abort_on_exception: Optional[bool] = True
    """
    In MPI mode, whether to call ``MPI_ABORT`` on an exception.
    If ``False``, an exception will be raised by the manager.
    """

    save_every_k_sims: Optional[int] = 0
    """ Save history array to file after every k evaluated points. """

    save_every_k_gens: Optional[int] = 0
    """ Save history array to file after every k generated points. """

    save_H_and_persis_on_abort: Optional[bool] = True
    """ Save states of ``H`` and ``persis_info`` to file on aborting after an exception."""

    save_H_on_completion: Optional[bool] = False
    """
    Save state of ``H`` to file upon completing a workflow. Also enabled when either ``save_every_k_sims``
    or ``save_every_k_gens`` is set.
    """

    save_H_with_date: Optional[bool] = False
    """ ``H`` filename contains date and timestamp."""

    H_file_prefix: Optional[str] = "libE_history"
    """ Prefix for ``H`` filename."""

    worker_timeout: Optional[int] = 1
    """ On libEnsemble shutdown, number of seconds after which workers considered timed out, then terminated. """

    kill_canceled_sims: Optional[bool] = False
    """
    Try to kill sims with ``"cancel_requested"`` set ``True``.
    If ``False``, the manager avoids this moderate overhead.
    """

    use_workflow_dir: Optional[bool] = False
    """
    Whether to place *all* log files, dumped arrays, and default output directories in a
    separate `workflow` directory. Each run will be suffixed with a hash.
    If copying back an ensemble directory from a scratch space, the copy is placed here.
    """

    reuse_output_dir: Optional[bool] = False
    """
    Whether to allow overwrites and access to previous ensemble and workflow directories in subsequent runs.
    ``False`` by default to protect results.
    """

    workflow_dir_path: Optional[Union[str, Path]] = "."
    """
    Optional path to the workflow directory.
    """

    ensemble_dir_path: Optional[Union[str, Path]] = Path("ensemble")
    """
    Path to main ensemble directory. Can serve
    as a single working directory for workers, or contain calculation directories
    """

    ensemble_copy_back: Optional[bool] = False
    """
    Whether to copy back contents of ``ensemble_dir_path`` to launch
    location. Useful if ``ensemble_dir_path`` is located on node-local storage.
    """

    use_worker_dirs: Optional[bool] = False
    """ Whether to organize calculation directories under worker-specific directories. """

    sim_dirs_make: Optional[bool] = False
    """
    Whether to make calculation directories for each simulation function call.
    """

    sim_dir_copy_files: Optional[List[Union[str, Path]]] = []
    """
    Paths to copy into the working directory upon calling the simulation function.
    List of strings or ``pathlib.Path`` objects.
    """

    sim_dir_symlink_files: Optional[List[Union[str, Path]]] = []
    """
    Paths to symlink into the working directory upon calling the simulation function.
    List of strings or ``pathlib.Path`` objects.
    """

    sim_input_dir: Optional[Union[str, Path]] = None
    """
    Copy this directory's contents into the working directory upon calling the simulation function.
    """

    gen_dirs_make: Optional[bool] = False
    """
    Whether to make generator-specific calculation directories for each generator function call.
    """

    gen_dir_copy_files: Optional[List[Union[str, Path]]] = []
    """
    Paths to copy into the working directory upon calling the generator function.
    List of strings or ``pathlib.Path`` objects
    """

    gen_dir_symlink_files: Optional[List[Union[str, Path]]] = []
    """
    Paths to symlink into the working directory upon calling the generator function.
    List of strings or ``pathlib.Path`` objects.
    """

    gen_input_dir: Optional[Union[str, Path]] = None
    """
    Copy this directory's contents into the working directory upon calling the generator function.
    """

    calc_dir_id_width: Optional[int] = 4
    """
    The width of the numerical ID component of a calculation directory name. Leading
    zeros are padded to the sim/gen ID.
    """

    platform: Optional[str] = ""
    """Name of a known platform defined in the platforms module.

    See :class:`Known Platforms List<libensemble.resources.platforms.Known_platforms>`.

    Example:

    .. code-block:: python

        libE_specs["platform"] = "perlmutter_g"

    Alternatively set the environment variable ``LIBE_PLATFORM``:

    .. code-block:: shell

        export LIBE_PLATFORM="perlmutter_g"

    See also option :attr:`platform_specs`.
    """

    platform_specs: Optional[Union[Platform, dict]] = {}
    """A Platform object or dictionary specifying settings for a platform.

    To use existing platform:

    .. code-block:: python

        from libensemble.resources.platforms import PerlmutterGPU

        libE_specs["platform_specs"] = PerlmutterGPU()

    See :class:`Known Platforms List<libensemble.resources.platforms.Known_platforms>`.

    Or define a platform:

    .. code-block:: python

        from libensemble.resources.platforms import Platform

        libE_specs["platform_specs"] = Platform(
            mpi_runner="srun",
            cores_per_node=64,
            logical_cores_per_node=128,
            gpus_per_node=8,
            gpu_setting_type="runner_default",
            scheduler_match_slots=False,
        )

    For list of Platform fields see :class:`Platform Fields<libensemble.resources.platforms.Platform>`.

    Any fields not given will be auto-detected by libEnsemble.

    See also option :attr:`platform`.
    """

    profile: Optional[bool] = False
    """ Profile manager and worker logic using ``cProfile``. """

    disable_log_files: Optional[bool] = False
    """ Disable ``ensemble.log`` and ``libE_stats.txt`` log files. """

    safe_mode: Optional[bool] = False
    """ Prevents user functions from overwriting protected History fields, but requires moderate overhead. """

    stats_fmt: Optional[dict] = {}
    """ Options for formatting ``'libE_stats.txt'``. See 'Formatting libE_stats.txt'. """

    workers: Optional[List[str]] = None
    """ TCP Only: A list of worker hostnames. """

    ip: Optional[str] = None
    """ TCP Only: IP address for Manager's system. """

    port: Optional[int] = 0
    """ TCP Only: Port number for Manager's system. """

    authkey: Optional[str] = f"libE_auth_{random.randrange(99999)}"
    """ TCP Only: Authkey for Manager's system."""

    workerID: Optional[int] = None
    """ TCP Only: Worker ID number assigned to the new process. """

    worker_cmd: Optional[List[str]] = None
    """
    TCP Only: Split string corresponding to worker/client Python process invocation. Contains
    a local Python path, calling script, and manager/server format-fields for ``manager_ip``,
    ``manager_port``, ``authkey``, and ``workerID``. ``nworkers`` is specified normally.
    """

    use_persis_return_gen: Optional[bool] = False
    """ Adds persistent generator output fields to the History array on return. """

    use_persis_return_sim: Optional[bool] = False
    """ Adds persistent simulator output fields to the History array on return. """

    final_gen_send: Optional[bool] = False
    """
    Send final simulation results to persistent generators before shutdown.
    The results will be sent along with the ``PERSIS_STOP`` tag.
    """

    disable_resource_manager: Optional[bool] = False
    """
    Disable the built-in resource manager, including automatic resource detection
    and/or assignment of resources to workers. ``"resource_info"`` will be ignored.
    """

    num_resource_sets: Optional[int] = None
    """
    Total number of resource sets. Resources will be divided into this number.
    If not set, resources will be divided evenly (excluding zero_resource_workers).
    """

    gen_num_procs: Optional[int] = None
    """
    The default number of processors (MPI ranks) required by generators. Unless
    overridden by the equivalent `persis_info` settings, generators will be
    allocated this many processors for applications launched via the MPIExecutor.
    """

    gen_num_gpus: Optional[int] = None
    """
    The default number of GPUs required by generators. Unless overridden by
    the equivalent `persis_info` settings, generators will be allocated this
    many GPUs.
    """

    enforce_worker_core_bounds: Optional[bool] = False
    """
    If ``False``, the Executor will permit the submission of tasks with a
    higher processor count than the CPUs available to the worker as
    detected by the resource manager. Larger node counts are not allowed.
    When ``"disable_resource_manager"`` is ``True``,
    this argument is ignored
    """

    dedicated_mode: Optional[bool] = False
    """
    Instructs libEnsemble to not run applications on resources where libEnsemble
    processes (manager and workers) are running.
    """

    zero_resource_workers: Optional[List[int]] = []
    """
    List of workers that require no resources. For when a fixed mapping of workers
    to resources is required. Otherwise, use ``num_resource_sets``.
    For use with supported allocation functions.
    """

    resource_info: Optional[dict] = {}
    """
    Resource information to override automatically detected resources.
    Allowed fields are given below in 'Overriding Resource Auto-detection'.
    Note that if ``disable_resource_manager`` is set then this option is ignored.
    """

    scheduler_opts: Optional[dict] = {}
    """ Options for the resource scheduler. See 'Scheduler Options' for more info """
    model_config = ConfigDict(
        arbitrary_types_allowed=True, populate_by_name=True, extra="forbid", validate_assignment=True
    )

    @field_validator("comms")
    @classmethod
    def check_valid_comms_type(cls, value):
        assert value in ["mpi", "local", "tcp"], "Invalid comms type"
        return value

    @field_validator("platform_specs")
    @classmethod
    def set_platform_specs_to_class(cls, value: Union[Platform, dict]) -> Platform:
        if isinstance(value, dict):
            value = Platform(**value)
        return value

    @field_validator("sim_input_dir", "gen_input_dir")
    @classmethod
    def check_input_dir_exists(cls, value):
        if value:
            if isinstance(value, str):
                value = Path(value).absolute()
            assert value.exists(), "value does not refer to an existing path"
            assert value != Path("."), "Value can't refer to the current directory ('.' or Path('.'))."
        return value

    @field_validator("sim_dir_copy_files", "sim_dir_symlink_files", "gen_dir_copy_files", "gen_dir_symlink_files")
    @classmethod
    def check_inputs_exist(cls, value):
        value = [Path(path).absolute() for path in value]
        for f in value:
            assert f.exists(), f"'{f}' in Value does not refer to an existing path."
        return value

    @model_validator(mode="after")
    def check_any_workers_and_disable_rm_if_tcp(self):
        return _check_any_workers_and_disable_rm_if_tcp(self)

<<<<<<< HEAD
    @model_validator(mode="after")
    def set_workflow_dir(self):
        if self.use_workflow_dir and len(str(self.workflow_dir_path)) <= 1:
            self.__dict__["workflow_dir_path"] = Path(
=======
    @root_validator(pre=True)
    def enable_save_H_when_every_K(cls, values):
        if "save_H_on_completion" not in values and (
            values.get("save_every_k_sims", 0) > 0 or values.get("save_every_k_gens", 0) > 0
        ):
            values["save_H_on_completion"] = True
        return values

    @root_validator
    def set_workflow_dir(cls, values):
        if values.get("use_workflow_dir") and len(str(values.get("workflow_dir_path"))) <= 1:
            values["workflow_dir_path"] = Path(
>>>>>>> fd5e1b35
                "./workflow_" + secrets.token_hex(3)
            ).absolute()  # should avoid side-effects. make dir later
        elif len(str(self.workflow_dir_path)) > 1:
            if not self.use_workflow_dir:
                self.__dict__["use_workflow_dir"] = True
            self.__dict__["workflow_dir_path"] = Path(self.workflow_dir_path).absolute()
        return self


class _EnsembleSpecs(BaseModel):
    """An all-encompassing model for a libEnsemble workflow."""

    H0: Optional[Any] = None  # np.ndarray - avoids sphinx issue
    """ A previous or preformatted libEnsemble History array to prepend. """

    libE_specs: LibeSpecs
    """ Specifications and options for libEnsemble. """

    sim_specs: SimSpecs
    """ Specifications for the simulation function. """

    gen_specs: Optional[GenSpecs] = None
    """ Specifications for the generator function. """

    exit_criteria: ExitCriteria
    """ Configurations for when to exit a workflow. """

    persis_info: Optional[dict] = None
    """ Per-worker information and structures to be passed between user function instances. """

    alloc_specs: Optional[AllocSpecs] = None
    """ Specifications for the allocation function. """

    nworkers: Optional[int] = None
    """ Number of worker processes to spawn (only in local/tcp modes). """
    # model_config = ConfigDict(arbitrary_types_allowed=True,
    # populate_by_name=True, extra="forbid", validate_assignment=True)

    @model_validator(mode="after")
    def check_exit_criteria(self):
        return _check_exit_criteria(self)

    @model_validator(mode="after")
    def check_output_fields(self):
        return _check_output_fields(self)

    @model_validator(mode="after")
    def set_ensemble_nworkers(self):
        if self.libE_specs:
            self.nworkers = self.libE_specs.nworkers
        return self

    @model_validator(mode="after")
    def check_H0(self):
        if self.H0 is not None:
            return _check_H0(self)
        return self<|MERGE_RESOLUTION|>--- conflicted
+++ resolved
@@ -538,25 +538,18 @@
     def check_any_workers_and_disable_rm_if_tcp(self):
         return _check_any_workers_and_disable_rm_if_tcp(self)
 
-<<<<<<< HEAD
+    @model_validator(mode="after")
+    def enable_save_H_when_every_K(self):
+        if "save_H_on_completion" not in self.__dict__ and (
+            self.__dict__.get("save_every_k_sims", 0) > 0 or self.__dict__.get("save_every_k_gens", 0) > 0
+        ):
+            self.__dict__["save_H_on_completion"] = True
+            return self
+
     @model_validator(mode="after")
     def set_workflow_dir(self):
         if self.use_workflow_dir and len(str(self.workflow_dir_path)) <= 1:
             self.__dict__["workflow_dir_path"] = Path(
-=======
-    @root_validator(pre=True)
-    def enable_save_H_when_every_K(cls, values):
-        if "save_H_on_completion" not in values and (
-            values.get("save_every_k_sims", 0) > 0 or values.get("save_every_k_gens", 0) > 0
-        ):
-            values["save_H_on_completion"] = True
-        return values
-
-    @root_validator
-    def set_workflow_dir(cls, values):
-        if values.get("use_workflow_dir") and len(str(values.get("workflow_dir_path"))) <= 1:
-            values["workflow_dir_path"] = Path(
->>>>>>> fd5e1b35
                 "./workflow_" + secrets.token_hex(3)
             ).absolute()  # should avoid side-effects. make dir later
         elif len(str(self.workflow_dir_path)) > 1:
