--- conflicted
+++ resolved
@@ -106,23 +106,6 @@
         self.nodelist_env_cobalt = nodelist_env_cobalt or Resources.default_nodelist_env_cobalt
         self.nodelist_env_lsf    = nodelist_env_lsf    or Resources.default_nodelist_env_lsf
 
-<<<<<<< HEAD
-        # This is global nodelist avail to workers - may change to global_worker_nodelist
-        self.global_nodelist = Resources.get_global_nodelist(rundir=self.top_level_dir, central_mode=self.central_mode,
-                                                             nodelist_env_slurm=self.nodelist_env_slurm,
-                                                             nodelist_env_cobalt=self.nodelist_env_cobalt)
-        self.num_workers = Resources.get_num_workers()
-        self.logical_cores_avail_per_node = Resources.get_cpu_cores(hyperthreads=True)
-        self.physical_cores_avail_per_node = Resources.get_cpu_cores(hyperthreads=False)
-
-        if not Resources.am_I_manager():
-            self.workerID = workerID or Resources.get_workerID()
-            self.local_nodelist = self.get_available_nodes()
-            self.local_node_count = len(self.local_nodelist)
-            self.workers_per_node = self.get_workers_on_a_node()
-
-    # Will be in comms module ------------------------------------------------
-=======
         #This is global nodelist avail to workers - may change to global_worker_nodelist
         self.global_nodelist = Resources.get_global_nodelist(rundir=self.top_level_dir,
                                                              nodelist_env_slurm=self.nodelist_env_slurm,
@@ -145,44 +128,23 @@
         #self.comm = None
         self.worker_resources = None
 
->>>>>>> b88faa8a
-
     def set_worker_resources(self, workerid, comm):
         self.worker_resources = WorkerResources(workerid, comm, self)
 
 
     @staticmethod
-<<<<<<< HEAD
-    def get_num_workers():
-        """Returns total number of workers"""
-        # Will use MPI_MODE from settyings.py global - for now assume using mpi.
-        # Or the function may be in some worker_concurrency module
-        from mpi4py import MPI
-        num_workers = MPI.COMM_WORLD.Get_size() - 1
-        return num_workers
-=======
     def am_I_mpi4py():
         # Not ideal, but can be used before comms set up.
         if 'mpi4py' in sys.modules.keys():
             return True
         return False
->>>>>>> b88faa8a
-
-
-<<<<<<< HEAD
-    # Call from all libE tasks (pref. inc. manager)
-=======
->>>>>>> b88faa8a
+
+      
     @staticmethod
     def get_libE_nodes():
         """Returns a list of nodes running libE workers"""
 
         # This is a libE node
-<<<<<<< HEAD
-        local_host = socket.gethostname()  # or MPI version
-        all_hosts = comm.allgather(local_host)
-        return all_hosts
-=======
         local_host = socket.gethostname()
         if Resources.am_I_mpi4py():
             from mpi4py import MPI
@@ -194,7 +156,6 @@
         #unique_hosts = list(OrderedDict.fromkeys(all_hosts))
         return unique_hosts
 
->>>>>>> b88faa8a
 
     @staticmethod
     def get_MPI_variant():
@@ -275,11 +236,6 @@
                 nidlst.append(str(nid))
         return sorted(nidlst, key=int)
 
-<<<<<<< HEAD
-    # This is for central mode where libE nodes will not share with app nodes
-    # ie this is not for removing a manager node in distributed mode.
-=======
->>>>>>> b88faa8a
     @staticmethod
     def get_lsf_nodelist(node_list_env):
         """Get global libEnsemble nodelist from the LSF environment"""
@@ -303,12 +259,6 @@
         k, m = divmod(len(a), n)
         return (a[i * k + min(i, m):(i + 1) * k + min(i + 1, m)] for i in range(n))
 
-<<<<<<< HEAD
-    # Consider changing from static - top_level_dir could be moved to resources attribute - set once on init
-    # Also nodelist_env_slurm etc could just use self values.
-=======
-
->>>>>>> b88faa8a
     @staticmethod
     def get_global_nodelist(rundir=None,
                             nodelist_env_slurm=None,
@@ -361,15 +311,6 @@
             return global_nodelist
         raise ResourcesException("Error. global_nodelist is empty")
 
-<<<<<<< HEAD
-    def get_workers_on_a_node(self):
-        """ Returns the number of workers that can be placed on each node"""
-        num_workers = self.num_workers
-        num_nodes = len(self.global_nodelist)
-
-        # Round up if theres a remainder
-=======
-
 class WorkerResources:
     
     """Provide system resources per worker to libEnsemble and job controller."""
@@ -386,16 +327,11 @@
         """ Returns the number of workers that can be placed on each node"""
         num_nodes = len(resources.global_nodelist)
         #Round up if theres a remainder
->>>>>>> b88faa8a
         workers_per_node = num_workers//num_nodes + (num_workers % num_nodes > 0)
         return workers_per_node
 
-<<<<<<< HEAD
-    def get_available_nodes(self):
-=======
     @staticmethod
     def get_local_nodelist(num_workers, workerID, resources):
->>>>>>> b88faa8a
         """Returns the list of nodes available to the current worker
 
         Assumes that self.global_nodelist has been calculated (in __init__).
@@ -435,63 +371,4 @@
         local_nodelist = split_list[workerID - 1]
 
         logger.debug("local_nodelist is {}".format(local_nodelist))
-<<<<<<< HEAD
-        return local_nodelist
-
-    @staticmethod
-    def _open_binary(fname, **kwargs):
-        return open(fname, "rb", **kwargs)
-
-    # @staticmethod ? may use self.physical_cores if already set.
-    @staticmethod
-    def _cpu_count_physical():
-        """Returns the number of physical cores on the node."""
-        mapping = {}
-        current_info = {}
-        with Resources._open_binary('/proc/cpuinfo') as f:
-            for line in f:
-                line = line.strip().lower()
-                if not line:
-                    # new section
-                    if (b'physical id' in current_info and
-                            b'cpu cores' in current_info):
-                        mapping[current_info[b'physical id']] = current_info[b'cpu cores']
-                    current_info = {}
-                else:
-                    if (line.startswith(b'physical id') or
-                            line.startswith(b'cpu cores')):
-                        key, value = line.split(b'\t:', 1)
-                        current_info[key] = int(value)
-
-        return sum(mapping.values()) or None
-
-    # @staticmethod ? may use self.num_cores if already set.
-    @staticmethod
-    def get_cpu_cores(hyperthreads=False):
-        """Returns the number of cores on the node.
-
-        If hyperthreads is true, this is the logical cpu cores, else
-        the physical cores are returned.
-
-        Note: This returns cores available on the current node - will
-        not work for systems of multiple node types
-        """
-        try:
-            import psutil
-            ranks_per_node = psutil.cpu_count(logical=hyperthreads)
-        except ImportError:
-            # logger
-            if hyperthreads:
-                import multiprocessing
-                ranks_per_node = multiprocessing.cpu_count()
-            else:
-                try:
-                    ranks_per_node = Resources._cpu_count_physical()
-                except:
-                    import multiprocessing
-                    ranks_per_node = multiprocessing.cpu_count()
-                    logger.warning('Could not detect physical cores - Logical cores (with hyperthreads) returned - specify ranks_per_node to override')
-        return ranks_per_node  # This is ranks available per node
-=======
-        return local_nodelist
->>>>>>> b88faa8a
+        return local_nodelist