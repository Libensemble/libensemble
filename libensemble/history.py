--- conflicted
+++ resolved
@@ -85,11 +85,7 @@
 
         self.given_count = np.sum(H['given'])
 
-<<<<<<< HEAD
-        self.sim_count = np.sum(H['returned'])
-=======
         self.returned_count = np.sum(H['returned'])
->>>>>>> 39ccfa3e
 
     def update_history_f(self, D, safe_mode):
         """
@@ -118,11 +114,7 @@
 
             self.H['returned'][ind] = True
             self.H['returned_time'][ind] = time.time()
-<<<<<<< HEAD
-            self.sim_count += 1
-=======
             self.returned_count += 1
->>>>>>> 39ccfa3e
 
     def update_history_x_out(self, q_inds, sim_worker):
         """
