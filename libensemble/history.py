--- conflicted
+++ resolved
@@ -1,13 +1,8 @@
-<<<<<<< HEAD
+import logging
+import time
+
 import numpy as np
 import numpy.typing as npt
-import time
-=======
->>>>>>> df7406ff
-import logging
-import time
-
-import numpy as np
 
 from libensemble.tools.fields_keys import libE_fields, protected_libE_fields
 
