from libensemble.message_numbers import STOP_TAG, PERSIS_STOP, UNSET_TAG, EVAL_GEN_TAG
import sys


def sendrecv_mgr_worker_msg(comm, O, status=None):
    """Send message from worker to manager and receive response.
    """
    send_mgr_worker_msg(comm, O)
    return get_mgr_worker_msg(comm, status=status)


def send_mgr_worker_msg(comm, O):
    """Send message from worker to manager.
    """
<<<<<<< HEAD
    assert len(O) == 1
    print(25*"-", "Sending {}".format(O[0][0]), 25*"-", flush=True)
=======
    print('About to send: ', O['sim_id'],flush=True)
>>>>>>> 10f6f726
    D = {'calc_out': O,
         'libE_info': {'persistent': True},
         'calc_status': UNSET_TAG,
         'calc_type': EVAL_GEN_TAG
         }
    comm.send(EVAL_GEN_TAG, D)


def get_mgr_worker_msg(comm, status=None):
    """Get message to worker from manager.
    """
    print('[Parent]: Expecting a message from Manager...', flush=True)
    tag, Work = comm.recv()
    print('[Parent]: Received a tag {}'.format(tag), flush=True)
    sys.stdout.flush()
    if tag in [STOP_TAG, PERSIS_STOP]:
        comm.push_back(tag, Work)
        return tag, None, None
    print('[Parent]: Expecting a message from Manager...', flush=True)
    _, calc_in = comm.recv()
    print('[Parent]: Received some message.', flush=True)
    return tag, Work, calc_in<|MERGE_RESOLUTION|>--- conflicted
+++ resolved
@@ -12,12 +12,9 @@
 def send_mgr_worker_msg(comm, O):
     """Send message from worker to manager.
     """
-<<<<<<< HEAD
     assert len(O) == 1
-    print(25*"-", "Sending {}".format(O[0][0]), 25*"-", flush=True)
-=======
-    print('About to send: ', O['sim_id'],flush=True)
->>>>>>> 10f6f726
+    print(25*"-", "Sending {}(SimID: {})".format(O[0][0], O['sim_id']), 25*"-",
+        flush=True)
     D = {'calc_out': O,
          'libE_info': {'persistent': True},
          'calc_status': UNSET_TAG,
