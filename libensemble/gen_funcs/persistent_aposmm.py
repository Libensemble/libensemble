--- conflicted
+++ resolved
@@ -18,33 +18,6 @@
 from libensemble.tools.gen_support import get_mgr_worker_msg
 
 
-<<<<<<< HEAD
-=======
-from multiprocessing import Event, Process, Queue
-
-
-class APOSMMException(Exception):
-    "Raised for any exception in APOSMM"
-
-
-class ConvergedMsg(object):
-    """
-    Message communicated when a local optimization is converged.
-    """
-    def __init__(self, x, opt_flag):
-        self.x = x
-        self.opt_flag = opt_flag
-
-
-class ErrorMsg(object):
-    """
-    Message communicated when a local optimization has an exception.
-    """
-    def __init__(self, x):
-        self.x = x
-
-
->>>>>>> 5066edcc
 def aposmm(H, persis_info, gen_specs, libE_info):
     """
     APOSMM coordinates multiple local optimization runs, starting from points
@@ -245,460 +218,6 @@
     return [], persis_info, FINISHED_PERSISTENT_GEN_TAG
 
 
-<<<<<<< HEAD
-=======
-class LocalOptInterfacer(object):
-    def __init__(self, user_specs, x0, f0, grad0=None):
-        """
-        :param x0: A numpy array of the initial guess solution. This guess
-            should be scaled to a unit cube.
-        :param f0: A numpy array of the initial function value.
-
-
-        .. warning:: In order to have correct functioning of the local
-            optimization child processes. ~self.iterate~ should be called
-            immediately after creating the class.
-
-        """
-        self.parent_can_read = Event()
-
-        self.comm_queue = Queue()
-        self.child_can_read = Event()
-
-        self.x0 = x0.copy()
-        self.f0 = f0.copy()
-        if grad0 is not None:
-            self.grad0 = grad0.copy()
-        else:
-            self.grad0 = None
-
-        # Setting the local optimization method
-        if user_specs['localopt_method'] in ['LN_SBPLX', 'LN_BOBYQA', 'LN_COBYLA', 'LN_NEWUOA', 'LN_NELDERMEAD', 'LD_MMA']:
-            run_local_opt = run_local_nlopt
-        elif user_specs['localopt_method'] in ['pounders', 'blmvm', 'nm']:
-            run_local_opt = run_local_tao
-        elif user_specs['localopt_method'] in ['scipy_Nelder-Mead', 'scipy_COBYLA']:
-            run_local_opt = run_local_scipy_opt
-        elif user_specs['localopt_method'] in ['dfols']:
-            run_local_opt = run_local_dfols
-        elif user_specs['localopt_method'] in ['external_localopt']:
-            run_local_opt = run_external_localopt
-
-        self.parent_can_read.clear()
-        self.process = Process(target=opt_runner, args=(run_local_opt, user_specs,
-                               self.comm_queue, x0, f0, self.child_can_read,
-                               self.parent_can_read))
-
-        self.process.start()
-        self.is_running = True
-        self.parent_can_read.wait()
-        x_new = self.comm_queue.get()
-        if isinstance(x_new, ErrorMsg):
-            raise APOSMMException(x_new.x)
-
-        assert np.allclose(x_new, x0, rtol=1e-15, atol=1e-15), "The first point requested by this run does not match the starting point. Exiting"
-
-    def iterate(self, data):
-        """
-        Returns an instance of either :class:`numpy.ndarray` corresponding to the next
-        iterative guess or :class:`ConvergedMsg` when the solver is converged.
-
-        :param f: A numpy array of the function evaluation.
-        :param grad: A numpy array of the function's gradient.
-        """
-        self.parent_can_read.clear()
-
-        if 'grad' in data.dtype.names:
-            self.comm_queue.put((data['x_on_cube'], data['f'], data['grad']))
-        elif 'fvec' in data.dtype.names:
-            self.comm_queue.put((data['x_on_cube'], data['fvec']))
-        else:
-            self.comm_queue.put((data['x_on_cube'], data['f'], ))
-
-        self.child_can_read.set()
-        self.parent_can_read.wait()
-
-        x_new = self.comm_queue.get()
-        if isinstance(x_new, ErrorMsg):
-            raise APOSMMException(x_new.x)
-        elif isinstance(x_new, ConvergedMsg):
-            self.process.join()
-            self.comm_queue.close()
-            self.comm_queue.join_thread()
-            self.is_running = False
-        else:
-            x_new = np.atleast_2d(x_new)
-
-        return x_new
-
-    def destroy(self, previous_x):
-
-        while not isinstance(previous_x, ConvergedMsg):
-            self.parent_can_read.clear()
-            if self.grad0 is None:
-                self.comm_queue.put((previous_x, 0*np.ones_like(self.f0),))
-            else:
-                self.comm_queue.put((previous_x, 0*np.ones_like(self.f0), np.zeros_like(self.grad0)))
-
-            self.child_can_read.set()
-            self.parent_can_read.wait()
-
-            previous_x = self.comm_queue.get()
-        assert isinstance(previous_x, ConvergedMsg)
-        self.process.join()
-        self.comm_queue.close()
-        self.comm_queue.join_thread()
-        self.is_running = False
-
-
-def run_local_nlopt(user_specs, comm_queue, x0, f0, child_can_read, parent_can_read):
-    # print('[Child]: Started local opt at {}.'.format(x0), flush=True)
-    n = len(user_specs['ub'])
-
-    opt = nlopt.opt(getattr(nlopt, user_specs['localopt_method']), n)
-
-    lb = np.zeros(n)
-    ub = np.ones(n)
-
-    if not user_specs.get('periodic'):
-        opt.set_lower_bounds(lb)
-        opt.set_upper_bounds(ub)
-
-    # Care must be taken here because a too-large initial step causes nlopt to move the starting point!
-    dist_to_bound = min(min(ub-x0), min(x0-lb))
-    assert dist_to_bound > np.finfo(np.float32).eps, "The distance to the boundary is too small for NLopt to handle"
-
-    if 'dist_to_bound_multiple' in user_specs:
-        opt.set_initial_step(dist_to_bound*user_specs['dist_to_bound_multiple'])
-    else:
-        opt.set_initial_step(dist_to_bound)
-
-    run_max_eval = user_specs.get('run_max_eval', 1000*n)
-    opt.set_maxeval(run_max_eval)
-
-    opt.set_min_objective(lambda x, grad: nlopt_callback_fun(x, grad,
-                          comm_queue, child_can_read, parent_can_read,
-                          user_specs))
-
-    if 'xtol_rel' in user_specs:
-        opt.set_xtol_rel(user_specs['xtol_rel'])
-    if 'ftol_rel' in user_specs:
-        opt.set_ftol_rel(user_specs['ftol_rel'])
-    if 'xtol_abs' in user_specs:
-        opt.set_xtol_abs(user_specs['xtol_abs'])
-    if 'ftol_abs' in user_specs:
-        opt.set_ftol_abs(user_specs['ftol_abs'])
-
-    # FIXME: Do we need to do something of the final 'x_opt'?
-    # print('[Child]: Started my optimization', flush=True)
-    x_opt = opt.optimize(x0)
-    return_val = opt.last_optimize_result()
-
-    if return_val >= 1 and return_val <= 4:
-        # These return values correspond to an optimium being identified
-        # https://nlopt.readthedocs.io/en/latest/NLopt_Reference/#return-values
-        opt_flag = 1
-    elif return_val >= 5:
-        print("The run started from " + str(x0) + " reached it maximum number "
-              "of function evaluations: " + str(run_max_eval) + ". No point from "
-              "this run will be ruled as a minimum! APOSMM may start a new run "
-              "from some point in this run.")
-        opt_flag = 0
-    else:
-        print("NLopt returned with a negative return value, which indicates an error")
-        opt_flag = 0
-
-    if user_specs.get('periodic'):
-        x_opt = x_opt % 1  # Shift x_opt to be in the correct location in the unit cube (not the domain user_specs['lb'] - user_specs['ub'])
-
-    finish_queue(x_opt, opt_flag, comm_queue, parent_can_read, user_specs)
-
-
-def run_local_scipy_opt(user_specs, comm_queue, x0, f0, child_can_read, parent_can_read):
-
-    # Construct the bounds in the form of constraints
-    cons = []
-    for factor in range(len(x0)):
-        lo = {'type': 'ineq',
-              'fun': lambda x, lb=user_specs['lb'][factor], i=factor: x[i]-lb}
-        up = {'type': 'ineq',
-              'fun': lambda x, ub=user_specs['ub'][factor], i=factor: ub-x[i]}
-        cons.append(lo)
-        cons.append(up)
-
-    method = user_specs['localopt_method'][6:]
-    # print('[Child]: Started my optimization', flush=True)
-    res = sp_opt.minimize(lambda x: scipy_dfols_callback_fun(x, comm_queue,
-                          child_can_read, parent_can_read, user_specs), x0,
-                          # constraints=cons,
-                          method=method, **user_specs.get('scipy_kwargs', {}))
-
-    if res['status'] == 0:
-        opt_flag = 1
-    else:
-        print("The SciPy localopt run started from " + str(x0) + " stopped "
-              " without finding a local min. The status of the run is " + str(res['status']) +
-              ". No point from this run will be ruled as a minimum! APOSMM may "
-              "start a new run from some point in this run.")
-        opt_flag = 0
-
-    if user_specs.get('periodic'):
-        x_opt = res['x'] % 1
-    else:
-        x_opt = res['x']
-
-    finish_queue(x_opt, opt_flag, comm_queue, parent_can_read, user_specs)
-
-
-def run_external_localopt(user_specs, comm_queue, x0, f0, child_can_read, parent_can_read):
-
-    import subprocess
-    import os
-    from uuid import uuid4
-
-    run_id = uuid4().hex
-
-    x_file = 'x_' + run_id + '.txt'
-    y_file = 'y_' + run_id + '.txt'
-    x_done_file = 'x_done_' + run_id + '.txt'
-    y_done_file = 'y_done_' + run_id + '.txt'
-    opt_file = 'opt_' + run_id + '.txt'
-
-    # cmd = ["matlab", "-nodisplay", "-nodesktop", "-nojvm", "-nosplash", "-r",
-    cmd = ["octave", "--no-window-system", "--eval",
-           "x0=[" + " ".join(["{:18.18f}".format(x) for x in x0]) + "];"
-           "opt_file='" + opt_file + "';"
-           "x_file='" + x_file + "';"
-           "y_file='" + y_file + "';"
-           "x_done_file='" + x_done_file + "';"
-           "y_done_file='" + y_done_file + "';"
-           "call_matlab_octave_script"]
-
-    p = subprocess.Popen(cmd, shell=False, stdout=subprocess.DEVNULL)
-
-    while p.poll() is None:  # Process still going
-        if os.path.isfile(x_done_file):  # x file exists
-            x = np.loadtxt(x_file)
-            os.remove(x_done_file)
-
-            x_recv, f_recv = put_set_wait_get(x, comm_queue, parent_can_read, child_can_read, user_specs)
-
-            np.savetxt(y_file, [f_recv])
-            open(y_done_file, 'w').close()
-
-    x_opt = np.loadtxt(opt_file)
-    opt_flag = np.loadtxt(opt_file + "_flag")
-
-    for f in [x_file, y_file, opt_file]:
-        os.remove(f)
-
-    finish_queue(x_opt, opt_flag, comm_queue, parent_can_read, user_specs)
-
-
-def run_local_dfols(user_specs, comm_queue, x0, f0, child_can_read, parent_can_read):
-
-    # Define bound constraints (lower <= x <= upper)
-    lb = np.zeros(len(x0))
-    ub = np.ones(len(x0))
-
-    # Set random seed (for reproducibility)
-    np.random.seed(0)
-
-    # Care must be taken here because a too-large initial step causes DFO-LS to move the starting point!
-    dist_to_bound = min(min(ub-x0), min(x0-lb))
-    assert dist_to_bound > np.finfo(np.float32).eps, "The distance to the boundary is too small"
-    assert 'bounds' not in user_specs.get('dfols_kwargs', {}), "APOSMM must set the bounds for DFO-LS"
-    assert 'rhobeg' not in user_specs.get('dfols_kwargs', {}), "APOSMM must set rhobeg for DFO-LS"
-    assert 'x0' not in user_specs.get('dfols_kwargs', {}), "APOSMM must set x0 for DFO-LS"
-
-    # Call DFO-LS
-    soln = dfols.solve(lambda x: scipy_dfols_callback_fun(x, comm_queue, child_can_read, parent_can_read, user_specs),
-                       x0, bounds=(lb, ub), rhobeg=0.5*dist_to_bound, **user_specs.get('dfols_kwargs', {}))
-
-    x_opt = soln.x
-
-    if soln.flag == soln.EXIT_SUCCESS:
-        opt_flag = 1
-    else:
-        print("The DFO-LS run started from " + str(x0) + " stopped with an exit "
-              "flag of " + str(soln.flag) + ". No point from this run will be "
-              "ruled as a minimum! APOSMM may start a new run from some point "
-              "in this run.")
-        opt_flag = 0
-
-    finish_queue(x_opt, opt_flag, comm_queue, parent_can_read, user_specs)
-
-
-def run_local_tao(user_specs, comm_queue, x0, f0, child_can_read, parent_can_read):
-
-    assert isinstance(x0, np.ndarray)
-
-    tao_comm = MPI.COMM_SELF
-    n, = x0.shape
-    if f0.shape == ():
-        m = 1
-    else:
-        m, = f0.shape
-
-    # Create starting point, bounds, and tao object
-    x = PETSc.Vec().create(tao_comm)
-    x.setSizes(n)
-    x.setFromOptions()
-    x.array = x0
-    lb = x.duplicate()
-    ub = x.duplicate()
-    lb.array = 0*np.ones(n)
-    ub.array = 1*np.ones(n)
-    tao = PETSc.TAO().create(tao_comm)
-    tao.setType(user_specs['localopt_method'])
-
-    if user_specs['localopt_method'] == 'pounders':
-        f = PETSc.Vec().create(tao_comm)
-        f.setSizes(m)
-        f.setFromOptions()
-
-        if hasattr(tao, 'setResidual'):
-            tao.setResidual(lambda tao, x, f: tao_callback_fun_pounders(tao, x, f, comm_queue, child_can_read, parent_can_read, user_specs), f)
-        else:
-            tao.setSeparableObjective(lambda tao, x, f: tao_callback_fun_pounders(tao, x, f, comm_queue, child_can_read, parent_can_read, user_specs), f)
-        delta_0 = user_specs['dist_to_bound_multiple']*np.min([np.min(ub.array-x.array), np.min(x.array-lb.array)])
-        PETSc.Options().setValue('-tao_pounders_delta', str(delta_0))
-
-    elif user_specs['localopt_method'] == 'nm':
-        tao.setObjective(lambda tao, x: tao_callback_fun_nm(tao, x, comm_queue, child_can_read, parent_can_read, user_specs))
-
-    elif user_specs['localopt_method'] == 'blmvm':
-        g = PETSc.Vec().create(tao_comm)
-        g.setSizes(n)
-        g.setFromOptions()
-        tao.setObjectiveGradient(lambda tao, x, g: tao_callback_fun_grad(tao, x, g, comm_queue, child_can_read, parent_can_read, user_specs))
-
-    # Set everything for tao before solving
-    # FIXME: Hard-coding 100 as the max funcs as couldn't find any other
-    # sensible value.
-    PETSc.Options().setValue('-tao_max_funcs', str(user_specs.get('run_max_eval', 1000*n)))
-    tao.setFromOptions()
-    tao.setVariableBounds((lb, ub))
-
-    tao.setTolerances(grtol=user_specs.get('grtol', 1e-8), gatol=user_specs.get('gatol', 1e-8))
-    tao.setInitial(x)
-
-    # print('[Child]: Started my optimization', flush=True)
-    tao.solve(x)
-
-    x_opt = tao.getSolution().getArray()
-    exit_code = tao.getConvergedReason()
-
-    if exit_code > 0:
-        opt_flag = 1
-    else:
-        # https://www.mcs.anl.gov/petsc/petsc-current/docs/manualpages/Tao/TaoGetConvergedReason.html
-        print("The run started from " + str(x0) + " exited with a nonpositive reason. No point from "
-              "this run will be ruled as a minimum! APOSMM may start a new run from some point in this run.")
-        opt_flag = 0
-
-    if user_specs['localopt_method'] == 'pounders':
-        f.destroy()
-    elif user_specs['localopt_method'] == 'blmvm':
-        g.destroy()
-
-    lb.destroy()
-    ub.destroy()
-    x.destroy()
-    tao.destroy()
-
-    finish_queue(x_opt, opt_flag, comm_queue, parent_can_read, user_specs)
-
-
-def opt_runner(run_local_opt, user_specs, comm_queue, x0, f0, child_can_read, parent_can_read):
-    try:
-        run_local_opt(user_specs, comm_queue, x0, f0, child_can_read, parent_can_read)
-    except Exception as e:
-        comm_queue.put(ErrorMsg(e))
-        parent_can_read.set()
-
-
-# Callback functions and routines
-def nlopt_callback_fun(x, grad, comm_queue, child_can_read, parent_can_read, user_specs):
-
-    if user_specs['localopt_method'] in ['LD_MMA']:
-        x_recv, f_recv, grad_recv = put_set_wait_get(x, comm_queue, parent_can_read, child_can_read, user_specs)
-        grad[:] = grad_recv
-    else:
-        assert user_specs['localopt_method'] in ['LN_SBPLX', 'LN_BOBYQA', 'LN_NEWUOA',
-                                                 'LN_COBYLA', 'LN_NELDERMEAD', 'LD_MMA']
-        x_recv, f_recv = put_set_wait_get(x, comm_queue, parent_can_read, child_can_read, user_specs)
-
-    return f_recv
-
-
-def scipy_dfols_callback_fun(x, comm_queue, child_can_read, parent_can_read, user_specs):
-
-    x_recv, f_x_recv, = put_set_wait_get(x, comm_queue, parent_can_read, child_can_read, user_specs)
-
-    return f_x_recv
-
-
-def tao_callback_fun_nm(tao, x, comm_queue, child_can_read, parent_can_read, user_specs):
-
-    x_recv, f_recv, = put_set_wait_get(x.array_r, comm_queue, parent_can_read, child_can_read, user_specs)
-
-    return f_recv
-
-
-def tao_callback_fun_pounders(tao, x, f, comm_queue, child_can_read, parent_can_read, user_specs):
-
-    x_recv, f_recv, = put_set_wait_get(x.array_r, comm_queue, parent_can_read, child_can_read, user_specs)
-    f.array[:] = f_recv
-
-    return f
-
-
-def tao_callback_fun_grad(tao, x, g, comm_queue, child_can_read, parent_can_read, user_specs):
-
-    x_recv, f_recv, grad_recv = put_set_wait_get(x.array_r, comm_queue, parent_can_read, child_can_read, user_specs)
-    g.array[:] = grad_recv
-
-    return f_recv
-
-
-def finish_queue(x_opt, opt_flag, comm_queue, parent_can_read, user_specs):
-
-    if user_specs.get('print') and opt_flag:
-        print('Local optimum on the [0,1]^n domain', x_opt, flush=True)
-    comm_queue.put(ConvergedMsg(x_opt, opt_flag))
-    parent_can_read.set()
-
-
-def put_set_wait_get(x, comm_queue, parent_can_read, child_can_read, user_specs):
-    """This routine is used by children process callback functions. It:
-    - puts x into a comm_queue,
-    - tells the parent it can read,
-    - tells the child to wait
-    - receives the values put in the comm_queue by the parent
-    - checks that the first value received matches x
-    - removes the wait on the child
-    - returns values"""
-
-    comm_queue.put(x)
-    # print('[Child]: I just put x_on_cube =', x.array, flush=True)
-    # print('[Child]: Parent should no longer wait.', flush=True)
-    parent_can_read.set()
-    # print('[Child]: I have started waiting', flush=True)
-    child_can_read.wait()
-    # print('[Child]: Wohooo.. I am free folks', flush=True)
-    values = comm_queue.get()
-    child_can_read.clear()
-
-    if user_specs.get('periodic'):
-        assert np.allclose(x % 1, values[0] % 1, rtol=1e-15, atol=1e-15), "The point I gave is not the point I got back!"
-    else:
-        assert np.allclose(x, values[0], rtol=1e-15, atol=1e-15), "The point I gave is not the point I got back!"
-
-    return values
-
-
->>>>>>> 5066edcc
 def update_local_H_after_receiving(local_H, n, n_s, user_specs, Work, calc_in, fields_to_pass):
 
     for name in ['f', 'x_on_cube', 'grad', 'fvec']:
