--- conflicted
+++ resolved
@@ -910,35 +910,11 @@
         `start_persistent_local_opt_gens.py <https://github.com/Libensemble/libensemble/blob/develop/libensemble/alloc_funcs/start_persistent_local_opt_gens.py>`_
     """
     n = len(user_specs['ub'])
-<<<<<<< HEAD
-    n_s = 0
 
     rk_c = user_specs.get('rk_const', ((gamma(1+(n/2.0))*5.0)**(1.0/n))/sqrt(pi))
     ld = user_specs.get('lhs_divisions', 0)
     mu = user_specs.get('mu', 1e-4)
     nu = user_specs.get('nu', 0)
-=======
-
-    if 'rk_const' in user_specs:
-        rk_c = user_specs['rk_const']
-    else:
-        rk_c = ((gamma(1+(n/2.0))*5.0)**(1.0/n))/sqrt(pi)
-
-    if 'lhs_divisions' in user_specs:
-        ld = user_specs['lhs_divisions']
-    else:
-        ld = 0
-
-    if 'mu' in user_specs:
-        mu = user_specs['mu']
-    else:
-        mu = 1e-4
-
-    if 'nu' in user_specs:
-        nu = user_specs['nu']
-    else:
-        nu = 0
->>>>>>> 9f72ac3e
 
     comm = libE_info['comm']
 
