--- conflicted
+++ resolved
@@ -410,15 +410,12 @@
     ind = np.argmin(dists)
     opt_ind = run_inds[ind]
 
-<<<<<<< HEAD
     if dists[ind] > 1e-15:
         print("Dist from x_opt to closest point is:" + str(dists[ind]))
         print("Report this!")
-        sys.stdout.flush()
         print(x_opt)
         print(run_inds)
-=======
->>>>>>> 35d961f0
+        sys.stdout.flush()
     assert dists[ind] <= 1e-15, "Why is the closest point to x_opt not within 1e-15?"
 
     failsafe_min = np.logical_and(H['f'][run_inds] < H['f'][opt_ind], dists<1e-8) 
