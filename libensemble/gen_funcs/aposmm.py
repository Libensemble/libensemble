--- conflicted
+++ resolved
@@ -197,26 +197,16 @@
                     dist_to_better[i] = np.min(P[i,better])
 
             k_sorted = np.argpartition(-dist_to_better,kth=gen_specs['max_active_runs']-1) # Take max_active_runs largest
-<<<<<<< HEAD
-
-            persis_info['active_runs'] = set(run_vals[k_sorted[:gen_specs['max_active_runs']],0].astype(int))
-=======
-            
+
             active_runs = set(run_vals[k_sorted[:gen_specs['max_active_runs']],0].astype(int))
->>>>>>> 22286ade
         else:
             active_runs = set(persis_info['run_order'].keys())
 
         inactive_runs = set()
 
         # Find next point in any uncompleted runs using information stored in persis_info
-<<<<<<< HEAD
-        for run in persis_info['active_runs']:
+        for run in active_runs:
             if not np.all(H['returned'][persis_info['run_order'][run]]):
-=======
-        for run in active_runs:
-            if not np.all(H['returned'][persis_info['run_order'][run]]): 
->>>>>>> 22286ade
                 continue # Can't advance this run since all of it's points haven't been returned.
 
             x_opt, exit_code, persis_info, sorted_run_inds = advance_localopt_method(H, gen_specs, c_flag, run, persis_info)
