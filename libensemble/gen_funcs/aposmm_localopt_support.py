"""
This module contains methods for APOSMM to interface with various local
optimization routines.
"""
__all__ = [
    "LocalOptInterfacer",
    "run_local_nlopt",
    "run_local_tao",
    "run_local_dfols",
    "run_local_ibcdfo_pounders",
    "run_local_scipy_opt",
    "run_external_localopt",
]

from multiprocessing import Event, Process, Queue

import numpy as np
import psutil

import libensemble.gen_funcs
from libensemble.message_numbers import EVAL_GEN_TAG, STOP_TAG  # Only used to simulate receiving from manager

optimizer_list = ["petsc", "nlopt", "dfols", "scipy", "ibcdfo", "external"]
optimizers = libensemble.gen_funcs.rc.aposmm_optimizers

<<<<<<< HEAD

class APOSMMException(Exception):
    "Raised for any exception in APOSMM"


if optimizers is None:
    import dfols
    import nlopt
    from petsc4py import PETSc
    from scipy import optimize as sp_opt
else:
=======
if optimizers is not None:
>>>>>>> b118bf34
    if not isinstance(optimizers, list):
        optimizers = [optimizers]
    unrec = set(optimizers) - set(optimizer_list)
    if unrec:
        raise APOSMMException(f"APOSMM Error: unrecognized optimizers {unrec}")

    # Preferable to import globally in most cases
    if "petsc" in optimizers:
        from petsc4py import PETSc  # noqa: F401
    if "nlopt" in optimizers:
        import nlopt  # noqa: F401
    if "dfols" in optimizers:
<<<<<<< HEAD
        import dfols
    if "ibcdfo" in optimizers:
        from ibcdfo import pounders
=======
        import dfols  # noqa: F401
>>>>>>> b118bf34
    if "scipy" in optimizers:
        from scipy import optimize as sp_opt  # noqa: F401
    if "external" in optimizers:
        pass


class APOSMMException(Exception):
    """Raised for any exception in APOSMM"""


class ConvergedMsg(object):
    """
    Message communicated when a local optimization is converged.
    """

    def __init__(self, x, opt_flag):
        self.x = x
        self.opt_flag = opt_flag


class ErrorMsg(object):
    """
    Message communicated when a local optimization has an exception.
    """

    def __init__(self, x):
        self.x = x


class LocalOptInterfacer(object):
    """
    This class defines the APOSMM interface to various local optimization routines.

    Currently supported routines are

    - NLopt routines ['LN_SBPLX', 'LN_BOBYQA', 'LN_COBYLA', 'LN_NEWUOA', 'LN_NELDERMEAD', 'LD_MMA']
    - PETSc/TAO routines ['pounders', 'blmvm', 'nm']
    - SciPy routines ['scipy_Nelder-Mead', 'scipy_COBYLA', 'scipy_BFGS']
    - DFOLS ['dfols']
    - External local optimizer ['external_localopt'] (which use files to pass/receive x/f values)
    """

    def __init__(self, user_specs, x0, f0, grad0=None):
        """
        :param x0: A numpy array of the initial guess solution. This guess
            should be scaled to a unit cube.
        :param f0: A numpy array of the initial function value.


        .. warning:: In order to have correct functioning of the local
            optimization child processes. ~self.iterate~ should be called
            immediately after creating the class.

        """
        self.parent_can_read = Event()
        self.comm_queue = Queue()
        self.child_can_read = Event()

        self.x0 = x0.copy()
        self.f0 = f0.copy()
        if grad0 is not None:
            self.grad0 = grad0.copy()
        else:
            self.grad0 = None

        # Setting the local optimization method
        if user_specs["localopt_method"] in [
            "LN_SBPLX",
            "LN_BOBYQA",
            "LN_COBYLA",
            "LN_NEWUOA",
            "LN_NELDERMEAD",
            "LD_MMA",
        ]:
            run_local_opt = run_local_nlopt
        elif user_specs["localopt_method"] in ["pounders", "blmvm", "nm"]:
            run_local_opt = run_local_tao
        elif user_specs["localopt_method"] in ["scipy_Nelder-Mead", "scipy_COBYLA", "scipy_BFGS"]:
            run_local_opt = run_local_scipy_opt
        elif user_specs["localopt_method"] in ["dfols"]:
            run_local_opt = run_local_dfols
        elif user_specs["localopt_method"] in ["ibcdfo_pounders"]:
            run_local_opt = run_local_ibcdfo_pounders
        elif user_specs["localopt_method"] in ["external_localopt"]:
            run_local_opt = run_external_localopt
        else:
            raise APOSMMException(f"APOSMM Error: unrecognized method {user_specs['localopt_method']}")

        self.parent_can_read.clear()
        self.process = Process(
            target=opt_runner,
            args=(run_local_opt, user_specs, self.comm_queue, x0, f0, self.child_can_read, self.parent_can_read),
        )

        self.process.start()
        self.is_running = True
        self.parent_can_read.wait()
        x_new = self.comm_queue.get()
        if isinstance(x_new, ErrorMsg):
            raise APOSMMException(x_new.x)

        assert np.allclose(
            x_new, x0, rtol=1e-15, atol=1e-15
        ), "The first point requested by this run does not match the starting point. Exiting"

    def iterate(self, data):
        """
        Returns an instance of either ``numpy.ndarray`` corresponding to the next
        iterative guess or ``ConvergedMsg`` when the solver has completed its run.

        :param x_on_cube: A numpy array of the point being evaluated (for a handshake)
        :param f: A numpy array of the function evaluation.
        :param grad: A numpy array of the function's gradient.
        :param fvec: A numpy array of the function's component values.
        """

        self.parent_can_read.clear()

        if "grad" in data.dtype.names:
            self.comm_queue.put((data["x_on_cube"], data["f"], data["grad"]))
        elif "fvec" in data.dtype.names:
            self.comm_queue.put((data["x_on_cube"], data["fvec"]))
        else:
            self.comm_queue.put(
                (
                    data["x_on_cube"],
                    data["f"],
                )
            )

        self.child_can_read.set()
        self.parent_can_read.wait()

        x_new = self.comm_queue.get()
        if isinstance(x_new, ErrorMsg):
            raise APOSMMException(x_new.x)
        elif isinstance(x_new, ConvergedMsg):
            self.close()
        else:
            x_new = np.atleast_2d(x_new)

        return x_new

    def destroy(self):
        """Recursively kill any optimizer processes still running"""
        if self.process.is_alive():
            process = psutil.Process(self.process.pid)
            for child in process.children(recursive=True):
                child.kill()
            process.kill()
        self.close()

    def close(self):
        """Join process and close queue"""
        self.process.join()
        self.comm_queue.close()
        self.comm_queue.join_thread()
        self.is_running = False


def run_local_nlopt(user_specs, comm_queue, x0, f0, child_can_read, parent_can_read):
    """
    Runs an NLopt local optimization run starting at ``x0``, governed by the
    parameters in ``user_specs``.
    """

    import nlopt  # noqa: F811

    # print('[Child]: Started local opt at {}.'.format(x0), flush=True)
    n = len(user_specs["ub"])

    opt = nlopt.opt(getattr(nlopt, user_specs["localopt_method"]), n)

    lb = np.zeros(n)
    ub = np.ones(n)

    if not user_specs.get("periodic"):
        opt.set_lower_bounds(lb)
        opt.set_upper_bounds(ub)

    # Care must be taken here because a too-large initial step causes nlopt to move the starting point!
    dist_to_bound = min(min(ub - x0), min(x0 - lb))
    assert dist_to_bound > np.finfo(np.float64).eps, "The distance to the boundary is too small for NLopt to handle"

    if "dist_to_bound_multiple" in user_specs:
        opt.set_initial_step(dist_to_bound * user_specs["dist_to_bound_multiple"])
    else:
        opt.set_initial_step(dist_to_bound)

    run_max_eval = user_specs.get("run_max_eval", 1000 * n)
    opt.set_maxeval(run_max_eval)

    opt.set_min_objective(
        lambda x, grad: nlopt_callback_fun(x, grad, comm_queue, child_can_read, parent_can_read, user_specs)
    )

    if "xtol_rel" in user_specs:
        opt.set_xtol_rel(user_specs["xtol_rel"])
    if "ftol_rel" in user_specs:
        opt.set_ftol_rel(user_specs["ftol_rel"])
    if "xtol_abs" in user_specs:
        opt.set_xtol_abs(user_specs["xtol_abs"])
    if "ftol_abs" in user_specs:
        opt.set_ftol_abs(user_specs["ftol_abs"])

    # FIXME: Do we need to do something of the final 'x_opt'?
    # print('[Child]: Started my optimization', flush=True)
    x_opt = opt.optimize(x0)
    return_val = opt.last_optimize_result()

    if return_val >= 1 and return_val <= 4:
        # These return values correspond to an optimium being identified
        # https://nlopt.readthedocs.io/en/latest/NLopt_Reference/#return-values
        opt_flag = 1
    elif return_val >= 5:
        print(
            "[APOSMM] The run started from " + str(x0) + " reached its maximum number "
            "of function evaluations: " + str(run_max_eval) + ". No point from "
            "this run will be ruled as a minimum! APOSMM may start a new run "
            "from some point in this run."
        )
        opt_flag = 0
    else:
        print("[APOSMM] NLopt returned with a negative return value, which indicates an error")
        opt_flag = 0

    if user_specs.get("periodic"):
        # Shift x_opt to be in the correct location in the unit cube
        # (not the domain user_specs['lb'] - user_specs['ub'])
        x_opt = x_opt % 1

    finish_queue(x_opt, opt_flag, comm_queue, parent_can_read, user_specs)


def run_local_scipy_opt(user_specs, comm_queue, x0, f0, child_can_read, parent_can_read):
    """
    Runs a SciPy local optimization run starting at ``x0``, governed by the
    parameters in ``user_specs``.
    """
    from scipy import optimize as sp_opt  # noqa: F811

    # Construct the bounds in the form of constraints
    cons = []
    for factor in range(len(x0)):
        lo = {"type": "ineq", "fun": lambda x, lb=user_specs["lb"][factor], i=factor: x[i] - lb}
        up = {"type": "ineq", "fun": lambda x, ub=user_specs["ub"][factor], i=factor: ub - x[i]}
        cons.append(lo)
        cons.append(up)

    method = user_specs["localopt_method"][6:]
    jac_flag = method in ["BFGS"]
    # print('[Child]: Started my optimization', flush=True)
    res = sp_opt.minimize(
        lambda x: scipy_dfols_callback_fun(x, comm_queue, child_can_read, parent_can_read, user_specs),
        x0,
        # constraints=cons,
        method=method,
        jac=jac_flag,
        **user_specs.get("scipy_kwargs", {}),
    )

    if res["status"] in user_specs["opt_return_codes"]:
        opt_flag = 1
    else:
        print(
            "[APOSMM] The SciPy localopt run started from " + str(x0) + " stopped"
            " without finding a local min.\nThe 'status' of the run is "
            + str(res["status"])
            + ' and the message is: "'
            + res["message"]
            + '".\nNo point from this run will be ruled as a minimum! APOSMM may '
            "start a new run from some point in this run.\n"
        )
        opt_flag = 0

    if user_specs.get("periodic"):
        x_opt = res["x"] % 1
    else:
        x_opt = res["x"]

    finish_queue(x_opt, opt_flag, comm_queue, parent_can_read, user_specs)


def run_external_localopt(user_specs, comm_queue, x0, f0, child_can_read, parent_can_read):
    """
    Runs an external local optimization run starting at ``x0``, governed by the
    parameters in ``user_specs``.
    """

    import os
    import subprocess
    from uuid import uuid4

    run_id = uuid4().hex

    x_file = "x_" + run_id + ".txt"
    y_file = "y_" + run_id + ".txt"
    x_done_file = "x_done_" + run_id + ".txt"
    y_done_file = "y_done_" + run_id + ".txt"
    opt_file = "opt_" + run_id + ".txt"

    # cmd = ["matlab", "-nodisplay", "-nodesktop", "-nojvm", "-nosplash", "-r",
    cmd = [
        "octave",
        "--no-window-system",
        "--eval",
        "x0=[" + " ".join([f"{x:18.18f}" for x in x0]) + "];"
        "opt_file='" + opt_file + "';"
        "x_file='" + x_file + "';"
        "y_file='" + y_file + "';"
        "x_done_file='" + x_done_file + "';"
        "y_done_file='" + y_done_file + "';"
        "call_matlab_octave_script",
    ]

    p = subprocess.Popen(cmd, shell=False, stdout=subprocess.DEVNULL)

    while p.poll() is None:  # Process still going
        if os.path.isfile(x_done_file):  # x file exists
            x = np.loadtxt(x_file)
            os.remove(x_done_file)

            x_recv, f_recv = put_set_wait_get(x, comm_queue, parent_can_read, child_can_read, user_specs)

            np.savetxt(y_file, [f_recv])
            open(y_done_file, "w").close()

    x_opt = np.loadtxt(opt_file)
    opt_flag = np.loadtxt(opt_file + "_flag")

    for f in [x_file, y_file, opt_file]:
        os.remove(f)

    finish_queue(x_opt, opt_flag, comm_queue, parent_can_read, user_specs)


def run_local_dfols(user_specs, comm_queue, x0, f0, child_can_read, parent_can_read):
    """
    Runs a DFOLS local optimization run starting at ``x0``, governed by the
    parameters in ``user_specs``.
    """
    import dfols  # noqa: F811

    # Define bound constraints (lower <= x <= upper)
    lb = np.zeros(len(x0))
    ub = np.ones(len(x0))

    # Set random seed (for reproducibility)
    np.random.seed(0)

    # Care must be taken here because a too-large initial step causes DFO-LS to move the starting point!
    dist_to_bound = min(min(ub - x0), min(x0 - lb))
    assert dist_to_bound > np.finfo(np.float64).eps, "The distance to the boundary is too small"
    assert "bounds" not in user_specs.get("dfols_kwargs", {}), "APOSMM must set the bounds for DFO-LS"
    assert "rhobeg" not in user_specs.get("dfols_kwargs", {}), "APOSMM must set rhobeg for DFO-LS"
    assert "x0" not in user_specs.get("dfols_kwargs", {}), "APOSMM must set x0 for DFO-LS"

    # Call DFO-LS
    soln = dfols.solve(
        lambda x: scipy_dfols_callback_fun(x, comm_queue, child_can_read, parent_can_read, user_specs),
        x0,
        bounds=(lb, ub),
        rhobeg=0.5 * dist_to_bound,
        **user_specs.get("dfols_kwargs", {}),
    )

    x_opt = soln.x

    if soln.flag == soln.EXIT_SUCCESS:
        opt_flag = 1
    else:
        print(
            "[APOSMM] The DFO-LS run started from " + str(x0) + " stopped with an exit "
            "flag of " + str(soln.flag) + ". No point from this run will be "
            "ruled as a minimum! APOSMM may start a new run from some point "
            "in this run."
        )
        opt_flag = 0

    finish_queue(x_opt, opt_flag, comm_queue, parent_can_read, user_specs)


def run_local_ibcdfo_pounders(user_specs, comm_queue, x0, f0, child_can_read, parent_can_read):
    """
    Runs a IBCDFO local optimization run starting at ``x0``, governed by the
    parameters in ``user_specs``.

    Although IBCDFO methods can receive previous evaluations, few other methods
    support that, so APOSMM assumes the first point will be re-evaluated (but
    not be sent back to the manager).
    """
    n = len(x0)
    # Define bound constraints (lower <= x <= upper)
    lb = np.zeros(n)
    ub = np.ones(n)

    # Set random seed (for reproducibility)
    np.random.seed(0)

    dist_to_bound = min(min(ub - x0), min(x0 - lb))
    assert dist_to_bound > np.finfo(np.float64).eps, "The distance to the boundary is too small"

    mpmax = 2 * n + 1
    nfmax = 100 * (n + 1)
    gtol = 1e-8
    delta = 0.5 * dist_to_bound
    m = len(f0)
    f0 = []
    nfs = 0
    xind = 0
    printf = 0
    spsolver = 2

    [X, F, flag, xkin] = pounders.pounders(
        lambda x: scipy_dfols_callback_fun(x, comm_queue, child_can_read, parent_can_read, user_specs),
        x0,
        n,
        mpmax,
        nfmax,
        gtol,
        delta,
        nfs,
        m,
        f0,
        xind,
        lb,
        ub,
        printf,
        spsolver,
    )

    assert flag >= 0, "IBCDFO errored"

    x_opt = X[xkin]

    if flag == 0:
        opt_flag = 1
    else:
        print(
            "[APOSMM] The IBCDFO run started from " + str(x0) + " stopped with an exit "
            "flag of " + str(flag) + ". No point from this run will be "
            "ruled as a minimum! APOSMM may start a new run from some point "
            "in this run."
        )
        opt_flag = 0

    finish_queue(x_opt, opt_flag, comm_queue, parent_can_read, user_specs)


def run_local_tao(user_specs, comm_queue, x0, f0, child_can_read, parent_can_read):
    """
    Runs a PETSc/TAO local optimization run starting at ``x0``, governed by the
    parameters in ``user_specs``.
    """

    from petsc4py import PETSc  # noqa: F811

    assert isinstance(x0, np.ndarray)

    tao_comm = PETSc.COMM_SELF
    (n,) = x0.shape
    if f0.shape == ():
        m = 1
    else:
        (m,) = f0.shape

    # Create starting point, bounds, and tao object
    x = PETSc.Vec().create(tao_comm)
    x.setSizes(n)
    x.setFromOptions()
    x.array = x0
    lb = x.duplicate()
    ub = x.duplicate()
    lb.array = 0 * np.ones(n)
    ub.array = 1 * np.ones(n)
    tao = PETSc.TAO().create(tao_comm)
    tao.setType(user_specs["localopt_method"])

    if user_specs["localopt_method"] == "pounders":
        f = PETSc.Vec().create(tao_comm)
        f.setSizes(m)
        f.setFromOptions()

        if hasattr(tao, "setResidual"):
            tao.setResidual(
                lambda tao, x, f: tao_callback_fun_pounders(
                    tao, x, f, comm_queue, child_can_read, parent_can_read, user_specs
                ),
                f,
            )
        else:
            tao.setSeparableObjective(
                lambda tao, x, f: tao_callback_fun_pounders(
                    tao, x, f, comm_queue, child_can_read, parent_can_read, user_specs
                ),
                f,
            )
        delta_0 = user_specs["dist_to_bound_multiple"] * np.min(
            [np.min(ub.array - x.array), np.min(x.array - lb.array)]
        )
        PETSc.Options().setValue("-tao_pounders_delta", str(delta_0))

    elif user_specs["localopt_method"] == "nm":
        tao.setObjective(
            lambda tao, x: tao_callback_fun_nm(tao, x, comm_queue, child_can_read, parent_can_read, user_specs)
        )

    elif user_specs["localopt_method"] == "blmvm":
        g = PETSc.Vec().create(tao_comm)
        g.setSizes(n)
        g.setFromOptions()
        tao.setObjectiveGradient(
            lambda tao, x, g: tao_callback_fun_grad(tao, x, g, comm_queue, child_can_read, parent_can_read, user_specs),
            None,
        )

    # Set everything for tao before solving
    PETSc.Options().setValue("-tao_max_funcs", str(user_specs.get("run_max_eval", 1000 * n)))
    tao.setFromOptions()
    tao.setVariableBounds((lb, ub))

    tao.setTolerances(grtol=user_specs.get("grtol", 1e-8), gatol=user_specs.get("gatol", 1e-8))
    tao.setInitial(x)

    # print('[Child]: Started my optimization', flush=True)
    tao.solve(x)

    x_opt = tao.getSolution().getArray()
    exit_code = tao.getConvergedReason()

    if exit_code > 0:
        opt_flag = 1
    else:
        # https://www.mcs.anl.gov/petsc/petsc-current/docs/manualpages/Tao/TaoGetConvergedReason.html
        print(
            "[APOSMM] The run started from " + str(x0) + " exited with a nonpositive reason. No point from "
            "this run will be ruled as a minimum! APOSMM may start a new run from some point in this run."
        )
        opt_flag = 0

    if user_specs["localopt_method"] == "pounders":
        f.destroy()
    elif user_specs["localopt_method"] == "blmvm":
        g.destroy()

    lb.destroy()
    ub.destroy()
    x.destroy()
    tao.destroy()

    finish_queue(x_opt, opt_flag, comm_queue, parent_can_read, user_specs)


def opt_runner(run_local_opt, user_specs, comm_queue, x0, f0, child_can_read, parent_can_read):
    try:
        run_local_opt(user_specs, comm_queue, x0, f0, child_can_read, parent_can_read)
    except Exception as e:
        comm_queue.put(ErrorMsg(e))
        parent_can_read.set()


# Callback functions and routines
def nlopt_callback_fun(x, grad, comm_queue, child_can_read, parent_can_read, user_specs):
    if user_specs["localopt_method"] in ["LD_MMA"]:
        x_recv, f_recv, grad_recv = put_set_wait_get(x, comm_queue, parent_can_read, child_can_read, user_specs)
        grad[:] = grad_recv
    else:
        assert user_specs["localopt_method"] in [
            "LN_SBPLX",
            "LN_BOBYQA",
            "LN_NEWUOA",
            "LN_COBYLA",
            "LN_NELDERMEAD",
            "LD_MMA",
        ]
        x_recv, f_recv = put_set_wait_get(x, comm_queue, parent_can_read, child_can_read, user_specs)

    return f_recv


def scipy_dfols_callback_fun(x, comm_queue, child_can_read, parent_can_read, user_specs):
    if user_specs["localopt_method"] in ["scipy_BFGS"]:
        (
            x_recv,
            f_x_recv,
            grad_recv,
        ) = put_set_wait_get(x, comm_queue, parent_can_read, child_can_read, user_specs)

        return f_x_recv, grad_recv

    (
        x_recv,
        f_x_recv,
    ) = put_set_wait_get(x, comm_queue, parent_can_read, child_can_read, user_specs)

    return f_x_recv


def tao_callback_fun_nm(tao, x, comm_queue, child_can_read, parent_can_read, user_specs):
    (
        x_recv,
        f_recv,
    ) = put_set_wait_get(x.array_r, comm_queue, parent_can_read, child_can_read, user_specs)

    return f_recv


def tao_callback_fun_pounders(tao, x, f, comm_queue, child_can_read, parent_can_read, user_specs):
    (
        x_recv,
        f_recv,
    ) = put_set_wait_get(x.array_r, comm_queue, parent_can_read, child_can_read, user_specs)
    f.array[:] = f_recv

    return f


def tao_callback_fun_grad(tao, x, g, comm_queue, child_can_read, parent_can_read, user_specs):
    x_recv, f_recv, grad_recv = put_set_wait_get(x.array_r, comm_queue, parent_can_read, child_can_read, user_specs)
    g.array[:] = grad_recv

    return f_recv


def finish_queue(x_opt, opt_flag, comm_queue, parent_can_read, user_specs):
    if user_specs.get("print") and opt_flag:
        print("[APOSMM] Local optimum on the [0,1]^n domain", x_opt, flush=True)
    comm_queue.put(ConvergedMsg(x_opt, opt_flag))
    parent_can_read.set()


def put_set_wait_get(x, comm_queue, parent_can_read, child_can_read, user_specs):
    """This routine is used by children process callback functions. It:
    - puts x into a comm_queue,
    - tells the parent it can read,
    - tells the child to wait
    - receives the values put in the comm_queue by the parent
    - checks that the first value received matches x
    - removes the wait on the child
    - returns values"""

    comm_queue.put(x)
    # print('[Child]: I just put x_on_cube =', x.array, flush=True)
    # print('[Child]: Parent should no longer wait.', flush=True)
    parent_can_read.set()
    # print('[Child]: I have started waiting', flush=True)
    child_can_read.wait()
    # print('[Child]: Wohooo.. I am free folks', flush=True)
    values = comm_queue.get()
    child_can_read.clear()

    if user_specs.get("periodic"):
        assert np.allclose(x % 1, values[0] % 1, rtol=1e-15, atol=1e-15), "The point I gave is not the point I got back"
    else:
        assert np.allclose(x, values[0], rtol=1e-15, atol=1e-15), "The point I gave is not the point I got back"

    return values


def simulate_recv_from_manager(local_H, gen_specs):
    # This function goes through any entries of local_H and if they have not
    # "returned", then it performs all function/gradient evaluations and makes
    # output as if the calculations were performed externally by libEnsemble.
    user = gen_specs["user"]["standalone"]

    if np.sum(local_H["sim_ended"]) >= user["eval_max"]:
        return STOP_TAG, {}, {}

    H_rows = np.where(~local_H["sim_ended"])[0]
    H_fields = [i[0] for i in gen_specs["out"]]

    Work = {"libE_info": {"H_rows": H_rows}, "H_fields": H_fields}

    calc_in = np.zeros(len(H_rows), dtype=gen_specs["out"] + [("f", float), ("grad", float, len(local_H["x"][0]))])

    for name in H_fields:
        calc_in[name] = local_H[name][H_rows]

    assert "obj_func" in user or "obj_and_grad_func" in user, "Must have some way to calculate objective values"

    if "obj_func" in user:
        for i, row in enumerate(H_rows):
            calc_in["f"][i] = user["obj_func"](local_H["x"][row])

        if "grad" in local_H.dtype.names:
            for i, row in enumerate(H_rows):
                calc_in["grad"][i] = user["grad_func"](local_H["x"][row])
    else:
        for i, row in enumerate(H_rows):
            out = user["obj_and_grad_func"](local_H["x"][row])
            calc_in["f"][i] = out[0]
            calc_in["grad"][i] = out[1]

    return EVAL_GEN_TAG, Work, calc_in<|MERGE_RESOLUTION|>--- conflicted
+++ resolved
@@ -23,21 +23,7 @@
 optimizer_list = ["petsc", "nlopt", "dfols", "scipy", "ibcdfo", "external"]
 optimizers = libensemble.gen_funcs.rc.aposmm_optimizers
 
-<<<<<<< HEAD
-
-class APOSMMException(Exception):
-    "Raised for any exception in APOSMM"
-
-
-if optimizers is None:
-    import dfols
-    import nlopt
-    from petsc4py import PETSc
-    from scipy import optimize as sp_opt
-else:
-=======
 if optimizers is not None:
->>>>>>> b118bf34
     if not isinstance(optimizers, list):
         optimizers = [optimizers]
     unrec = set(optimizers) - set(optimizer_list)
@@ -50,13 +36,9 @@
     if "nlopt" in optimizers:
         import nlopt  # noqa: F401
     if "dfols" in optimizers:
-<<<<<<< HEAD
         import dfols
     if "ibcdfo" in optimizers:
         from ibcdfo import pounders
-=======
-        import dfols  # noqa: F401
->>>>>>> b118bf34
     if "scipy" in optimizers:
         from scipy import optimize as sp_opt  # noqa: F401
     if "external" in optimizers:
