--- conflicted
+++ resolved
@@ -54,13 +54,10 @@
         pass
 
 
-<<<<<<< HEAD
-=======
 class APOSMMException(Exception):
     """Raised for any exception in APOSMM"""
 
 
->>>>>>> f8f16360
 class ConvergedMsg(object):
     """
     Message communicated when a local optimization is converged.
