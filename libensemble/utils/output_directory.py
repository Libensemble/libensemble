--- conflicted
+++ resolved
@@ -40,11 +40,7 @@
         A LocationStack object from libEnsemble's internal libensemble.utils.loc_stack module.
     """
 
-<<<<<<< HEAD
-    def __init__(self, libE_specs: dict = None, loc_stack: Optional[LocationStack] = None) -> None:
-=======
     def __init__(self, libE_specs: dict, loc_stack: Optional[LocationStack] = None):
->>>>>>> d09fd3db
         self.specs = libE_specs
         self.loc_stack = loc_stack
 
