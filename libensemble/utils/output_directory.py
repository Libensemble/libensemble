import os
import re
import shutil
from typing import Optional, Union

from libensemble.message_numbers import EVAL_SIM_TAG, calc_type_strings
from libensemble.tools.fields_keys import libE_spec_calc_dir_misc, libE_spec_gen_dir_keys, libE_spec_sim_dir_keys
from libensemble.utils.loc_stack import LocationStack
from libensemble.utils.misc import extract_H_ranges


class EnsembleDirectory:
    """
    The EnsembleDirectory class provides methods for workers to initialize and
    manipulate the optional output directories where workers can change to before
    calling user functions.

    The top-level ensemble directory typically stores unique sub-directories containing results
    for each libEnsemble user function call. This can be a separate location
    on other filesystems or directories (like scratch spaces).

    When libEnsemble is initialized in a Distributed fashion, each worker can
    initiate its own ensemble directory on the local node, and copy
    back its results on completion or exception into the directory that libEnsemble
    was originally launched from.

    Ensemble directory behavior can be configured via separate libE_specs
    dictionary entries or defining an EnsembleDirectory object within libE_specs.

    Parameters
    ----------
    libE_specs: dict
        Parameters/information for libE operations. EnsembleDirectory only extracts
        values specific for ensemble directory operations. Can technically contain
        a different set of settings then the libE_specs passed to libE().

    loc_stack: object
        A LocationStack object from libEnsemble's internal libensemble.utils.loc_stack module.
    """

<<<<<<< HEAD
    def __init__(self, libE_specs: dict = None, loc_stack: Optional[LocationStack] = None) -> None:

=======
    def __init__(self, libE_specs=None, loc_stack=None):
>>>>>>> 541109fe
        self.specs = libE_specs
        self.loc_stack = loc_stack

        if self.specs is not None:
            self.prefix = self.specs.get("ensemble_dir_path", "./ensemble")
            self.use_worker_dirs = self.specs.get("use_worker_dirs", False)
            self.sim_input_dir = self.specs.get("sim_input_dir", "")
            self.sim_dirs_make = self.specs.get("sim_dirs_make", False)
            self.sim_dir_copy_files = self.specs.get("sim_dir_copy_files", [])
            self.sim_dir_symlink_files = self.specs.get("sim_dir_symlink_files", [])
            self.gen_input_dir = self.specs.get("gen_input_dir", "")
            self.gen_dirs_make = self.specs.get("gen_dirs_make", False)
            self.gen_dir_copy_files = self.specs.get("gen_dir_copy_files", [])
            self.gen_dir_symlink_files = self.specs.get("gen_dir_symlink_files", [])
            self.ensemble_copy_back = self.specs.get("ensemble_copy_back", False)
            self.sim_use = any([self.specs.get(i) for i in libE_spec_sim_dir_keys + libE_spec_calc_dir_misc])
            self.gen_use = any([self.specs.get(i) for i in libE_spec_gen_dir_keys + libE_spec_calc_dir_misc])

    def _make_copyback_dir(self) -> None:
        """Make copyback directory, adding suffix if identical to ensemble dir"""
        copybackdir = os.path.basename(self.prefix)  # Current directory, same basename
        if os.path.relpath(self.prefix) == os.path.relpath(copybackdir):
            copybackdir += "_back"
        os.makedirs(copybackdir)

    def make_copyback_check(self) -> None:
        """Check for existing copyback, make copyback if doesn't exist"""
        try:
            os.rmdir(self.prefix)
        except FileNotFoundError:
            pass
        except Exception:
            raise
        if self.ensemble_copy_back:
            self._make_copyback_dir()

    def use_calc_dirs(self, type: int) -> bool:
        """Determines calc_dirs enabling for each calc type"""
        if type == EVAL_SIM_TAG:
            return self.sim_use
        else:
            return self.gen_use

    def _make_calc_dir(
        self, workerID: int, H_rows: Union[str, int], calc_str: str, locs: LocationStack
    ) -> Union[str, int]:
        """Create calc dirs and intermediate dirs, copy inputs, based on libE_specs"""
        if calc_str == "sim":
            input_dir = self.sim_input_dir
            do_calc_dirs = self.sim_dirs_make
            copy_files = self.sim_dir_copy_files
            symlink_files = self.sim_dir_symlink_files
        else:  # calc_str is 'gen'
            input_dir = self.gen_input_dir
            do_calc_dirs = self.gen_dirs_make
            copy_files = self.gen_dir_copy_files
            symlink_files = self.gen_dir_symlink_files

        # If 'use_worker_dirs' only calc_dir option. Use worker dirs, but no calc dirs
        if self.use_worker_dirs and not self.sim_dirs_make and not self.gen_dirs_make:
            do_calc_dirs = False

        # If using input_dir, set of files to copy is contents of provided dir
        if input_dir:
            copy_files = set(copy_files + [os.path.join(input_dir, i) for i in os.listdir(input_dir)])

        # If identical paths to copy and symlink, remove those paths from symlink_files
        if len(symlink_files):
            symlink_files = [i for i in symlink_files if i not in copy_files]

        # Cases where individual sim_dirs or gen_dirs not created.
        if not do_calc_dirs:
            if self.use_worker_dirs:  # Each worker does work in worker dirs
                key = workerID
                dir = "worker" + str(workerID)
                prefix = self.prefix
            else:  # Each worker does work in prefix (ensemble_dir)
                key = self.prefix
                dir = self.prefix
                prefix = None

            locs.register_loc(
                key,
                dir,
                prefix=prefix,
                copy_files=copy_files,
                symlink_files=symlink_files,
                ignore_FileExists=True,
            )
            return key

        # All cases now should involve sim_dirs or gen_dirs
        # ensemble_dir/worker_dir registered here, set as parent dir for calc dirs
        if self.use_worker_dirs:
            worker_dir = "worker" + str(workerID)
            worker_path = os.path.abspath(os.path.join(self.prefix, worker_dir))
            calc_dir = calc_str + str(H_rows)
            locs.register_loc(workerID, worker_dir, prefix=self.prefix)
            calc_prefix = worker_path

        # Otherwise, ensemble_dir set as parent dir for sim dirs
        else:
            calc_dir = f"{calc_str}{H_rows}_worker{workerID}"
            if not os.path.isdir(self.prefix):
                os.makedirs(self.prefix, exist_ok=True)
            calc_prefix = self.prefix

        # Register calc dir with adjusted parent dir and source-file location
        locs.register_loc(
            calc_dir,
            calc_dir,  # Dir name also label in loc stack dict
            prefix=calc_prefix,
            copy_files=copy_files,
            symlink_files=symlink_files,
        )

        return calc_dir

    def prep_calc_dir(self, Work: dict, calc_iter: dict, workerID: int, calc_type: int) -> (LocationStack, str):
        """Determines choice for calc_dir structure, then performs calculation."""
        if not self.loc_stack:
            self.loc_stack = LocationStack()

        if calc_type == EVAL_SIM_TAG:
            H_rows = extract_H_ranges(Work)
        else:
            H_rows = str(calc_iter[calc_type])

        calc_str = calc_type_strings[calc_type]

        calc_dir = self._make_calc_dir(workerID, H_rows, calc_str, self.loc_stack)

        return self.loc_stack, calc_dir

    def copy_back(self) -> None:
        """Copy back all ensemble dir contents to launch location"""
        if os.path.isdir(self.prefix) and self.ensemble_copy_back:
            no_calc_dirs = not self.sim_dirs_make or not self.gen_dirs_make

            copybackdir = os.path.basename(self.prefix)

            if os.path.relpath(self.prefix) == os.path.relpath(copybackdir):
                copybackdir += "_back"

            for dir in self.loc_stack.dirs.values():
                dest_path = os.path.join(copybackdir, os.path.basename(dir))
                if dir == self.prefix:  # occurs when no_calc_dirs is True
                    continue  # otherwise, entire ensemble dir copied into copyback dir

                shutil.copytree(dir, dest_path, symlinks=True, dirs_exist_ok=True)
                if os.path.basename(dir).startswith("worker"):
                    return  # Worker dir (with all contents) has been copied.

            # If not using calc dirs, likely miscellaneous files to copy back
            if no_calc_dirs:
                p = re.compile(r"((^sim)|(^gen))\d+_worker\d+")
                for file in [i for i in os.listdir(self.prefix) if not p.match(i)]:  # each non-calc_dir file
                    source_path = os.path.join(self.prefix, file)
                    dest_path = os.path.join(copybackdir, file)
                    try:
                        if os.path.isdir(source_path):
                            shutil.copytree(source_path, dest_path, symlinks=True)
                        else:
                            shutil.copy(source_path, dest_path, follow_symlinks=False)
                    except FileExistsError:
                        continue
                    except shutil.SameFileError:  # creating an identical symlink
                        continue<|MERGE_RESOLUTION|>--- conflicted
+++ resolved
@@ -38,12 +38,8 @@
         A LocationStack object from libEnsemble's internal libensemble.utils.loc_stack module.
     """
 
-<<<<<<< HEAD
     def __init__(self, libE_specs: dict = None, loc_stack: Optional[LocationStack] = None) -> None:
 
-=======
-    def __init__(self, libE_specs=None, loc_stack=None):
->>>>>>> 541109fe
         self.specs = libE_specs
         self.loc_stack = loc_stack
 
