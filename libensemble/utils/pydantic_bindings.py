--- conflicted
+++ resolved
@@ -6,14 +6,7 @@
 
 from libensemble import specs
 from libensemble.resources import platforms
-<<<<<<< HEAD
-from libensemble.utils.misc import pydanticV1
-from libensemble.utils.validators import (  # check_output_fields,
-    _UFUNC_INVALID_ERR,
-    _UNRECOGNIZED_ERR,
-=======
 from libensemble.utils.validators import (
->>>>>>> ff4a665c
     check_any_workers_and_disable_rm_if_tcp,
     check_exit_criteria,
     check_gpu_setting_type,
