--- conflicted
+++ resolved
@@ -6,21 +6,9 @@
 from operator import itemgetter
 from typing import List
 
-<<<<<<< HEAD
 import numpy as np
-import pydantic
-from numpy import typing as npt
-
-pydantic_version = pydantic.__version__[0]
-
-pydanticV1 = pydantic_version == "1"
-pydanticV2 = pydantic_version == "2"
-
-if not pydanticV1 and not pydanticV2:
-    raise ModuleNotFoundError("Pydantic not installed or current version not supported. Install v1 or v2.")
-
-=======
->>>>>>> ff4a665c
+import numpy.typing as npt
+
 
 def extract_H_ranges(Work: dict) -> str:
     """Convert received H_rows into ranges for labeling"""
@@ -72,11 +60,7 @@
 
 
 def specs_checker_setattr(obj, key, value):
-<<<<<<< HEAD
-    if pydanticV1:  # dict
-        obj[key] = value
-    else:  # actual obj
-        obj.__dict__[key] = value
+    obj.__dict__[key] = value
 
 
 def _combine_names(names: list) -> list:
@@ -199,7 +183,7 @@
 
 
 def _is_singledim(selection: npt.NDArray) -> bool:
-    return hasattr(selection, "__len__") and len(selection) == 1
+    return (hasattr(selection, "__len__") and len(selection) == 1) or selection.shape == ()
 
 
 def np_to_list_dicts(array: npt.NDArray, mapping: dict = {}) -> List[dict]:
@@ -218,19 +202,20 @@
                     for i, x in enumerate(row[field]):
                         new_dict[field + str(i)] = x
 
-                elif _is_singledim(row[field]):  # single-entry arrays, lists, etc.
-                    new_dict[field] = row[field][0]  # will still work on single-char strings
-
                 else:
                     new_dict[field] = row[field]
 
             else:  # keys from mapping and array unpacked into corresponding fields in dicts
-                assert array.dtype[field].shape[0] == len(mapping[field]), (
+                field_shape = array.dtype[field].shape[0] if len(array.dtype[field].shape) > 0 else 1
+                assert field_shape == len(mapping[field]), (
                     "dimension mismatch between mapping and array with field " + field
                 )
 
                 for i, name in enumerate(mapping[field]):
-                    new_dict[name] = row[field][i]
+                    if _is_multidim(row[field]):
+                        new_dict[name] = row[field][i]
+                    elif _is_singledim(row[field]):
+                        new_dict[name] = row[field]
 
         out.append(new_dict)
 
@@ -239,7 +224,4 @@
         if "sim_id" in entry:
             entry["_id"] = entry.pop("sim_id")
 
-    return out
-=======
-    obj.__dict__[key] = value
->>>>>>> ff4a665c
+    return out