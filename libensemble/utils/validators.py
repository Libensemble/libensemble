import os
from collections.abc import Callable
from pathlib import Path

import numpy as np
from pydantic import field_validator, model_validator

from libensemble.resources.platforms import Platform
<<<<<<< HEAD
from libensemble.utils.misc import pydanticV1
from libensemble.utils.specs_checkers import (  # _check_output_fields,
=======
from libensemble.utils.specs_checkers import (
>>>>>>> ff4a665c
    _check_any_workers_and_disable_rm_if_tcp,
    _check_exit_criteria,
    _check_H0,
    _check_logical_cores,
    _check_set_calc_dirs_on_input_dir,
    _check_set_gen_specs_from_variables,
    _check_set_workflow_dir,
)

_UNRECOGNIZED_ERR = "Unrecognized field. Check closely for typos, or libEnsemble's docs"
_UFUNC_INVALID_ERR = "Specified sim_f or gen_f is not callable. It should be a user function"
_OUT_DTYPE_ERR = "Unable to coerce into a NumPy dtype. It should be a list of 2-tuples or 3-tuples"
_IN_INVALID_ERR = "Value should be a list of field names (a list of strings)"


def detect_comms_env():
    """Return local or MPI comms based on env variables"""
    mpi_vars = ["OMPI_COMM_WORLD_SIZE", "PMI_SIZE"]
    comms_type = "local"
    for var in mpi_vars:
        value = os.getenv(var)
        if value is not None:
            if int(value) > 1:
                comms_type = "mpi"
                break
    return comms_type


def default_comms(values):
    if "comms" not in values:
        if values.get("nworkers") is not None:
            values["comms"] = detect_comms_env()
        else:
            values["comms"] = "mpi"
    return values


def check_valid_out(cls, v):
    try:
        _ = np.dtype(v)
    except TypeError:
        raise ValueError(_OUT_DTYPE_ERR.format(v))
    else:
        return v


def check_valid_in(cls, v):
    if not all(isinstance(s, str) for s in v):
        raise ValueError(_IN_INVALID_ERR)
    return v


def check_valid_comms_type(cls, value):
    assert value in ["mpi", "local", "threads", "tcp"], "Invalid comms type"
    return value


def set_platform_specs_to_class(cls, value) -> Platform:
    if isinstance(value, dict):
        value = Platform(**value)
    return value


def check_input_dir_exists(cls, value):
    if value:
        if isinstance(value, str):
            value = Path(value).absolute()
        assert value.exists(), "value does not refer to an existing path"
        assert value != Path("."), "Value can't refer to the current directory ('.' or Path('.'))."
    return value


def check_inputs_exist(cls, value):
    value = [Path(path).absolute() for path in value]
    for f in value:
        assert f.exists(), f"'{f}' in Value does not refer to an existing path."
    return value


def check_gpu_setting_type(cls, value):
    if value is not None:
        assert value in [
            "runner_default",
            "env",
            "option_gpus_per_node",
            "option_gpus_per_task",
        ], "Invalid label for GPU specification type"
    return value


def check_mpi_runner_type(cls, value):
    if value is not None:
        assert value in ["mpich", "openmpi", "aprun", "srun", "jsrun", "msmpi", "custom"], "Invalid MPI runner name"
    return value


<<<<<<< HEAD
if pydanticV1:
    from pydantic import root_validator, validator

    # SPECS VALIDATORS #####

    check_valid_out = validator("outputs", pre=True)(check_valid_out)
    check_valid_in = validator("inputs", "persis_in", pre=True)(check_valid_in)
    check_valid_comms_type = validator("comms")(check_valid_comms_type)
    set_platform_specs_to_class = validator("platform_specs")(set_platform_specs_to_class)
    check_input_dir_exists = validator("sim_input_dir", "gen_input_dir")(check_input_dir_exists)
    check_inputs_exist = validator(
        "sim_dir_copy_files", "sim_dir_symlink_files", "gen_dir_copy_files", "gen_dir_symlink_files"
    )(check_inputs_exist)
    check_gpu_setting_type = validator("gpu_setting_type")(check_gpu_setting_type)
    check_mpi_runner_type = validator("mpi_runner")(check_mpi_runner_type)

    @root_validator
    def check_any_workers_and_disable_rm_if_tcp(cls, values):
        return _check_any_workers_and_disable_rm_if_tcp(values)

    @root_validator(pre=True)
    def set_default_comms(cls, values):
        return default_comms(values)

    @root_validator(pre=True)
    def enable_save_H_when_every_K(cls, values):
        if "save_H_on_completion" not in values and (
            values.get("save_every_k_sims", 0) > 0 or values.get("save_every_k_gens", 0) > 0
        ):
            values["save_H_on_completion"] = True
        return values

    @root_validator
    def set_workflow_dir(cls, values):
        return _check_set_workflow_dir(values)

    @root_validator
    def set_calc_dirs_on_input_dir(cls, values):
        return _check_set_calc_dirs_on_input_dir(values)

    @root_validator
    def check_exit_criteria(cls, values):
        return _check_exit_criteria(values)

    @root_validator
    def check_set_gen_specs_from_variables(cls, values):
        return _check_set_gen_specs_from_variables(values)

    @root_validator
    def check_H0(cls, values):
        return _check_H0(values)

    @root_validator
    def check_provided_ufuncs(cls, values):
        sim_specs = values.get("sim_specs")
        assert isinstance(sim_specs.sim_f, Callable), "Simulation function is not callable."

        if values.get("alloc_specs").alloc_f.__name__ != "give_pregenerated_sim_work":
            gen_specs = values.get("gen_specs")
            if gen_specs.gen_f is not None:
                assert isinstance(gen_specs.gen_f, Callable), "Generator function is not callable."

        return values

    @root_validator
    def simf_set_in_out_from_attrs(cls, values):
        if not values.get("sim_f"):
            from libensemble.sim_funcs.simple_sim import norm_eval

            values["sim_f"] = norm_eval
        if hasattr(values.get("sim_f"), "inputs") and not values.get("inputs"):
            values["inputs"] = values.get("sim_f").inputs
        if hasattr(values.get("sim_f"), "outputs") and not values.get("outputs"):
            values["outputs"] = values.get("sim_f").outputs
        if hasattr(values.get("sim_f"), "persis_in") and not values.get("persis_in"):
            values["persis_in"] = values.get("sim_f").persis_in
        return values

    @root_validator
    def genf_set_in_out_from_attrs(cls, values):
        if not values.get("gen_f"):
            from libensemble.gen_funcs.sampling import latin_hypercube_sample

            values["gen_f"] = latin_hypercube_sample
        if hasattr(values.get("gen_f"), "inputs") and not values.get("inputs"):
            values["inputs"] = values.get("gen_f").inputs
        if hasattr(values.get("gen_f"), "outputs") and not values.get("outputs"):
            values["outputs"] = values.get("gen_f").outputs
        if hasattr(values.get("gen_f"), "persis_in") and not values.get("persis_in"):
            values["persis_in"] = values.get("gen_f").persis_in
        return values

    # RESOURCES VALIDATORS #####

    @root_validator
    def check_logical_cores(cls, values):
        return _check_logical_cores(values)

else:
    from pydantic import field_validator, model_validator

    # SPECS VALIDATORS #####

    check_valid_out = field_validator("outputs")(classmethod(check_valid_out))
    check_valid_in = field_validator("inputs", "persis_in")(classmethod(check_valid_in))
    check_valid_comms_type = field_validator("comms")(classmethod(check_valid_comms_type))
    set_platform_specs_to_class = field_validator("platform_specs")(classmethod(set_platform_specs_to_class))
    check_input_dir_exists = field_validator("sim_input_dir", "gen_input_dir")(classmethod(check_input_dir_exists))
    check_inputs_exist = field_validator(
        "sim_dir_copy_files", "sim_dir_symlink_files", "gen_dir_copy_files", "gen_dir_symlink_files"
    )(classmethod(check_inputs_exist))
    check_gpu_setting_type = field_validator("gpu_setting_type")(classmethod(check_gpu_setting_type))
    check_mpi_runner_type = field_validator("mpi_runner")(classmethod(check_mpi_runner_type))

    @model_validator(mode="after")
    def check_any_workers_and_disable_rm_if_tcp(self):
        return _check_any_workers_and_disable_rm_if_tcp(self)

    @model_validator(mode="before")
    def set_default_comms(cls, values):
        return default_comms(values)

    @model_validator(mode="after")
    def enable_save_H_when_every_K(self):
        if not self.__dict__.get("save_H_on_completion") and (
            self.__dict__.get("save_every_k_sims", 0) > 0 or self.__dict__.get("save_every_k_gens", 0) > 0
        ):
            self.__dict__["save_H_on_completion"] = True
        return self

    @model_validator(mode="after")
    def set_workflow_dir(self):
        return _check_set_workflow_dir(self)

    @model_validator(mode="after")
    def set_calc_dirs_on_input_dir(self):
        return _check_set_calc_dirs_on_input_dir(self)

    @model_validator(mode="after")
    def check_exit_criteria(self):
        return _check_exit_criteria(self)

    @model_validator(mode="after")
    def check_set_gen_specs_from_variables(self):
        return _check_set_gen_specs_from_variables(self)

    @model_validator(mode="after")
    def check_H0(self):
        return _check_H0(self)

    @model_validator(mode="after")
    def check_provided_ufuncs(self):
        assert isinstance(self.sim_specs.sim_f, Callable), "Simulation function is not callable."

        if self.alloc_specs.alloc_f.__name__ != "give_pregenerated_sim_work":
            if self.gen_specs.gen_f is not None:
                assert isinstance(self.gen_specs.gen_f, Callable), "Generator function is not callable."

        return self

    @model_validator(mode="after")
    def simf_set_in_out_from_attrs(self):
        if hasattr(self.__dict__.get("sim_f"), "inputs") and not self.__dict__.get("inputs"):
            self.__dict__["inputs"] = self.__dict__.get("sim_f").inputs
        if hasattr(self.__dict__.get("sim_f"), "outputs") and not self.__dict__.get("outputs"):
            self.__dict__["outputs"] = self.__dict__.get("sim_f").outputs
        if hasattr(self.__dict__.get("sim_f"), "persis_in") and not self.__dict__.get("persis_in"):
            self.__dict__["persis_in"] = self.__dict__.get("sim_f").persis_in
        return self

    @model_validator(mode="after")
    def genf_set_in_out_from_attrs(self):
        if hasattr(self.__dict__.get("gen_f"), "inputs") and not self.__dict__.get("inputs"):
            self.__dict__["inputs"] = self.__dict__.get("gen_f").inputs
        if hasattr(self.__dict__.get("gen_f"), "outputs") and not self.__dict__.get("outputs"):
            self.__dict__["outputs"] = self.__dict__.get("gen_f").outputs
        if hasattr(self.__dict__.get("gen_f"), "persis_in") and not self.__dict__.get("persis_in"):
            self.__dict__["persis_in"] = self.__dict__.get("gen_f").persis_in
        return self

    # RESOURCES VALIDATORS #####

    @model_validator(mode="after")
    def check_logical_cores(self):
        return _check_logical_cores(self)
=======
# SPECS VALIDATORS #####

check_valid_out = field_validator("outputs")(classmethod(check_valid_out))
check_valid_in = field_validator("inputs", "persis_in")(classmethod(check_valid_in))
check_valid_comms_type = field_validator("comms")(classmethod(check_valid_comms_type))
set_platform_specs_to_class = field_validator("platform_specs")(classmethod(set_platform_specs_to_class))
check_input_dir_exists = field_validator("sim_input_dir", "gen_input_dir")(classmethod(check_input_dir_exists))
check_inputs_exist = field_validator(
    "sim_dir_copy_files", "sim_dir_symlink_files", "gen_dir_copy_files", "gen_dir_symlink_files"
)(classmethod(check_inputs_exist))
check_gpu_setting_type = field_validator("gpu_setting_type")(classmethod(check_gpu_setting_type))
check_mpi_runner_type = field_validator("mpi_runner")(classmethod(check_mpi_runner_type))


@model_validator(mode="after")
def check_any_workers_and_disable_rm_if_tcp(self):
    return _check_any_workers_and_disable_rm_if_tcp(self)


@model_validator(mode="before")
def set_default_comms(cls, values):
    return default_comms(values)


@model_validator(mode="after")
def enable_save_H_when_every_K(self):
    if not self.__dict__.get("save_H_on_completion") and (
        self.__dict__.get("save_every_k_sims", 0) > 0 or self.__dict__.get("save_every_k_gens", 0) > 0
    ):
        self.__dict__["save_H_on_completion"] = True
    return self


@model_validator(mode="after")
def set_workflow_dir(self):
    return _check_set_workflow_dir(self)


@model_validator(mode="after")
def set_calc_dirs_on_input_dir(self):
    return _check_set_calc_dirs_on_input_dir(self)


@model_validator(mode="after")
def check_exit_criteria(self):
    return _check_exit_criteria(self)


@model_validator(mode="after")
def check_output_fields(self):
    return _check_output_fields(self)


@model_validator(mode="after")
def check_H0(self):
    return _check_H0(self)


@model_validator(mode="after")
def check_provided_ufuncs(self):
    assert hasattr(self.sim_specs, "sim_f"), "Simulation function not provided to SimSpecs."
    assert isinstance(self.sim_specs.sim_f, Callable), "Simulation function is not callable."

    if self.alloc_specs.alloc_f.__name__ != "give_pregenerated_sim_work":
        assert hasattr(self.gen_specs, "gen_f"), "Generator function not provided to GenSpecs."
        assert isinstance(self.gen_specs.gen_f, Callable), "Generator function is not callable."

    return self


@model_validator(mode="after")
def simf_set_in_out_from_attrs(self):
    if hasattr(self.__dict__.get("sim_f"), "inputs") and not self.__dict__.get("inputs"):
        self.__dict__["inputs"] = self.__dict__.get("sim_f").inputs
    if hasattr(self.__dict__.get("sim_f"), "outputs") and not self.__dict__.get("outputs"):
        self.__dict__["outputs"] = self.__dict__.get("sim_f").outputs
    if hasattr(self.__dict__.get("sim_f"), "persis_in") and not self.__dict__.get("persis_in"):
        self.__dict__["persis_in"] = self.__dict__.get("sim_f").persis_in
    return self


@model_validator(mode="after")
def genf_set_in_out_from_attrs(self):
    if hasattr(self.__dict__.get("gen_f"), "inputs") and not self.__dict__.get("inputs"):
        self.__dict__["inputs"] = self.__dict__.get("gen_f").inputs
    if hasattr(self.__dict__.get("gen_f"), "outputs") and not self.__dict__.get("outputs"):
        self.__dict__["outputs"] = self.__dict__.get("gen_f").outputs
    if hasattr(self.__dict__.get("gen_f"), "persis_in") and not self.__dict__.get("persis_in"):
        self.__dict__["persis_in"] = self.__dict__.get("gen_f").persis_in
    return self


# RESOURCES VALIDATORS #####


@model_validator(mode="after")
def check_logical_cores(self):
    return _check_logical_cores(self)
>>>>>>> ff4a665c
<|MERGE_RESOLUTION|>--- conflicted
+++ resolved
@@ -6,12 +6,7 @@
 from pydantic import field_validator, model_validator
 
 from libensemble.resources.platforms import Platform
-<<<<<<< HEAD
-from libensemble.utils.misc import pydanticV1
-from libensemble.utils.specs_checkers import (  # _check_output_fields,
-=======
 from libensemble.utils.specs_checkers import (
->>>>>>> ff4a665c
     _check_any_workers_and_disable_rm_if_tcp,
     _check_exit_criteria,
     _check_H0,
@@ -108,193 +103,6 @@
     return value
 
 
-<<<<<<< HEAD
-if pydanticV1:
-    from pydantic import root_validator, validator
-
-    # SPECS VALIDATORS #####
-
-    check_valid_out = validator("outputs", pre=True)(check_valid_out)
-    check_valid_in = validator("inputs", "persis_in", pre=True)(check_valid_in)
-    check_valid_comms_type = validator("comms")(check_valid_comms_type)
-    set_platform_specs_to_class = validator("platform_specs")(set_platform_specs_to_class)
-    check_input_dir_exists = validator("sim_input_dir", "gen_input_dir")(check_input_dir_exists)
-    check_inputs_exist = validator(
-        "sim_dir_copy_files", "sim_dir_symlink_files", "gen_dir_copy_files", "gen_dir_symlink_files"
-    )(check_inputs_exist)
-    check_gpu_setting_type = validator("gpu_setting_type")(check_gpu_setting_type)
-    check_mpi_runner_type = validator("mpi_runner")(check_mpi_runner_type)
-
-    @root_validator
-    def check_any_workers_and_disable_rm_if_tcp(cls, values):
-        return _check_any_workers_and_disable_rm_if_tcp(values)
-
-    @root_validator(pre=True)
-    def set_default_comms(cls, values):
-        return default_comms(values)
-
-    @root_validator(pre=True)
-    def enable_save_H_when_every_K(cls, values):
-        if "save_H_on_completion" not in values and (
-            values.get("save_every_k_sims", 0) > 0 or values.get("save_every_k_gens", 0) > 0
-        ):
-            values["save_H_on_completion"] = True
-        return values
-
-    @root_validator
-    def set_workflow_dir(cls, values):
-        return _check_set_workflow_dir(values)
-
-    @root_validator
-    def set_calc_dirs_on_input_dir(cls, values):
-        return _check_set_calc_dirs_on_input_dir(values)
-
-    @root_validator
-    def check_exit_criteria(cls, values):
-        return _check_exit_criteria(values)
-
-    @root_validator
-    def check_set_gen_specs_from_variables(cls, values):
-        return _check_set_gen_specs_from_variables(values)
-
-    @root_validator
-    def check_H0(cls, values):
-        return _check_H0(values)
-
-    @root_validator
-    def check_provided_ufuncs(cls, values):
-        sim_specs = values.get("sim_specs")
-        assert isinstance(sim_specs.sim_f, Callable), "Simulation function is not callable."
-
-        if values.get("alloc_specs").alloc_f.__name__ != "give_pregenerated_sim_work":
-            gen_specs = values.get("gen_specs")
-            if gen_specs.gen_f is not None:
-                assert isinstance(gen_specs.gen_f, Callable), "Generator function is not callable."
-
-        return values
-
-    @root_validator
-    def simf_set_in_out_from_attrs(cls, values):
-        if not values.get("sim_f"):
-            from libensemble.sim_funcs.simple_sim import norm_eval
-
-            values["sim_f"] = norm_eval
-        if hasattr(values.get("sim_f"), "inputs") and not values.get("inputs"):
-            values["inputs"] = values.get("sim_f").inputs
-        if hasattr(values.get("sim_f"), "outputs") and not values.get("outputs"):
-            values["outputs"] = values.get("sim_f").outputs
-        if hasattr(values.get("sim_f"), "persis_in") and not values.get("persis_in"):
-            values["persis_in"] = values.get("sim_f").persis_in
-        return values
-
-    @root_validator
-    def genf_set_in_out_from_attrs(cls, values):
-        if not values.get("gen_f"):
-            from libensemble.gen_funcs.sampling import latin_hypercube_sample
-
-            values["gen_f"] = latin_hypercube_sample
-        if hasattr(values.get("gen_f"), "inputs") and not values.get("inputs"):
-            values["inputs"] = values.get("gen_f").inputs
-        if hasattr(values.get("gen_f"), "outputs") and not values.get("outputs"):
-            values["outputs"] = values.get("gen_f").outputs
-        if hasattr(values.get("gen_f"), "persis_in") and not values.get("persis_in"):
-            values["persis_in"] = values.get("gen_f").persis_in
-        return values
-
-    # RESOURCES VALIDATORS #####
-
-    @root_validator
-    def check_logical_cores(cls, values):
-        return _check_logical_cores(values)
-
-else:
-    from pydantic import field_validator, model_validator
-
-    # SPECS VALIDATORS #####
-
-    check_valid_out = field_validator("outputs")(classmethod(check_valid_out))
-    check_valid_in = field_validator("inputs", "persis_in")(classmethod(check_valid_in))
-    check_valid_comms_type = field_validator("comms")(classmethod(check_valid_comms_type))
-    set_platform_specs_to_class = field_validator("platform_specs")(classmethod(set_platform_specs_to_class))
-    check_input_dir_exists = field_validator("sim_input_dir", "gen_input_dir")(classmethod(check_input_dir_exists))
-    check_inputs_exist = field_validator(
-        "sim_dir_copy_files", "sim_dir_symlink_files", "gen_dir_copy_files", "gen_dir_symlink_files"
-    )(classmethod(check_inputs_exist))
-    check_gpu_setting_type = field_validator("gpu_setting_type")(classmethod(check_gpu_setting_type))
-    check_mpi_runner_type = field_validator("mpi_runner")(classmethod(check_mpi_runner_type))
-
-    @model_validator(mode="after")
-    def check_any_workers_and_disable_rm_if_tcp(self):
-        return _check_any_workers_and_disable_rm_if_tcp(self)
-
-    @model_validator(mode="before")
-    def set_default_comms(cls, values):
-        return default_comms(values)
-
-    @model_validator(mode="after")
-    def enable_save_H_when_every_K(self):
-        if not self.__dict__.get("save_H_on_completion") and (
-            self.__dict__.get("save_every_k_sims", 0) > 0 or self.__dict__.get("save_every_k_gens", 0) > 0
-        ):
-            self.__dict__["save_H_on_completion"] = True
-        return self
-
-    @model_validator(mode="after")
-    def set_workflow_dir(self):
-        return _check_set_workflow_dir(self)
-
-    @model_validator(mode="after")
-    def set_calc_dirs_on_input_dir(self):
-        return _check_set_calc_dirs_on_input_dir(self)
-
-    @model_validator(mode="after")
-    def check_exit_criteria(self):
-        return _check_exit_criteria(self)
-
-    @model_validator(mode="after")
-    def check_set_gen_specs_from_variables(self):
-        return _check_set_gen_specs_from_variables(self)
-
-    @model_validator(mode="after")
-    def check_H0(self):
-        return _check_H0(self)
-
-    @model_validator(mode="after")
-    def check_provided_ufuncs(self):
-        assert isinstance(self.sim_specs.sim_f, Callable), "Simulation function is not callable."
-
-        if self.alloc_specs.alloc_f.__name__ != "give_pregenerated_sim_work":
-            if self.gen_specs.gen_f is not None:
-                assert isinstance(self.gen_specs.gen_f, Callable), "Generator function is not callable."
-
-        return self
-
-    @model_validator(mode="after")
-    def simf_set_in_out_from_attrs(self):
-        if hasattr(self.__dict__.get("sim_f"), "inputs") and not self.__dict__.get("inputs"):
-            self.__dict__["inputs"] = self.__dict__.get("sim_f").inputs
-        if hasattr(self.__dict__.get("sim_f"), "outputs") and not self.__dict__.get("outputs"):
-            self.__dict__["outputs"] = self.__dict__.get("sim_f").outputs
-        if hasattr(self.__dict__.get("sim_f"), "persis_in") and not self.__dict__.get("persis_in"):
-            self.__dict__["persis_in"] = self.__dict__.get("sim_f").persis_in
-        return self
-
-    @model_validator(mode="after")
-    def genf_set_in_out_from_attrs(self):
-        if hasattr(self.__dict__.get("gen_f"), "inputs") and not self.__dict__.get("inputs"):
-            self.__dict__["inputs"] = self.__dict__.get("gen_f").inputs
-        if hasattr(self.__dict__.get("gen_f"), "outputs") and not self.__dict__.get("outputs"):
-            self.__dict__["outputs"] = self.__dict__.get("gen_f").outputs
-        if hasattr(self.__dict__.get("gen_f"), "persis_in") and not self.__dict__.get("persis_in"):
-            self.__dict__["persis_in"] = self.__dict__.get("gen_f").persis_in
-        return self
-
-    # RESOURCES VALIDATORS #####
-
-    @model_validator(mode="after")
-    def check_logical_cores(self):
-        return _check_logical_cores(self)
-=======
 # SPECS VALIDATORS #####
 
 check_valid_out = field_validator("outputs")(classmethod(check_valid_out))
@@ -344,13 +152,13 @@
 
 
 @model_validator(mode="after")
-def check_output_fields(self):
-    return _check_output_fields(self)
-
-
-@model_validator(mode="after")
 def check_H0(self):
     return _check_H0(self)
+
+
+@model_validator(mode="after")
+def check_set_gen_specs_from_variables(self):
+    return _check_set_gen_specs_from_variables(self)
 
 
 @model_validator(mode="after")
@@ -360,7 +168,9 @@
 
     if self.alloc_specs.alloc_f.__name__ != "give_pregenerated_sim_work":
         assert hasattr(self.gen_specs, "gen_f"), "Generator function not provided to GenSpecs."
-        assert isinstance(self.gen_specs.gen_f, Callable), "Generator function is not callable."
+        assert (
+            isinstance(self.gen_specs.gen_f, Callable) if self.gen_specs.gen_f is not None else True
+        ), "Generator function is not callable."
 
     return self
 
@@ -392,5 +202,4 @@
 
 @model_validator(mode="after")
 def check_logical_cores(self):
-    return _check_logical_cores(self)
->>>>>>> ff4a665c
+    return _check_logical_cores(self)