import logging
import logging.handlers

<<<<<<< HEAD
from libensemble.message_numbers import EVAL_SIM_TAG, EVAL_GEN_TAG
from typing import Callable, Dict, Optional
import numpy.typing as npt
=======
from libensemble.message_numbers import EVAL_GEN_TAG, EVAL_SIM_TAG
>>>>>>> df7406ff

logger = logging.getLogger(__name__)


class Runners:
    """Determines and returns methods for workers to run user functions.

    Currently supported: direct-call and funcX
    """

    def __init__(self, sim_specs: dict, gen_specs: dict) -> None:
        self.sim_specs = sim_specs
        self.gen_specs = gen_specs
        self.sim_f = sim_specs["sim_f"]
        self.gen_f = gen_specs.get("gen_f")
        self.has_funcx_sim = len(sim_specs.get("funcx_endpoint", "")) > 0
        self.has_funcx_gen = len(gen_specs.get("funcx_endpoint", "")) > 0
        self.funcx_exctr = None

        if any([self.has_funcx_sim, self.has_funcx_gen]):
            try:
                from funcx import FuncXClient
                from funcx.sdk.executor import FuncXExecutor

                self.funcx_exctr = FuncXExecutor(FuncXClient())

            except ModuleNotFoundError:
                logger.warning("funcX use detected but funcX not importable. Is it installed?")

    def make_runners(self) -> Dict[int, Callable]:
        """Creates functions to run a sim or gen. These functions are either
        called directly by the worker or submitted to a funcX endpoint."""

        def run_sim(calc_in, persis_info, libE_info):
            """Determines how to run sim."""
            if self.has_funcx_sim and self.funcx_exctr:
                result = self._funcx_result
            else:
                result = self._normal_result

            return result(calc_in, persis_info, self.sim_specs, libE_info, self.sim_f)

        if self.gen_specs:

            def run_gen(calc_in, persis_info, libE_info):
                """Determines how to run gen."""
                if self.has_funcx_gen and self.funcx_exctr:
                    result = self._funcx_result
                else:
                    result = self._normal_result

                return result(calc_in, persis_info, self.gen_specs, libE_info, self.gen_f)

        else:
            run_gen = []

        return {EVAL_SIM_TAG: run_sim, EVAL_GEN_TAG: run_gen}

    def _normal_result(
        self, calc_in: npt.NDArray, persis_info: dict, specs: dict, libE_info: dict, user_f: Callable
    ) -> (npt.NDArray, dict, Optional[int]):
        """User function called in-place"""
        return user_f(calc_in, persis_info, specs, libE_info)

    def _funcx_result(
        self, calc_in: npt.NDArray, persis_info: dict, specs: dict, libE_info: dict, user_f: Callable
    ) -> (npt.NDArray, dict, Optional[int]):
        """User function submitted to funcX"""
        from libensemble.worker import Worker

        libE_info["comm"] = None  # 'comm' object not pickle-able
        Worker._set_executor(0, None)  # ditto for executor

        future = self.funcx_exctr.submit(
            user_f,
            calc_in,
            persis_info,
            specs,
            libE_info,
            endpoint_id=specs["funcx_endpoint"],
        )
        remote_exc = future.exception()  # blocks until exception or None
        if remote_exc is None:
            return future.result()
        else:
            raise remote_exc<|MERGE_RESOLUTION|>--- conflicted
+++ resolved
@@ -1,13 +1,10 @@
 import logging
 import logging.handlers
+from typing import Callable, Dict, Optional
 
-<<<<<<< HEAD
-from libensemble.message_numbers import EVAL_SIM_TAG, EVAL_GEN_TAG
-from typing import Callable, Dict, Optional
 import numpy.typing as npt
-=======
+
 from libensemble.message_numbers import EVAL_GEN_TAG, EVAL_SIM_TAG
->>>>>>> df7406ff
 
 logger = logging.getLogger(__name__)
 
