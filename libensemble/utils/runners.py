--- conflicted
+++ resolved
@@ -35,13 +35,9 @@
     def shutdown(self) -> None:
         pass
 
-<<<<<<< HEAD
     def run(self, calc_in: npt.NDArray, Work: dict) -> (npt.NDArray, dict, int | None):
-=======
-    def run(self, calc_in: npt.NDArray, Work: dict) -> (npt.NDArray, dict, Optional[int]):
         if Work["persis_info"] is None:
             Work["persis_info"] = {}
->>>>>>> 6ab55ac0
         return self._result(calc_in, Work["persis_info"], Work["libE_info"])
 
 
