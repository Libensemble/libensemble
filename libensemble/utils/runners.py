--- conflicted
+++ resolved
@@ -1,11 +1,7 @@
 import inspect
 import logging
 import logging.handlers
-<<<<<<< HEAD
 import time
-from typing import Optional
-=======
->>>>>>> 9f3f1924
 
 import numpy.typing as npt
 
@@ -154,7 +150,7 @@
         final_H_in = self._start_generator_loop(tag, Work, H_in)
         return self.gen.finalize(final_H_in), FINISHED_PERSISTENT_GEN_TAG
 
-    def _result(self, calc_in: npt.NDArray, persis_info: dict, libE_info: dict) -> (npt.NDArray, dict, Optional[int]):
+    def _result(self, calc_in: npt.NDArray, persis_info: dict, libE_info: dict) -> (npt.NDArray, dict, int):
         if libE_info.get("persistent"):
             return self._persistent_result(calc_in, persis_info, libE_info)
         raise ValueError(
