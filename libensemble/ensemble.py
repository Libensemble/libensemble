--- conflicted
+++ resolved
@@ -326,13 +326,8 @@
             return
 
         # Cast new libE_specs temporarily to dict
-<<<<<<< HEAD
         if not isinstance(new_specs, dict):
             new_specs = specs_dump(new_specs, by_alias=True, exclude_none=True, exclude_unset=True)
-=======
-        if isinstance(new_specs, LibeSpecs):
-            new_specs = new_specs.dict(by_alias=True, exclude_none=True, exclude_unset=True)
->>>>>>> f107c667
 
         # Unset "comms" if we already have a libE_specs that contains that field, that came from parse_args
         if new_specs.get("comms") and hasattr(self._libE_specs, "comms") and self.parsed:
