import importlib
import json
import logging
from typing import Optional

import numpy.typing as npt
import tomli
import yaml

from libensemble import logger
from libensemble.executors import Executor
from libensemble.libE import libE
from libensemble.specs import AllocSpecs, ExitCriteria, GenSpecs, LibeSpecs, SimSpecs
from libensemble.tools import add_unique_random_streams
from libensemble.tools import parse_args as parse_args_f
from libensemble.tools import save_libE_output

ATTR_ERR_MSG = 'Unable to load "{}". Is the function or submodule correctly named?'
ATTR_ERR_MSG = "\n" + 10 * "*" + ATTR_ERR_MSG + 10 * "*" + "\n"

NOTFOUND_ERR_MSG = 'Unable to load "{}". Is the package installed or the relative path correct?'
NOTFOUND_ERR_MSG = "\n" + 10 * "*" + NOTFOUND_ERR_MSG + 10 * "*" + "\n"

CORRESPONDING_CLASSES = {
    "sim_specs": SimSpecs,
    "gen_specs": GenSpecs,
    "alloc_specs": AllocSpecs,
    "exit_criteria": ExitCriteria,
    "libE_specs": LibeSpecs,
}


class Ensemble:
    """
    The primary object for a libEnsemble workflow.
    Parses and validates settings, sets up logging, maintains output.

    .. dropdown:: Example
        :open:

        .. code-block:: python
            :linenos:

            import numpy as np

            from libensemble import Ensemble
            from libensemble.gen_funcs.sampling import latin_hypercube_sample
            from libensemble.sim_funcs.one_d_func import one_d_example
            from libensemble.specs import ExitCriteria, GenSpecs, SimSpecs

            sampling = Ensemble(parse_args=True)
            sampling.sim_specs = SimSpecs(
                sim_f=one_d_example,
                inputs=["x"],
                outputs=[("f", float)],
            )
            sampling.gen_specs = GenSpecs(
                gen_f=latin_hypercube_sample,
                outputs=[("x", float, (1,))],
                user={
                    "gen_batch_size": 500,
                    "lb": np.array([-3]),
                    "ub": np.array([3]),
                },
            )

            sampling.add_random_streams()
            sampling.exit_criteria = ExitCriteria(sim_max=101)

            if __name__ == "__main__":
                sampling.run()
                sampling.save_output(__file__)

    Run the above example via ``python this_file.py --comms local --nworkers 4``. The ``parse_args=True`` parameter
    instructs the Ensemble class to read command-line arguments.

    Configure by:

    .. dropdown:: Option 1: Providing parameters on instantiation

        .. code-block:: python
            :linenos:

            from libensemble import Ensemble
            from my_simulator import sim_find_energy

            sim_specs = {
                "sim_f": sim_find_energy,
                "in": ["x"],
                "out": [("y", float)],
            }

            experiment = Ensemble(sim_specs=sim_specs)

    .. dropdown:: Option 2: Assigning parameters to an instance

        .. code-block:: python
            :linenos:

            from libensemble import Ensemble, SimSpecs
            from my_simulator import sim_find_energy

            sim_specs = SimSpecs(
                sim_f=sim_find_energy,
                inputs=["x"],
                outputs=[("y", float)],
            )

            experiment = Ensemble()
            experiment.sim_specs = sim_specs

    .. dropdown:: Option 3: Loading parameters from files

        .. code-block:: python
            :linenos:

            from libensemble import Ensemble

            experiment = Ensemble()

            my_experiment.from_yaml("my_parameters.yaml")
            # or...
            my_experiment.from_toml("my_parameters.toml")
            # or...
            my_experiment.from_json("my_parameters.json")

        .. tab-set::

            .. tab-item:: my_parameters.yaml

                .. code-block:: yaml
                    :linenos:

                    libE_specs:
                        save_every_k_gens: 20

                    exit_criteria:
                        sim_max: 80

                    gen_specs:
                        gen_f: generator.gen_random_sample
                        outputs:
                            x:
                                type: float
                                size: 1
                        user:
                            gen_batch_size: 5

                    sim_specs:
                        sim_f: simulator.sim_find_sine
                        inputs:
                            - x
                        outputs:
                            y:
                                type: float

            .. tab-item:: my_parameters.toml

                .. code-block:: toml
                    :linenos:

                    [libE_specs]
                        save_every_k_gens = 300

                    [exit_criteria]
                        sim_max = 80

                    [gen_specs]
                        gen_f = "generator.gen_random_sample"
                        [gen_specs.outputs]
                            [gen_specs.outputs.x]
                                type = "float"
                                size = 1
                        [gen_specs.user]
                            gen_batch_size = 5

                    [sim_specs]
                        sim_f = "simulator.sim_find_sine"
                        inputs = ["x"]
                        [sim_specs.outputs]
                            [sim_specs.outputs.y]
                                type = "float"

            .. tab-item:: my_parameters.json

                .. code-block:: json
                    :linenos:

                    {
                        "libE_specs": {
                            "save_every_k_gens": 300,
                        },
                        "exit_criteria": {
                            "sim_max": 80
                        },
                        "gen_specs": {
                            "gen_f": "generator.gen_random_sample",
                            "outputs": {
                                "x": {
                                    "type": "float",
                                    "size": 1
                                }
                            },
                            "user": {
                                "gen_batch_size": 5
                            }
                        },
                        "sim_specs": {
                            "sim_f": "simulator.sim_find_sine",
                            "inputs": ["x"],
                            "outputs": {
                                "f": {"type": "float"}
                            }
                        }
                    }

    Parameters
    ----------

    sim_specs: :obj:`dict` or :class:`SimSpecs<libensemble.specs.SimSpecs>`

        Specifications for the simulation function

    gen_specs: :obj:`dict` or :class:`GenSpecs<libensemble.specs.GenSpecs>`, Optional

        Specifications for the generator function

    exit_criteria: :obj:`dict` or :class:`ExitCriteria<libensemble.specs.ExitCriteria>`, Optional

        Tell libEnsemble when to stop a run

<<<<<<< HEAD
    libE_specs: :obj:`dict` or :class:`LibeSpecs<libensemble.specs.libeSpecs>`, Optional
=======
    libE_specs: :obj:`dict` or :class:`LibeSpecs<libensemble.specs.LibeSpecs>`, optional
>>>>>>> 06623120

        Specifications for libEnsemble

    alloc_specs: :obj:`dict` or :class:`AllocSpecs<libensemble.specs.AllocSpecs>`, Optional

        Specifications for the allocation function

<<<<<<< HEAD
    persis_info: :obj:`dict`, Optional
=======
    persis_info: :obj:`dict`, optional
>>>>>>> 06623120

        Persistent information to be passed between user function instances
        :doc:`(example)<data_structures/persis_info>`

<<<<<<< HEAD
    executor: :class:`Executor<libensemble.executors.executor.executor>`, Optional
=======
    executor: :class:`Executor<libensemble.executors.executor.Executor>`, optional
>>>>>>> 06623120

        libEnsemble Executor instance for use within simulation or generator functions

    H0: `NumPy structured array <https://docs.scipy.org/doc/numpy/user/basics.rec.html>`_, Optional

        A libEnsemble history to be prepended to this run's history
        :ref:`(example)<funcguides-history>`

    parse_args: bool, Optional

        Read ``nworkers``, ``comms``, and other arguments from the command-line. For MPI, calculate ``nworkers``
        and set the ``is_manager`` Boolean attribute on MPI rank 0. See the :meth:`parse_args<tools.parse_args>`
        docs for more information.

    """

    def __init__(
        self,
        sim_specs: Optional[SimSpecs] = SimSpecs(),
        gen_specs: Optional[GenSpecs] = GenSpecs(),
        exit_criteria: Optional[ExitCriteria] = {},
        libE_specs: Optional[LibeSpecs] = None,
        alloc_specs: Optional[AllocSpecs] = AllocSpecs(),
        persis_info: Optional[dict] = {},
        executor: Optional[Executor] = None,
        H0: Optional[npt.NDArray] = None,
        parse_args: Optional[bool] = False,
    ):
        self.sim_specs = sim_specs
        self.gen_specs = gen_specs
        self.exit_criteria = exit_criteria
        self._libE_specs = libE_specs
        self.alloc_specs = alloc_specs
        self.persis_info = persis_info
        self.executor = executor
        self.H0 = H0

        self._util_logger = logging.getLogger(__name__)
        self.logger = logger
        self.logger.set_level("INFO")

        self.nworkers = 0
        self.is_manager = False
        self.parsed = False

        if parse_args:
            self.parse_args()
            self.parsed = True

    def parse_args(self) -> (int, bool, LibeSpecs):
        self.nworkers, self.is_manager, libE_specs_parsed, self.extra_args = parse_args_f()

        if not self._libE_specs:
            self._libE_specs = LibeSpecs(**libE_specs_parsed)
        else:
            self._libE_specs.__dict__.update(**libE_specs_parsed)

        return self.nworkers, self.is_manager, self._libE_specs

    def ready(self) -> bool:
        """Quickly verify that all necessary data has been provided"""
        return all([i for i in [self.exit_criteria, self._libE_specs, self.sim_specs]])

    @property
    def libE_specs(self) -> LibeSpecs:
        return self._libE_specs

    @libE_specs.setter
    def libE_specs(self, new_specs):
        # We need to deal with libE_specs being specified as dict or class, and
        #   "not" overwrite the internal libE_specs["comms"], but *only* if parse_args
        #   was called. Otherwise we can respect the complete set of provided options.

        # Convert our libE_specs from dict to class, if its a dict
        if isinstance(self._libE_specs, dict):
            self._libE_specs = LibeSpecs(**self._libE_specs)

        # Cast new libE_specs temporarily to dict
        if not isinstance(new_specs, dict):
            new_specs = new_specs.dict(by_alias=True, exclude_none=True, exclude_unset=True)

        # Unset "comms" if we already have a libE_specs that contains that field, that came from parse_args
        if new_specs.get("comms") and hasattr(self._libE_specs, "comms") and self.parsed:
            new_specs.pop("comms")

        # Now finally set attribute if we don't have a libE_specs, otherwise update the internal
        if not self._libE_specs:
            self._libE_specs = new_specs
        else:
            self._libE_specs.__dict__.update(**new_specs)

    def _refresh_executor(self):
        Executor.executor = self.executor or Executor.executor

    def run(self) -> (npt.NDArray, dict, int):
        """
        Initializes libEnsemble.

        .. dropdown:: MPI/comms Notes

            Manager-worker intercommunications are parsed from the ``comms`` key of
            :ref:`libE_specs<datastruct-libe-specs>`. An MPI runtime is assumed by default
            if ``--comms local`` wasn't specified on the command-line or in ``libE_specs``.

            If a MPI communicator was provided in ``libE_specs``, then each ``.run()`` call
            will initiate intercommunications on a **duplicate** of that communicator.
            Otherwise, a duplicate of ``COMM_WORLD`` will be used.

        Returns
        -------

        H: NumPy structured array

            History array storing rows for each point.
            :ref:`(example)<funcguides-history>`

        persis_info: :obj:`dict`

            Final state of persistent information
            :doc:`(example)<data_structures/persis_info>`

        exit_flag: :obj:`int`

            Flag containing final task status

            .. code-block::

                0 = No errors
                1 = Exception occurred
                2 = Manager timed out and ended simulation
                3 = Current process is not in libEnsemble MPI communicator
        """

        self._refresh_executor()

        self.H, self.persis_info, self.flag = libE(
            self.sim_specs,
            self.gen_specs,
            self.exit_criteria,
            persis_info=self.persis_info,
            alloc_specs=self.alloc_specs,
            libE_specs=self.libE_specs,
            H0=self.H0,
        )

        return self.H, self.persis_info, self.flag

    def _nworkers(self):
        if self.nworkers:
            return self.nworkers
        return self.libE_specs.nworkers

    def _get_func(self, loaded):
        """Extracts user function specified in loaded dict"""
        func_path_split = loaded.rsplit(".", 1)
        func_name = func_path_split[-1]
        try:
            return getattr(importlib.import_module(func_path_split[0]), func_name)
        except AttributeError:
            self._util_logger.manager_warning(ATTR_ERR_MSG.format(func_name))
            raise
        except ModuleNotFoundError:
            self._util_logger.manager_warning(NOTFOUND_ERR_MSG.format(func_name))
            raise

    @staticmethod
    def _get_outputs(loaded):
        """Extracts output parameters from loaded dict"""
        if not loaded:
            return []
        fields = [i for i in loaded]
        field_params = [i for i in loaded.values()]
        results = []
        for i in range(len(fields)):
            field_type = field_params[i]["type"]
            built_in_type = __builtins__.get(field_type, field_type)
            try:
                if field_params[i]["size"] == 1:
                    size = (1,)  # formatting how size=1 is typically preferred
                else:
                    size = field_params[i]["size"]
                results.append((fields[i], built_in_type, size))
            except KeyError:
                results.append((fields[i], built_in_type))
        return results

    @staticmethod
    def _get_normal(loaded):
        return loaded

    def _get_option(self, specs, name):
        """Gets a specs value, underlying spec is either a dict or a class"""
        attr = getattr(self, specs)
        if isinstance(attr, dict):
            return attr.get(name)
        else:
            return getattr(attr, name)

    def _parse_spec(self, loaded_spec):
        """Parses and creates traditional libEnsemble dictionary from loaded dict info"""

        field_f = {
            "sim_f": self._get_func,
            "gen_f": self._get_func,
            "alloc_f": self._get_func,
            "inputs": self._get_normal,
            "persis_in": self._get_normal,
            "outputs": self._get_outputs,
            "globus_compute_endpoint": self._get_normal,
            "user": self._get_normal,
        }

        userf_fields = [f for f in loaded_spec if f in field_f.keys()]

        if len(userf_fields):
            for f in userf_fields:
                if f == "inputs":
                    loaded_spec["in"] = field_f[f](loaded_spec[f])
                    loaded_spec.pop("inputs")
                elif f == "outputs":
                    loaded_spec["out"] = field_f[f](loaded_spec[f])
                    loaded_spec.pop("outputs")
                else:
                    loaded_spec[f] = field_f[f](loaded_spec[f])

        return loaded_spec

    def _parameterize(self, loaded):
        """Updates and sets attributes from specs loaded from file"""
        for f in loaded:
            loaded_spec = self._parse_spec(loaded[f])
            old_spec = getattr(self, f)
            ClassType = CORRESPONDING_CLASSES[f]
            if isinstance(old_spec, dict):
                old_spec.update(loaded_spec)
                if old_spec.get("in") and old_spec.get("inputs"):
                    old_spec.pop("inputs")  # avoid clashes
                elif old_spec.get("out") and old_spec.get("outputs"):
                    old_spec.pop("inputs")  # avoid clashes
            elif isinstance(old_spec, ClassType):
                old_spec.__dict__.update(**loaded_spec)
                old_spec = old_spec.dict(by_alias=True)
            else:  # None. attribute not set yet
                setattr(self, f, ClassType(**loaded_spec))
                return
            setattr(self, f, ClassType(**old_spec))

    def from_yaml(self, file_path: str):
        """Parameterizes libEnsemble from ``yaml`` file"""
        with open(file_path, "r") as f:
            loaded = yaml.full_load(f)

        self._parameterize(loaded)

    def from_toml(self, file_path: str):
        """Parameterizes libEnsemble from ``toml`` file"""
        with open(file_path, "rb") as f:
            loaded = tomli.load(f)

        self._parameterize(loaded)

    def from_json(self, file_path: str):
        """Parameterizes libEnsemble from ``json`` file"""
        with open(file_path, "rb") as f:
            loaded = json.load(f)

        self._parameterize(loaded)

    def add_random_streams(self, num_streams: int = 0, seed: str = ""):
        """

        Adds ``np.random`` generators for each worker ID to ``self.persis_info``.

        Parameters
        ----------

        num_streams: int, Optional

            Number of matching worker ID and random stream entries to create. Defaults to
            ``self.nworkers``.

        seed: str, Optional

            Seed for NumPy's RNG

        """
        if num_streams:
            nstreams = num_streams
        else:
            nstreams = self._nworkers()

        self.persis_info = add_unique_random_streams(self.persis_info, nstreams + 1, seed=seed)
        return self.persis_info

    def save_output(self, file: str):
        """
        Writes out History array and persis_info to files.
        If using a workflow_dir, will place with specified filename in that directory

        Format: ``<calling_script>_results_History_length=<length>_evals=<Completed evals>_ranks=<nworkers>``
        """
        if self.is_manager:
            if self._get_option("libE_specs", "workflow_dir_path"):
                save_libE_output(
                    self.H, self.persis_info, file, self.nworkers, dest_path=self.libE_specs.workflow_dir_path
                )
            else:
                save_libE_output(self.H, self.persis_info, file, self.nworkers)<|MERGE_RESOLUTION|>--- conflicted
+++ resolved
@@ -229,11 +229,7 @@
 
         Tell libEnsemble when to stop a run
 
-<<<<<<< HEAD
-    libE_specs: :obj:`dict` or :class:`LibeSpecs<libensemble.specs.libeSpecs>`, Optional
-=======
-    libE_specs: :obj:`dict` or :class:`LibeSpecs<libensemble.specs.LibeSpecs>`, optional
->>>>>>> 06623120
+    libE_specs: :obj:`dict` or :class:`LibeSpecs<libensemble.specs.LibeSpecs>`, Optional
 
         Specifications for libEnsemble
 
@@ -241,20 +237,12 @@
 
         Specifications for the allocation function
 
-<<<<<<< HEAD
     persis_info: :obj:`dict`, Optional
-=======
-    persis_info: :obj:`dict`, optional
->>>>>>> 06623120
 
         Persistent information to be passed between user function instances
         :doc:`(example)<data_structures/persis_info>`
 
-<<<<<<< HEAD
-    executor: :class:`Executor<libensemble.executors.executor.executor>`, Optional
-=======
-    executor: :class:`Executor<libensemble.executors.executor.Executor>`, optional
->>>>>>> 06623120
+    executor: :class:`Executor<libensemble.executors.executor.Executor>`, Optional
 
         libEnsemble Executor instance for use within simulation or generator functions
 
