--- conflicted
+++ resolved
@@ -326,10 +326,6 @@
             return
 
         # Cast new libE_specs temporarily to dict
-<<<<<<< HEAD
-        if not isinstance(new_specs, dict):
-            new_specs = specs_dump(new_specs, by_alias=True, exclude_none=True, exclude_defaults=True)
-=======
         if not isinstance(new_specs, dict):  # exclude_defaults should only be enabled with Pydantic v2
             platform_specs_set = False
             if new_specs.platform_specs != {}:  # bugginess across Pydantic versions for recursively casting to dict
@@ -338,7 +334,6 @@
             new_specs = specs_dump(new_specs, exclude_none=True, exclude_defaults=True)
             if platform_specs_set:
                 new_specs["platform_specs"] = specs_dump(platform_specs, exclude_none=True)
->>>>>>> dbdf88f1
 
         # Unset "comms" if we already have a libE_specs that contains that field, that came from parse_args
         if new_specs.get("comms") and hasattr(self._libE_specs, "comms") and self.parsed:
