"""
Module to launch and control running jobs with Balsam.

"""

import os
import logging
import time
from mpi4py import MPI

from libensemble.mpi_resources import MPIResources
from libensemble.controller import \
     Job, JobControllerException, jassert, STATES
from libensemble.mpi_controller import MPIJobController

import balsam.launcher.dag as dag
from balsam.core import models

<<<<<<< HEAD
logger = logging.getLogger(__name__)
#For debug messages in this module  - uncomment
#(see libE.py to change root logging level)
=======
logger = logging.getLogger(__name__ + '(' + MPIResources.get_my_name() + ')')
#To change logging level for just this module
>>>>>>> 22286ade
#logger.setLevel(logging.DEBUG)


class BalsamJob(Job):
    """Wraps a Balsam Job from the Balsam service.

    The same attributes and query routines are implemented.

    """

    def __init__(self, app=None, app_args=None, workdir=None,
                 stdout=None, stderr=None, workerid=None):
        """Instantiate a new BalsamJob instance.

        A new BalsamJob object is created with an id, status and
        configuration attributes.  This will normally be created by the
        job_controller on a launch.
        """
        # May want to override workdir with Balsam value when it exists
        Job.__init__(self, app, app_args, workdir, stdout, stderr, workerid)

    def read_file_in_workdir(self, filename):
        return self.process.read_file_in_workdir(filename)

    def read_stdout(self):
        return self.process.read_file_in_workdir(self.stdout)

    def read_stderr(self):
        return self.process.read_file_in_workdir(self.stderr)

    def calc_job_timing(self):
        """Calculate timing information for this job"""

        #Get runtime from Balsam
        self.runtime = self.process.runtime_seconds

        if self.launch_time is None:
            logger.warning("Cannot calc job total_time - launch time not set")
            return

        if self.total_time is None:
            self.total_time = time.time() - self.launch_time

    def poll(self):
        """Polls and updates the status attributes of the supplied job"""
        if not self.check_poll():
            return

        # Get current state of jobs from Balsam database
        self.process.refresh_from_db()
        balsam_state = self.process.state

        if balsam_state in models.END_STATES:
            self.finished = True
            self.calc_job_timing()
            self.workdir = self.workdir or self.process.working_directory
            self.success = (balsam_state == 'JOB_FINISHED')
            # self.errcode - requested feature from Balsam devs

            if balsam_state == 'JOB_FINISHED':
                self.state = 'FINISHED'
            elif balsam_state == 'PARENT_KILLED': # Not currently used
                self.state = 'USER_KILLED'
            elif balsam_state in STATES: #In my states
                self.state = balsam_state
            else:
                logger.warning("Job finished, but in unrecognized "
                               "Balsam state {}".format(balsam_state))
                self.state = 'UNKNOWN'

            logger.info("Job {} ended with state {}".
                        format(self.name, self.state))

        elif balsam_state in models.ACTIVE_STATES:
            self.state = 'RUNNING'
            self.workdir = self.workdir or self.process.working_directory

        elif (balsam_state in models.PROCESSABLE_STATES or
              balsam_state in models.RUNNABLE_STATES):
            self.state = 'WAITING'

        else:
            raise JobControllerException(
                "Job state returned from Balsam is not in known list of "
                "Balsam states. Job state is {}".format(balsam_state))


    def kill(self, wait_time=None):
        """ Kills or cancels the supplied job """

        dag.kill(self.process)

        #Could have Wait here and check with Balsam its killed -
        #but not implemented yet.
        
        logger.info("Killing job {}".format(self.name))
        self.state = 'USER_KILLED'
        self.finished = True
        self.calc_job_timing()


class BalsamJobController(MPIJobController):
    """Inherits from MPIJobController and wraps the Balsam job management service

    .. note::  Job kills are not configurable in the Balsam job_controller.

    """
    def __init__(self, auto_resources=True, central_mode=True,
                 nodelist_env_slurm=None, nodelist_env_cobalt=None):
        """Instantiate a new BalsamJobController instance.

        A new BalsamJobController object is created with an application
        registry and configuration attributes
        """

        if not central_mode:
            logger.warning("Balsam does not currently support distributed mode - running in central mode")
            central_mode=True

        super().__init__(auto_resources, central_mode,
                         nodelist_env_slurm, nodelist_env_cobalt)
        self.mpi_launcher = None
        if MPI.COMM_WORLD.Get_rank() == 0:
            BalsamJobController.del_apps()
            BalsamJobController.del_jobs()

    @staticmethod
    def del_apps():
        """Deletes all Balsam apps whose names contains .simfunc or .genfunc"""
        AppDef = models.ApplicationDefinition

        #Some error handling on deletes.... is it internal
        for app_type in ['.simfunc', '.genfunc']:
            deletion_objs = AppDef.objects.filter(name__contains=app_type)
            if deletion_objs:
                for del_app in deletion_objs.iterator():
                    logger.debug("Deleting app {}".format(del_app.name))
                deletion_objs.delete()

    @staticmethod
    def del_jobs():
        """Deletes all Balsam jobs whose names contains .simfunc or .genfunc"""
        for app_type in ['.simfunc', '.genfunc']:
            deletion_objs = models.BalsamJob.objects.filter(
                name__contains=app_type)
            if deletion_objs:
                for del_job in deletion_objs.iterator():
                    logger.debug("Deleting job {}".format(del_job.name))
                deletion_objs.delete()

        ##May be able to use union function - to combine - see queryset help.
        ##Eg (not tested)
        #del_simfuncs = Job.objects.filter(name__contains='.simfunc')
        #del_genfuncs = Job.objects.filter(name__contains='.genfunc')
        #deletion_objs = deletion_objs.union()

    @staticmethod
    def add_app(name, exepath, desc):
        """ Add application to Balsam database """
        AppDef = models.ApplicationDefinition
        app = AppDef()
        app.name = name
        app.executable = exepath
        app.description = desc
        #app.default_preprocess = '' # optional
        #app.default_postprocess = '' # optional
        app.save()
        logger.debug("Added App {}".format(app.name))

    def register_calc(self, full_path, calc_type='sim', desc=None):
        """Registers a user applications to libEnsemble and Balsam

        Parameters
        ----------

        full_path: String
            The full path of the user application to be registered.

        calc_type: String
            Calculation type: Is this application part of a 'sim'
            or 'gen' function.

        desc: String, optional
            Description of this application.

        """
        # OK to use Python 3 syntax (Balsam requires 3.6+)
        super().register_calc(full_path, calc_type, desc)

        #Get from one place - so always matches
        calc_name = self.default_apps[calc_type].name
        desc = self.default_apps[calc_type].desc

        if MPI.COMM_WORLD.Get_rank() == 0:
            self.add_app(calc_name, full_path, desc)

    def launch(self, calc_type, num_procs=None, num_nodes=None,
               ranks_per_node=None, machinefile=None, app_args=None,
               stdout=None, stderr=None, stage_inout=None,
               hyperthreads=False, test=False, wait_on_run=False):
        """Creates a new job, and either launches or schedules to launch
        in the job controller

        The created job object is returned.
        """
        app = self.default_app(calc_type)

        #Need test somewhere for if no breakdown supplied....
        #or only machinefile

        #Specific to this class
        if machinefile is not None:
            logger.warning("machinefile arg ignored - not supported in Balsam")
            jassert(num_procs or num_nodes or ranks_per_node,
                    "No procs/nodes provided - aborting")


        #Set num_procs, num_nodes and ranks_per_node for this job

        #Without resource detection
        #num_procs, num_nodes, ranks_per_node = JobController.job_partition(num_procs, num_nodes, ranks_per_node) #Note: not included machinefile option

        #With resource detection (may do only if under-specified?? though that will not tell if larger than possible
        #for static allocation - but Balsam does allow dynamic allocation if too large!!
        #For now allow user to specify - but default is True....
        if self.auto_resources:
            num_procs, num_nodes, ranks_per_node = \
              self.resources.get_resources(
                  num_procs=num_procs,
                  num_nodes=num_nodes, ranks_per_node=ranks_per_node,
                  hyperthreads=hyperthreads)
        else:
            #Without resource detection (note: not included machinefile option)
            num_procs, num_nodes, ranks_per_node = \
              MPIResources.job_partition(num_procs, num_nodes, ranks_per_node)

        #temp - while balsam does not accept a standard out name
        if stdout is not None or stderr is not None:
            logger.warning("Balsam does not currently accept a stdout "
                           "or stderr name - ignoring")
            stdout = None
            stderr = None

        #Will be possible to override with arg when implemented
        #(or can have option to let Balsam assign)
        default_workdir = os.getcwd()
        job = BalsamJob(app, app_args, default_workdir,
                        stdout, stderr, self.workerID)

        #This is not used with Balsam for run-time as this would include wait time
        #Again considering changing launch to submit - or whatever I chose before.....
        job.launch_time = time.time() #Not good for timing job - as I dont know when it finishes - only poll/kill est.

        add_job_args = {'name': job.name,
                        'workflow': "libe_workflow", #add arg for this
                        'user_workdir': default_workdir, #add arg for this
                        'application': app.name,
                        'args': job.app_args,
                        'num_nodes': num_nodes,
                        'ranks_per_node': ranks_per_node}

        if stage_inout is not None:
            #For now hardcode staging - for testing
            add_job_args['stage_in_url'] = "local:" + stage_inout + "/*"
            add_job_args['stage_out_url'] = "local:" + stage_inout
            add_job_args['stage_out_files'] = "*.out"

        job.process = dag.add_job(**add_job_args)
        
        if (wait_on_run):
            self._wait_on_run(job)

        logger.info("Added job to Balsam database {}: "
                     "Worker {} nodes {} ppn {}".
                     format(job.name, self.workerID, num_nodes, ranks_per_node))

        #job.workdir = job.process.working_directory #Might not be set yet!!!!
        self.list_of_jobs.append(job)
        return job<|MERGE_RESOLUTION|>--- conflicted
+++ resolved
@@ -16,14 +16,8 @@
 import balsam.launcher.dag as dag
 from balsam.core import models
 
-<<<<<<< HEAD
 logger = logging.getLogger(__name__)
-#For debug messages in this module  - uncomment
-#(see libE.py to change root logging level)
-=======
-logger = logging.getLogger(__name__ + '(' + MPIResources.get_my_name() + ')')
 #To change logging level for just this module
->>>>>>> 22286ade
 #logger.setLevel(logging.DEBUG)
 
 
