--- conflicted
+++ resolved
@@ -48,12 +48,6 @@
                 "num_procs does not equal num_nodes*ranks_per_node")
         return num_procs, num_nodes, ranks_per_node
 
-<<<<<<< HEAD
-    # Reformat create_machinefile to use this and also use this for
-    # non-machinefile cases when auto-detecting
-=======
-
->>>>>>> b88faa8a
     def get_resources(self, num_procs=None, num_nodes=None,
                       ranks_per_node=None, hyperthreads=False):
         """Reconciles user supplied options with available Worker
@@ -75,11 +69,7 @@
             (self.logical_cores_avail_per_node if hyperthreads else
              self.physical_cores_avail_per_node)
         workers_per_node = \
-<<<<<<< HEAD
-            (self.workers_per_node if num_workers > local_node_count else 1)
-=======
           (self.worker_resources.workers_per_node if num_workers > local_node_count else 1)
->>>>>>> b88faa8a
         cores_avail_per_node_per_worker = cores_avail_per_node//workers_per_node
 
         rassert(node_list, "Node list is empty - aborting")
@@ -99,13 +89,8 @@
         elif not num_procs and not num_nodes:
             num_nodes = local_node_count
 
-<<<<<<< HEAD
-        # checks config is consistent and sufficient to express -
-        # does not check actual resources
-=======
         # Checks config is consistent and sufficient to express
         # - does not check actual resources
->>>>>>> b88faa8a
         num_procs, num_nodes, ranks_per_node = \
             MPIResources.job_partition(num_procs, num_nodes, ranks_per_node)
 
