"""
Module to launch and control running jobs.

Contains job_controller and job. The class JobController is a base class and not
intended for direct use. Instead one of the inherited classes should be used. Inherited
classes include MPI and Balsam variants. A job_controller can create and manage
multiple jobs. The worker or user-side code can issue and manage jobs using the launch,
poll and kill functions. Job attributes are queried to determine status. Functions are
also provided to access and interrogate files in the job's working directory.

"""

import os
import logging
import itertools
import time

import libensemble.util.launcher as launcher

<<<<<<< HEAD
logger = logging.getLogger(__name__)
#For debug messages in this module  - uncomment
#(see libE.py to change root logging level)
=======
logger = logging.getLogger(__name__ + '(' + Resources.get_my_name() + ')')
#To change logging level for just this module
>>>>>>> 22286ade
#logger.setLevel(logging.DEBUG)

STATES = """
UNKNOWN
CREATED
WAITING
RUNNING
FINISHED
USER_KILLED
FAILED""".split()

NOT_STARTED_STATES = '''
CREATED
WAITING
'''.split()


class JobControllerException(Exception):
    "Raised for any exception in the JobController"


def jassert(test, *args):
    "Version of assert that raises a JobControllerException"
    if not test:
        raise JobControllerException(*args)


class Application:
    """An application is an executable user-program
    (e.g. Implementing a sim/gen function)."""

    def __init__(self, full_path, calc_type='sim', desc=None):
        """Instantiate a new Application instance."""
        self.full_path = full_path
        self.calc_type = calc_type
        self.calc_dir, self.exe = os.path.split(full_path)

        # Use this name to delete jobs in database - see del_apps(), del_jobs()
        self.name = self.exe + '.' + self.calc_type + 'func'
        self.desc = desc or (self.exe + ' ' + self.calc_type + ' function')


class Job:
    """
    Manage the creation, configuration and status of a launchable job.

    """

    newid = itertools.count()

    def __init__(self, app=None, app_args=None, workdir=None,
                 stdout=None, stderr=None, workerid=None):
        """Instantiate a new Job instance.

        A new job object is created with an id, status and configuration
        attributes.  This will normally be created by the job_controller
        on a launch
        """
        self.id = next(Job.newid)

        #Status attributes
        self.state = 'CREATED'
        self.process = None
        self.errcode = None
        self.finished = False  # True means job ran, not that it succeeded
        self.success = False

        # Note: runtime, total_time, and time since launch may differ!
        self.launch_time = None
        self.runtime = None
        self.total_time = None

        #Run attributes
        self.app = app
        self.app_args = app_args
        self.workerID = workerid

        jassert(app is not None,
                "Job must be created with an app - no app found for job {}".
                format(self.id))

        worker_name = "_worker{}".format(self.workerID) if self.workerID else ""
        self.name = "job_{}{}_{}".format(app.name, worker_name, self.id)
        self.stdout = stdout or self.name + '.out'
        self.stderr = stderr or self.name + '.err'
        self.workdir = workdir

    def workdir_exists(self):
        """Returns True if the job's workdir exists"""
        return self.workdir and os.path.exists(self.workdir)

    def file_exists_in_workdir(self, filename):
        """Returns True if the named file exists in the job's workdir"""
        return (self.workdir
                and os.path.exists(os.path.join(self.workdir, filename)))

    def read_file_in_workdir(self, filename):
        """Open and reads the named file in the job's workdir """
        path = os.path.join(self.workdir, filename)
        if not os.path.exists(path):
            raise ValueError("{} not found in working directory".
                             format(filename))
        with open(path) as f:
            return f.read()

    def stdout_exists(self):
        """Returns True if the job's stdout file exists in the workdir"""
        return self.file_exists_in_workdir(self.stdout)

    def read_stdout(self):
        """Open and reads the job's stdout file in the job's workdir"""
        return self.read_file_in_workdir(self.stdout)

    def stderr_exists(self):
        """Returns True if the job's stderr file exists in the workdir"""
        return self.file_exists_in_workdir(self.stderr)

    def read_stderr(self):
        """Open and reads the job's stderr file in the job's workdir"""
        return self.read_file_in_workdir(self.stderr)

    def calc_job_timing(self):
        """Calculate timing information for this job"""
        if self.launch_time is None:
            logger.warning("Cannot calc job timing - launch time not set")
            return

        #In case already been killed and set then
        if self.runtime is None:
            self.runtime = time.time() - self.launch_time

        #For direct launched jobs - these should be the same.
        if self.total_time is None:
            self.total_time = self.runtime

    def check_poll(self):
        """Check whether polling this job makes sense."""
        jassert(self.process is not None,
                "Polled job {} has no process ID - check jobs been launched".
                format(self.name))
        if self.finished:
            logger.warning("Polled job {} has already finished. "
                           "Not re-polling. Status is {}".
                           format(self.name, self.state))
            return False
        return True


    def poll(self):
        """Polls and updates the status attributes of the job"""
        if not self.check_poll():
            return

        # Poll the job
        poll = self.process.poll()
        if poll is None:
            self.state = 'RUNNING'
            return

        self.finished = True
        self.calc_job_timing()

        # Want to be more fine-grained about non-success (fail vs user kill?)
        self.errcode = self.process.returncode
        self.success = (self.errcode == 0)
        self.state = 'FINISHED' if self.success else 'FAILED'
        logger.info("Job {} completed with errcode {} ({})".
                     format(self.name, self.errcode, self.state))

    def kill(self, wait_time=60):
        """Kills or cancels the supplied job

        Sends SIGTERM, waits for a period of <wait_time> for graceful
        termination, then sends a hard kill with SIGKILL.  If <wait_time>
        is 0, we go immediately to SIGKILL; if <wait_time> is None, we
        never do a SIGKILL.
        """
        if self.finished:
            logger.warning("Trying to kill job that is no longer running. "
                           "Job {}: Status is {}".format(self.name, self.state))
            return

        if self.process is None:
            time.sleep(0.2)
            jassert(self.process is not None,
                    "Attempting to kill job {} that has no process ID - "
                    "check jobs been launched".format(self.name))

        logger.info("Killing job {}".format(self.name))
        launcher.cancel(self.process, wait_time)
        self.state = 'USER_KILLED'
        self.finished = True
        self.calc_job_timing()


class JobController:
    """The job_controller can create, poll and kill runnable jobs

    **Class Attributes:**

    :cvar JobController: controller: The default job_controller.

    **Object Attributes:**

    :ivar int wait_time: Timeout period for hard kill
    :ivar list list_of_jobs: A list of jobs created in this job controller
    :ivar int workerID: The workerID associated with this job controller

    """

    controller = None
    
    
    def _wait_on_run(self, job):
        '''Called by launch when wait_on_run is True'''
        start = time.time()
        while job.state in NOT_STARTED_STATES:
            time.sleep(0.2)
            job.poll()
        logger.debug("Job {} polled as {} after {} seconds".format(job.name, job.state, time.time()-start))
        

    def __init__(self):
        """Instantiate a new JobController instance.

        A new JobController object is created with an application
        registry and configuration attributes.

        This is typically created in the user calling script. If
        auto_resources is True, an evaluation of system resources is
        performance during this call.
        """
        self.top_level_dir = os.getcwd()
        self.manager_signal = 'none'
        self.default_apps = {'sim' : None, 'gen': None}

        self.wait_time = 60
        self.list_of_jobs = []
        self.workerID = None
        JobController.controller = self

    @property
    def sim_default_app(self):
        """Return the default simulation app."""
        return self.default_apps['sim']

    @property
    def gen_default_app(self):
        """Return the default generator app."""
        return self.default_apps['gen']

    def default_app(self, calc_type):
        "Get the default app for a given calc type."
        app = self.default_apps.get(calc_type)
        jassert(calc_type in ['sim', 'gen'],
                "Unrecognized calculation type", calc_type)
        jassert(app, "Default {} app is not set".format(calc_type))
        return app

    def register_calc(self, full_path, calc_type='sim', desc=None):
        """Registers a user application to libEnsemble

        Parameters
        ----------

        full_path: String
            The full path of the user application to be registered.

        calc_type: String
            Calculation type: Is this application part of a 'sim'
            or 'gen' function.

        desc: String, optional
            Description of this application.

        """
        jassert(calc_type in self.default_apps,
                "Unrecognized calculation type", calc_type)
        jassert(self.default_apps[calc_type] is None,
                "Default {} app already set".format(calc_type))
        self.default_apps[calc_type] = Application(full_path, calc_type, desc)

    def manager_poll(self, comm):
        """ Polls for a manager signal

        The job controller manager_signal attribute will be updated.

        """

        # Check for messages; disregard anything but a stop signal
        if not comm.mail_flag():
            return
        mtag, man_signal = comm.recv()
        if mtag != STOP_TAG:
            return

        # Process the signal and push back on comm (for now)
        logger.info('Manager probe hit true')
        if man_signal == MAN_SIGNAL_FINISH:
            self.manager_signal = 'finish'
        elif man_signal == MAN_SIGNAL_KILL:
            self.manager_signal = 'kill'
        else:
            logger.warning("Received unrecognized manager signal {} - "
                           "ignoring".format(man_signal))
        comm.push_back(mtag, Work)

    def get_job(self, jobid):
        """ Returns the job object for the supplied job ID """
        job = next((j for j in self.list_of_jobs if j.id == jobid), None)
        if job is None:
            logger.warning("Job {} not found in joblist".format(jobid))
        return job

    def set_workerID(self, workerid):
        """Sets the worker ID for this job_controller"""
        self.workerID = workerid

    def poll(self, job):
        "Polls a job"
<<<<<<< HEAD
        job.poll(job)

=======
        job.poll()
        
>>>>>>> 22286ade
    def kill(self, job):
        "Kill a job"
        jassert(isinstance(job, Job), "Invalid job has been provided")
        job.kill(self.wait_time)
<|MERGE_RESOLUTION|>--- conflicted
+++ resolved
@@ -17,14 +17,8 @@
 
 import libensemble.util.launcher as launcher
 
-<<<<<<< HEAD
 logger = logging.getLogger(__name__)
-#For debug messages in this module  - uncomment
-#(see libE.py to change root logging level)
-=======
-logger = logging.getLogger(__name__ + '(' + Resources.get_my_name() + ')')
 #To change logging level for just this module
->>>>>>> 22286ade
 #logger.setLevel(logging.DEBUG)
 
 STATES = """
@@ -345,13 +339,8 @@
 
     def poll(self, job):
         "Polls a job"
-<<<<<<< HEAD
-        job.poll(job)
-
-=======
         job.poll()
-        
->>>>>>> 22286ade
+
     def kill(self, job):
         "Kill a job"
         jassert(isinstance(job, Job), "Invalid job has been provided")
