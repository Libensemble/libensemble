--- conflicted
+++ resolved
@@ -50,16 +50,10 @@
 
     newid = itertools.count()
 
-<<<<<<< HEAD
     def __init__(self, app=None, app_args=None, num_procs=None, num_nodes=None,
                  ranks_per_node=None, machinefile=None, hostlist=None,
-                 workdir=None, stdout=None, workerid=None):
+                 workdir=None, stdout=None, stderr=None, workerid=None):
         """Instantiate a new Job instance.
-=======
-    def __init__(self, app=None, app_args=None, num_procs=None, num_nodes=None, ranks_per_node=None,
-                 machinefile=None, hostlist=None, workdir=None, stdout=None, stderr=None, workerid=None):
-        '''Instantiate a new Job instance.
->>>>>>> f1b91bdd
 
         A new job object is created with an id, status and configuration
         attributes.  This will normally be created by the job_controller
@@ -76,7 +70,7 @@
         self.launch_time = None
         self.runtime = None
         self.total_time = None
-        #self.manager_signal = 'none'
+        self.manager_signal = 'none'
 
         #Run attributes
         self.app = app
@@ -97,7 +91,7 @@
         worker_name = "_worker{}".format(self.workerID) if self.workerID else ""
         self.name = "job_{}{}_{}".format(app.name, worker_name, self.id)
         self.stdout = stdout or self.name + '.out'
-        self.stderr = stderr or self.name + '.err'        
+        self.stderr = stderr or self.name + '.err'
         self.workdir = workdir
 
     def workdir_exists(self):
@@ -126,17 +120,14 @@
         """Open and reads the job's stdout file in the job's workdir"""
         return self.read_file_in_workdir(self.stdout)
 
-<<<<<<< HEAD
-=======
     def stderr_exists(self):
-        ''' Returns True if the job's stderr file exists in the workdir, else False '''
+        """Returns True if the job's stderr file exists in the workdir"""
         return self.file_exists_in_workdir(self.stderr)
 
     def read_stderr(self):
-        ''' Open and reads the job's stderr file in the job's workdir '''
+        """Open and reads the job's stderr file in the job's workdir"""
         return self.read_file_in_workdir(self.stderr)
 
->>>>>>> f1b91bdd
     #Note - this is currently only final job-time. May make running job time.
     #And prob want to use for polling in sim func - esp in balsam -
     #where want acutal runtime not time since launch
@@ -155,58 +146,6 @@
             self.total_time = self.runtime
 
 
-<<<<<<< HEAD
-=======
-class BalsamJob(Job):
-
-    '''Wraps a Balsam Job from the Balsam service.
-
-    The same attributes and query routines are implemented.
-
-    '''
-
-    #newid = itertools.count() #hopefully can use the one in Job
-
-    def __init__(self, app=None, app_args=None, num_procs=None, num_nodes=None, ranks_per_node=None, machinefile=None, hostlist=None, workdir=None, stdout=None, stderr=None, workerid=None):
-        '''Instantiate a new BalsamJob instance.
-
-        A new BalsamJob object is created with an id, status and configuration attributes
-        This will normally be created by the job_controller on a launch
-        '''
-
-        super().__init__(app, app_args, num_procs, num_nodes, ranks_per_node, machinefile, hostlist, workdir, stdout, workerid)
-
-        self.balsam_state = None
-
-        #prob want to override workdir attribute with Balsam value - though does it exist yet?
-        #self.workdir = None #Don't know until starts running
-        self.workdir = workdir #Default for libe now is to run in place.
-
-
-    def read_file_in_workdir(self, filename):
-        return self.process.read_file_in_workdir(filename)
-
-    def read_stdout(self):
-        return self.process.read_file_in_workdir(self.stdout)
-
-    def read_stderr(self):
-        return self.process.read_file_in_workdir(self.stderr)
-    
-    def calc_job_timing(self):
-        """Calculate timing information for this job"""
-
-        #Get runtime from Balsam
-        self.runtime = self.process.runtime_seconds
-
-        if self.launch_time is None:
-            logger.warning("Cannot calc job total_time - launch time not set")
-            return
-
-        if self.total_time is None:
-            self.total_time = time.time() - self.launch_time
-
-
->>>>>>> f1b91bdd
 class JobController:
     """The job_controller can create, poll and kill runnable jobs
 
@@ -311,29 +250,11 @@
         JobController.controller = self
 
 
-<<<<<<< HEAD
     def launch(self, calc_type, num_procs=None, num_nodes=None,
                ranks_per_node=None, machinefile=None, app_args=None,
-               stdout=None, stage_inout=None, hyperthreads=False, test=False):
+               stdout=None, stderr=None, stage_inout=None,
+               hyperthreads=False, test=False):
         """Creates a new job, and either launches or schedules launch.
-=======
-    # May change job_controller launch functions to use **kwargs and then init job empty - and use setattr
-    #eg. To pass through args:
-    #def launch(**kwargs):
-    #...
-    #job = Job()
-    #for k,v in kwargs.items():
-    #try:
-        #getattr(job, k)
-    #except AttributeError:
-        #raise ValueError(f"Invalid field {}".format(k)) #Unless not passing through all
-    #else:
-        #setattr(job, k, v)
-
-    def launch(self, calc_type, num_procs=None, num_nodes=None, ranks_per_node=None,
-               machinefile=None, app_args=None, stdout=None, stderr=None, stage_inout=None, hyperthreads=False, test=False):
-        ''' Creates a new job, and either launches or schedules to launch in the job controller
->>>>>>> f1b91bdd
 
         The created job object is returned.
 
@@ -425,14 +346,10 @@
               JobController.job_partition(num_procs, num_nodes,
                                           ranks_per_node, machinefile)
 
-<<<<<<< HEAD
         default_workdir = os.getcwd()
         job = Job(app, app_args, num_procs, num_nodes, ranks_per_node,
-                  machinefile, hostlist, default_workdir, stdout, self.workerID)
-=======
-        default_workdir = os.getcwd() #Will be possible to override with arg when implemented
-        job = Job(app, app_args, num_procs, num_nodes, ranks_per_node, machinefile, hostlist, default_workdir, stdout, stderr, self.workerID)
->>>>>>> f1b91bdd
+                  machinefile, hostlist, default_workdir, stdout, stderr,
+                  self.workerID)
 
         if stage_inout is not None:
             logger.warning("stage_inout option ignored in this "
@@ -450,19 +367,10 @@
             logger.debug("Launching job {}: {}".
                          format(job.name, " ".join(runline))) #One line
             job.launch_time = time.time()
-<<<<<<< HEAD
             job.process = launcher.launch(runline, cwd='./',
                                           stdout=open(job.stdout, 'w'),
+                                          stderr=open(job.stderr, 'w'),
                                           start_new_session=True)
-=======
-
-            #job.process = subprocess.Popen(runline, cwd='./', stdout=open(job.stdout, 'w'), stderr=open(job.stderr, 'w'), shell=False)
-            job.process = subprocess.Popen(runline, cwd='./', stdout=open(job.stdout, 'w'), stderr=open(job.stderr, 'w'), shell=False, preexec_fn=os.setsid)
-
-            #To test when have workdir
-            #job.process = subprocess.Popen(runline, cwd=job.workdir, stdout=open(job.stdout, 'w'), stderr=open(job.stderr, 'w'), shell=False, preexec_fn=os.setsid)
-
->>>>>>> f1b91bdd
             self.list_of_jobs.append(job)
 
         return job
@@ -508,26 +416,16 @@
                      format(job.name, job.errcode, job.state))
 
 
-<<<<<<< HEAD
-    def manager_poll(self, job):
+    def manager_poll(self):
         """ Polls for a manager signal
-=======
-    def manager_poll(self):
-        ''' Polls for a manager signal
->>>>>>> f1b91bdd
 
         The job controller manager_signal attribute will be updated.
 
-<<<<<<< HEAD
         """
 
         #Will use MPI_MODE from settings.py but for now assume MPI
         from libensemble.message_numbers import \
             STOP_TAG, MAN_SIGNAL_FINISH, MAN_SIGNAL_KILL
-=======
-        '''
-        from libensemble.message_numbers import STOP_TAG, MAN_SIGNAL_FINISH, MAN_SIGNAL_KILL
->>>>>>> f1b91bdd
         from mpi4py import MPI
 
         # Manager Signals
@@ -717,234 +615,4 @@
         completed by detected machine resources"""
         node_list = self.resources.local_nodelist
         hostlist_str = ",".join([str(x) for x in node_list])
-<<<<<<< HEAD
-        return hostlist_str
-=======
-        return hostlist_str
-
-
-class BalsamJobController(JobController):
-
-    '''Inherits from JobController and wraps the Balsam job management service
-
-    .. note::  Job kills are currently not configurable in the Balsam job_controller.
-
-    The set_kill_mode function will do nothing but print a warning.
-
-    '''
-
-    #controller = None
-
-    def __init__(self, registry=None, auto_resources=True, nodelist_env_slurm=None, nodelist_env_cobalt=None):
-        '''Instantiate a new BalsamJobController instance.
-
-        A new BalsamJobController object is created with an application registry and configuration attributes
-        '''
-
-        #Will use super - atleast if use baseclass - but for now dont want to set self.mpi_launcher etc...
-
-        self.registry = registry or Register.default_registry
-        if self.registry is None:
-            raise JobControllerException("Cannot find default registry")
-
-        self.top_level_dir = os.getcwd()
-        self.auto_resources = auto_resources
-        self.manager_signal = 'none'
-        
-        if self.auto_resources:
-            self.resources = Resources(top_level_dir=self.top_level_dir, central_mode=True,
-                                       nodelist_env_slurm=nodelist_env_slurm,
-                                       nodelist_env_cobalt=nodelist_env_cobalt)
-
-        #-------- Up to here should be common - can go in a baseclass and make all concrete classes inherit ------#
-
-        self.list_of_jobs = [] #Why did I put here? Will inherit
-
-        #self.auto_machinefile = False #May in future use the auto_detect part though - to fill in procs/nodes/ranks_per_node
-
-        JobController.controller = self
-        #BalsamJobController.controller = self
-
-    #def _calc_job_timing(job):
-        ##Get runtime from Balsam
-        #if job.launch_time is None:
-            #logger.warning("Cannot calc job total_time - launch time not set")
-            #return
-
-        #if job.total_time is None:
-            #job.total_time = time.time() - job.launch_time
-
-
-
-    def launch(self, calc_type, num_procs=None, num_nodes=None, ranks_per_node=None, 
-               machinefile=None, app_args=None, stdout=None, stderr=None, stage_inout=None, test=False, hyperthreads=False):
-        ''' Creates a new job, and either launches or schedules to launch in the job controller
-
-        The created job object is returned.
-        '''
-        import balsam.launcher.dag as dag
-
-        # Find the default sim or gen app from registry.sim_default_app OR registry.gen_default_app
-        # Could take optional app arg - if they want to supply here - instead of taking from registry
-        if calc_type == 'sim':
-            if self.registry.sim_default_app is None:
-                raise JobControllerException("Default sim app is not set")
-            else:
-                app = self.registry.sim_default_app
-        elif calc_type == 'gen':
-            if self.registry.gen_default_app is not None:
-                raise JobControllerException("Default gen app is not set")
-            else:
-                app = self.registry.gen_default_app
-        else:
-            raise JobControllerException("Unrecognized calculation type", calc_type)
-
-        #-------- Up to here should be common - can go in a baseclass and make all concrete classes inherit ------#
-
-        #Need test somewhere for if no breakdown supplied.... or only machinefile
-
-        #Specific to this class
-        if machinefile is not None:
-            logger.warning("machinefile arg ignored - not supported in Balsam")
-            if num_procs is None and num_nodes is None and ranks_per_node is None:
-                raise JobControllerException("No procs/nodes provided - aborting")
-
-
-        #Set num_procs, num_nodes and ranks_per_node for this job
-
-        #Without resource detection
-        #num_procs, num_nodes, ranks_per_node = JobController.job_partition(num_procs, num_nodes, ranks_per_node) #Note: not included machinefile option
-
-        #With resource detection (may do only if under-specified?? though that will not tell if larger than possible
-        #for static allocation - but Balsam does allow dynamic allocation if too large!!
-        #For now allow user to specify - but default is True....
-        if self.auto_resources:
-            num_procs, num_nodes, ranks_per_node = self.get_resources(num_procs=num_procs, num_nodes=num_nodes, ranks_per_node=ranks_per_node, hyperthreads=hyperthreads)
-        else:
-            #Without resource detection
-            num_procs, num_nodes, ranks_per_node = JobController.job_partition(num_procs, num_nodes, ranks_per_node) #Note: not included machinefile option
-
-        #temp - while balsam does not accept a standard out name
-        if stdout is not None or stderr is not None:
-            logger.warning("Balsam does not currently accept a stdout or stderr name - ignoring")
-            stdout = None
-            stderr = None
-
-        #Will be possible to override with arg when implemented (or can have option to let Balsam assign)
-        default_workdir = os.getcwd()
-        
-        hostlist = None
-        job = BalsamJob(app, app_args, num_procs, num_nodes, ranks_per_node, machinefile, hostlist, default_workdir, stdout, stderr, self.workerID)
-
-        #This is not used with Balsam for run-time as this would include wait time
-        #Again considering changing launch to submit - or whatever I chose before.....
-        job.launch_time = time.time() #Not good for timing job - as I dont know when it finishes - only poll/kill est.
-
-        add_job_args = {'name': job.name,
-                        'workflow': "libe_workflow", #add arg for this
-                        'user_workdir': default_workdir, #add arg for this
-                        'application': app.name,
-                        'args': job.app_args,
-                        'num_nodes': job.num_nodes,
-                        'ranks_per_node': job.ranks_per_node}
-
-        if stage_inout is not None:
-            #For now hardcode staging - for testing
-            add_job_args['stage_in_url'] = "local:" + stage_inout + "/*"
-            add_job_args['stage_out_url'] = "local:" + stage_inout
-            add_job_args['stage_out_files'] = "*.out"
-
-        job.process = dag.add_job(**add_job_args)
-
-        logger.debug("Added job to Balsam database {}: Worker {} nodes {} ppn {}".format(job.name, self.workerID, job.num_nodes, job.ranks_per_node))
-
-        #job.workdir = job.process.working_directory #Might not be set yet!!!!
-        self.list_of_jobs.append(job)
-        return job
-
-
-    def poll(self, job):
-        ''' Polls and updates the status attributes of the supplied job '''
-        if not isinstance(job, BalsamJob):
-            raise JobControllerException('Invalid job has been provided')
-
-        # Check the jobs been launched (i.e. it has a process ID)
-        if job.process is None:
-            #logger.warning('Polled job has no process ID - returning stored state')
-            #Prob should be recoverable and return state - but currently fatal
-            raise JobControllerException('Polled job has no process ID - check jobs been launched')
-
-        # Do not poll if job already finished
-        if job.finished:
-            logger.warning('Polled job has already finished. Not re-polling. Status is {}'.format(job.state))
-            return
-
-        #-------- Up to here should be common - can go in a baseclass and make all concrete classes inherit ------#
-
-        # Get current state of jobs from Balsam database
-        job.process.refresh_from_db()
-        job.balsam_state = job.process.state #Not really nec to copy have balsam_state - already job.process.state...
-        #logger.debug('balsam_state for job {} is {}'.format(job.id, job.balsam_state))
-
-        import balsam.launcher.dag as dag #Might need this before get models - test
-        from balsam.service import models
-
-        if job.balsam_state in models.END_STATES:
-            job.finished = True
-
-            job.calc_job_timing()
-
-            if job.workdir is None:
-                job.workdir = job.process.working_directory
-            if job.balsam_state == 'JOB_FINISHED':
-                job.success = True
-                job.state = 'FINISHED'
-            elif job.balsam_state == 'PARENT_KILLED': #I'm not using this currently
-                job.state = 'USER_KILLED'
-                #job.success = False #Shld already be false - init to false
-                #job.errcode = #Not currently returned by Balsam API - requested - else will remain as None
-            elif job.balsam_state in STATES: #In my states
-                job.state = job.balsam_state
-                #job.success = False #All other end states are failrues currently - bit risky
-                #job.errcode = #Not currently returned by Balsam API - requested - else will remain as None
-            else:
-                logger.warning("Job finished, but in unrecognized Balsam state {}".format(job.balsam_state))
-                job.state = 'UNKNOWN'
-
-        elif job.balsam_state in models.ACTIVE_STATES:
-            job.state = 'RUNNING'
-            if job.workdir is None:
-                job.workdir = job.process.working_directory
-
-        elif job.balsam_state in models.PROCESSABLE_STATES + models.RUNNABLE_STATES: #Does this work - concatenate lists
-            job.state = 'WAITING'
-        else:
-            raise JobControllerException('Job state returned from Balsam is not in known list of Balsam states. Job state is {}'.format(job.balsam_state))
-
-        # DSB: With this commented out, number of return args is inconsistent (returns job above)
-        #return job
-
-    def kill(self, job):
-        ''' Kills or cancels the supplied job '''
-
-        if not isinstance(job, BalsamJob):
-            raise JobControllerException('Invalid job has been provided')
-
-        import balsam.launcher.dag as dag
-        dag.kill(job.process)
-
-        #Could have Wait here and check with Balsam its killed - but not implemented yet.
-
-        job.state = 'USER_KILLED'
-        job.finished = True
-        job.calc_job_timing()
-
-        #Check if can wait for kill to complete - affect signal used etc....
-
-    def set_kill_mode(self, signal=None, wait_and_kill=None, wait_time=None):
-        ''' Not currently implemented for BalsamJobController.
-
-        No action is taken
-        '''
-        logger.warning("set_kill_mode currently has no action with Balsam controller")
->>>>>>> f1b91bdd
+        return hostlist_str