--- conflicted
+++ resolved
@@ -17,36 +17,7 @@
 NOTFOUND_ERR_MSG = "\n" + 10 * "*" + NOTFOUND_ERR_MSG + 10 * "*" + "\n"
 
 
-<<<<<<< HEAD
-class Persis_Info:
-    """
-    ``persis_info`` persistent information dictionary management class. An
-    instance of this (with random streams) is created on initiation of Ensemble,
-    since ``persis_info`` is populated like so for most libEnsemble test-cases anyway.
-    """
-
-    def __init__(self, nworkers):
-        self.nworkers = nworkers
-        self.persis_info = {}
-
-    def add_random_streams(self, num_streams: int = None, seed: str = ""):
-        """
-        ``Persis_Info`` wrapper for ``add_unique_random_streams``. Attempt
-        to simplify call, since most are identical anyway.
-        """
-        if num_streams:
-            nstreams = num_streams
-        else:
-            nstreams = self.nworkers + 1
-
-        self.persis_info = add_unique_random_streams({}, nstreams, seed=seed)
-        # can access immediately, or ignore return by just using as setter
-        return self.persis_info
-
-
-=======
 @dataclass
->>>>>>> 5b385ad1
 class Ensemble:
     """
     An alternative interface for
