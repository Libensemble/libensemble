--- conflicted
+++ resolved
@@ -15,11 +15,8 @@
 import socket
 import logging
 import subprocess
-<<<<<<< HEAD
 from collections import OrderedDict
 import numpy as np
-=======
->>>>>>> 39ccfa3e
 from libensemble.resources import node_resources
 from libensemble.resources.env_resources import EnvResources
 
@@ -194,12 +191,8 @@
         else:
             self.local_host = socket.gethostname()
 
-<<<<<<< HEAD
         #self.launcher = launcher
         self.launcher = Resources.get_MPI_runner()
-=======
-        self.launcher = launcher
->>>>>>> 39ccfa3e
         remote_detect = False
         if self.local_host not in self.global_nodelist:
             remote_detect = True
@@ -388,7 +381,7 @@
         self.num_workers = num_workers
         self.num_workers_2assign2 = WorkerResources.get_workers2assign2(self.num_workers, resources)
         self.num_rsets = resources.num_resource_sets or self.num_workers_2assign2
-        self.split_list = WorkerResources.get_partitioned_nodelist(self.num_rsets, resources)
+        self.split_list, self.local_rsets_list = WorkerResources.get_partitioned_nodelist(self.num_rsets, resources)
 
         # SH May change name from index_list - something like "default_mapping"
         # SH Should default mapping use 1 resource set each or divide up?
@@ -396,6 +389,8 @@
         print('index list:', self.index_list)  # SH TODO: Remove when done testing
 
         # SH Assumes all groups same size - for uneven distribution, best_split (or equiv.) should determine.
+
+        #SH TODO: Need to update to make uneven distribution of rsets to nodes work as does on develop
         self.rsets_per_node = WorkerResources.get_rsets_on_a_node(self.num_rsets, resources)
         self.rsets = np.zeros(self.num_rsets, dtype=ManagerWorkerResources.rset_dtype)
         self.rsets['assigned'] = 0
@@ -446,7 +441,6 @@
         """
         self.num_workers = comm.get_num_workers()
         self.workerID = workerID
-<<<<<<< HEAD
         self.rset_team = [workerID]  # SH should always get from manager - so maybe initiate to None
         self.slots = None
         self.even_slots = None
@@ -454,6 +448,8 @@
         self.slots_on_node = None
 
         self.num_workers_2assign2 = WorkerResources.get_workers2assign2(self.num_workers, resources)
+
+        #SH TODO: Maybe call total_num_rsets or global_num_rsets - as its not rsets for this worker.
         self.num_rsets = resources.num_resource_sets or self.num_workers_2assign2
 
         # SH TODO: In next resources restructure - should not need duplicate of zero_resource_workers (so can use
@@ -461,7 +457,7 @@
         #          Consider naming of workers_per_node - given that is is the fixed mapping (and having excluded zrw)
         #          - possibly fixed_workers_per_node or maybe resource_sets or rsets_per_node...
         self.zero_resource_workers = resources.zero_resource_workers
-        self.split_list = WorkerResources.get_partitioned_nodelist(self.num_rsets, resources)
+        self.split_list, self.local_rsets_list = WorkerResources.get_partitioned_nodelist(self.num_rsets, resources)
         self.rsets_per_node = WorkerResources.get_rsets_on_a_node(self.num_rsets, resources)
         self.local_nodelist = []
         self.local_node_count = len(self.local_nodelist)
@@ -540,6 +536,22 @@
                 group += 1
                 group_list.append(group)
         return group_list
+
+    # Will work out rset siblings - not just yet - or mayb can use get_rsets_by_group
+    #@staticmethod
+    #def get_num_siblings_by_rset(split_list):
+        #group = 1
+        #num_siblings_by_rset = []
+        #node = split_list[0]
+
+        #for i in range(len(split_list)):
+            #if split_list[i] == node:
+                #group_list.append(group)
+            #else:
+                #node = split_list[i]
+                #group += 1
+                #group_list.append(group)
+        #return group_list
 
     @staticmethod
     def get_rsets_by_group(split_list):
@@ -570,12 +582,6 @@
                 index_list.append(index)
                 index += 1
         return index_list
-=======
-        self.local_nodelist, self.workers_on_node = \
-            WorkerResources.get_local_nodelist(self.num_workers, self.workerID, resources)
-        self.local_node_count = len(self.local_nodelist)
-        self.num_workers_2assign2 = WorkerResources.get_workers2assign2(self.num_workers, resources)
->>>>>>> 39ccfa3e
 
     @staticmethod
     def map_workerid_to_index(num_workers, workerID, zero_resource_list):
@@ -597,10 +603,32 @@
         return num_workers - len(zero_resource_list)
 
     @staticmethod
-<<<<<<< HEAD
     def get_split_list(num_rsets, resources):
         """Returns a list of lists for each worker
-=======
+
+        Assumes that self.global_nodelist has been calculated (in __init__).
+        """
+        global_nodelist = resources.global_nodelist
+        num_nodes = len(global_nodelist)
+
+        if not WorkerResources.even_assignment(num_nodes, num_rsets):
+            logger.warning('Resource sets ({}) are not distributed evenly to available nodes ({})'
+                           .format(num_rsets, num_nodes))
+
+        # If multiple workers per node - create global node_list with N duplicates (for N workers per node)
+        sub_node_workers = (num_rsets >= num_nodes)
+        if sub_node_workers:
+            global_nodelist, local_rsets_list = \
+                WorkerResources.expand_list(num_nodes, num_rsets, global_nodelist)
+        else:
+            local_rsets_list = [1] * num_rsets
+
+        # Divide global list between workers
+        split_list = list(Resources.best_split(global_nodelist, num_rsets))
+        logger.debug("split_list is {}".format(split_list))
+        return split_list, local_rsets_list
+
+    @staticmethod
     def even_assignment(nnodes, nworkers):
         """Returns True if workers are evenly distributied to nodes, else False"""
         return nnodes % nworkers == 0 or nworkers % nnodes == 0
@@ -614,61 +642,13 @@
         """
         k, m = divmod(nworkers, nnodes)
         dup_list = []
-        local_workers_list = []
+        local_rsets_list = []
         for i, x in enumerate(nodelist):
             repeats = k + 1 if i < m else k
             for j in range(repeats):
                 dup_list.append(x)
-                local_workers_list.append(repeats)
-        return dup_list, local_workers_list
-
-    @staticmethod
-    def get_local_nodelist(num_workers, workerID, resources):
-        """Returns the list of nodes available to the current worker
->>>>>>> 39ccfa3e
-
-        Assumes that self.global_nodelist has been calculated (in __init__).
-        """
-        global_nodelist = resources.global_nodelist
-        num_nodes = len(global_nodelist)
-<<<<<<< HEAD
-=======
-        zero_resource_list = resources.zero_resource_workers
-        num_workers_2assign2 = WorkerResources.get_workers2assign2(num_workers, resources)
->>>>>>> 39ccfa3e
-
-        if not WorkerResources.even_assignment(num_nodes, num_workers_2assign2):
-            logger.warning('Workers with assigned resources ({}) are not distributed evenly to available nodes ({})'
-                           .format(num_workers_2assign2, num_nodes))
-
-        # If multiple workers per node - create global node_list with N duplicates (for N workers per node)
-        sub_node_workers = (num_rsets >= num_nodes)
-        if sub_node_workers:
-<<<<<<< HEAD
-            workers_per_node = num_rsets//num_nodes
-            dup_list = itertools.chain.from_iterable(itertools.repeat(x, workers_per_node) for x in global_nodelist)
-            global_nodelist = list(dup_list)
-
-        # Currently require even split for distrib mode - to match machinefile - throw away remainder
-        if distrib_mode and not sub_node_workers:
-            nodes_per_worker, remainder = divmod(num_nodes, num_rsets)
-            if remainder != 0:
-                # Worker node may not be at head of list after truncation - should perhaps be warning or enforced
-                logger.warning("Nodes to workers not evenly distributed. Wasted nodes. "
-                               "{} workers and {} nodes".format(num_rsets, num_nodes))
-                num_nodes = num_nodes - remainder
-                global_nodelist = global_nodelist[0:num_nodes]
-=======
-            global_nodelist, local_workers_list = \
-                WorkerResources.expand_list(num_nodes, num_workers_2assign2, global_nodelist)
-        else:
-            local_workers_list = [1] * num_workers_2assign2
->>>>>>> 39ccfa3e
-
-        # Divide global list between workers
-        split_list = list(Resources.best_split(global_nodelist, num_rsets))
-        logger.debug("split_list is {}".format(split_list))
-        return split_list
+                local_rsets_list.append(repeats)
+        return dup_list, local_rsets_list
 
     # SH TODO This has become redundant wrapper - if stays that way can remove
     @staticmethod
@@ -678,8 +658,8 @@
         Assumes that self.global_nodelist has been calculated (in __init__).
         Also self.global_nodelist will have already removed non-application nodes
         """
-        split_list = WorkerResources.get_split_list(num_rsets, resources)
-        return split_list
+        split_list, local_rsets_list = WorkerResources.get_split_list(num_rsets, resources)
+        return split_list, local_rsets_list
 
     @staticmethod
     def get_local_nodelist(workerID, rset_team, split_list, rsets_per_node):
@@ -693,7 +673,6 @@
         if workerID is None:
             raise ResourcesException("Worker has no workerID - aborting")
 
-<<<<<<< HEAD
         # print('Worker {}. rsets_per_node {}'.format(workerID, rsets_per_node), flush=True)  # SH TODO: Remove
         team_list = []
         for index in rset_team:
@@ -721,17 +700,4 @@
 
         # print("Worker {} slots are {}".format(workerID, slots),flush=True) # SH TODO:Remove
 
-        return local_nodelist, slots
-=======
-        if workerID in zero_resource_list:
-            local_nodelist = []
-            workers_on_node = 0
-            logger.debug("Worker is a zero-resource worker")
-        else:
-            index = WorkerResources.map_workerid_to_index(num_workers, workerID, zero_resource_list)
-            local_nodelist = split_list[index]
-            workers_on_node = local_workers_list[index]
-            logger.debug("Worker's local_nodelist is {}".format(local_nodelist))
-
-        return local_nodelist, workers_on_node
->>>>>>> 39ccfa3e
+        return local_nodelist, slots