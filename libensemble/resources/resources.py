"""
This module detects and returns system resources

"""

import logging
import os
import socket

from libensemble.resources import node_resources
from libensemble.resources.env_resources import EnvResources
from libensemble.resources.mpi_resources import get_MPI_runner
from libensemble.resources.worker_resources import ResourceManager, WorkerResources

logger = logging.getLogger(__name__)
# To change logging level for just this module
# logger.setLevel(logging.DEBUG)


class ResourcesException(Exception):
    """Resources module exception"""


class Resources:
    """Provides system resources to libEnsemble and executor.

    A resources instance is always initialized unless ``libE_specs["disable_resource_manager"]`` is ``True``.

    **Class Attributes:**

    :cvar Resources: resources: The resources object is stored here and can be retrieved in user functions.

    **Object Attributes:**

    These are set on initialization.

    :ivar string top_level_dir: Directory where searches for node_list file.
    :ivar GlobalResources glob_resources: Maintains resources available to libEnsemble.

    The following are set up after manager/worker fork.

    The resource manager is set up only on the manaager, while the worker resources object is set
    up on workers.

    :ivar ResourceManager resource_manager: An object that manages resource set assignment to workers.
    :ivar WorkerResources worker_resources: An object that contains worker specific resources.
    """

    resources = None

    DEFAULT_NODEFILE = "node_list"

    @classmethod
    def init_resources(cls, libE_specs: dict, platform_info: dict = {}) -> None:
        """Initiate resource management"""
        # If disable_resource_manager is True, then Resources.resources will remain None.
        disable_resource_manager = libE_specs.get("disable_resource_manager", False)
        if not disable_resource_manager:
            top_level_dir = os.getcwd()
            Resources.resources = Resources(
                libE_specs=libE_specs, platform_info=platform_info, top_level_dir=top_level_dir
            )

    def __init__(self, libE_specs: dict, platform_info: dict = {}, top_level_dir: str = None) -> None:
        """Initiate a new resources object"""
        self.top_level_dir = top_level_dir or os.getcwd()
        self.glob_resources = GlobalResources(libE_specs=libE_specs, platform_info=platform_info, top_level_dir=None)
        self.resource_manager = None  # For Manager
        self.worker_resources = None  # For Workers

    def set_worker_resources(self, num_workers: int, workerid: int) -> None:
        """Initiate the worker resources component of resources"""
        self.worker_resources = WorkerResources(num_workers, self.glob_resources, workerid)

    def set_resource_manager(self, num_workers: int) -> None:
        """Initiate the resource manager component of resources"""
        self.resource_manager = ResourceManager(num_workers, self.glob_resources)

    def add_comm_info(self, libE_nodes) -> None:
        """Adds comms-specific information to resources

        Removes libEnsemble nodes from nodelist if in dedicated_mode.
        """
        self.glob_resources.add_comm_info(libE_nodes)


class GlobalResources:
    """
    **Object Attributes:**

    These are set on initialization.
    :ivar str top_level_dir: Directory where searches for node_list file
    :ivar EnvResources env_resources: Object storing environment variables used by resources
    :ivar list global_nodelist: list of all nodes available for running user applications
    :ivar int logical_cores_avail_per_node: Logical cores (including SMT threads) available on a node
    :ivar int physical_cores_avail_per_node: Physical cores available on a node
    :ivar list zero_resource_workers: List of workerIDs to have no resources.
<<<<<<< HEAD
    :ivar Boolean dedicated_mode: Whether to remove libE nodes from global nodelist.
=======
    :ivar bool dedicated_mode: Whether to remove libE nodes from global nodelist.
>>>>>>> 174b6a8e
    :ivar int num_resource_sets: Number of resource sets, if supplied by the user.
    """

    def __init__(self, libE_specs: dict, platform_info: dict = {}, top_level_dir: str = None) -> None:
        """Initializes a new Resources instance

        Determines the compute resources available for current allocation, including
        node list and cores/hardware threads available within nodes.

        The following parameters may be extracted from ``libE_specs``

        Parameters
        ----------

        top_level_dir: str, Optional
            Directory libEnsemble runs in (default is current working directory)

<<<<<<< HEAD
        dedicated_mode: Boolean, optional
=======
        dedicated_mode: bool, Optional
>>>>>>> 174b6a8e
            If true, then dedicate nodes to running libEnsemble.
            Dedicated mode means that any nodes running libE processes (manager and workers),
            will not be available to worker launched tasks (user applications). They will
            be removed from the nodelist (if present), before dividing into resource sets.

        zero_resource_workers: List[int], Optional
            List of workers that require no resources.

        num_resource_sets: int, Optional
            The total number of resource sets. Resources will be divided into this number.
            Default: None. If None, resources will be divided by workers (excluding zero_resource_workers).

        cores_on_node: tuple (int, int), Optional
            If supplied gives (physical cores, logical cores) for the nodes. If not supplied,
            this will be auto-detected.

        gpus_on_node: int, Optional
            If supplied gives number of GPUs for the nodes. If not supplied,
            this will be auto-detected.

<<<<<<< HEAD
        enforce_worker_core_bounds: Boolean, optional
=======
        enforce_worker_core_bounds: bool, Optional
>>>>>>> 174b6a8e
            If True, then libEnsemble's executor will raise an exception if it detects that
            a worker has been instructed to launch tasks with the number of requested processes
            being excessive to the number of cores allocated to that worker, or not enough
            processes were requested to satisfy allocated cores.

        node_file: str, Optional
            If supplied, give the name of a file in the run directory to use as a node-list
            for use by libEnsemble. Defaults to a file named "node_list". If the file does
            not exist, then the node-list will be auto-detected.

        nodelist_env_slurm: str, Optional
            The environment variable giving a node list in Slurm format (Default: uses SLURM_NODELIST).
            Note: This is queried only if a node_list file is not provided.

        nodelist_env_cobalt: str, Optional
            The environment variable giving a node list in Cobalt format (Default: uses COBALT_PARTNAME).
            Note: This is queried only if a node_list file is not provided.

        nodelist_env_lsf: str, Optional
            The environment variable giving a node list in LSF format (Default: uses LSB_HOSTS).
            Note: This is queried only if a node_list file is not provided.

        nodelist_env_lsf_shortform: str, Optional
            The environment variable giving a node list in LSF short-form format (Default: uses LSB_MCPU_HOSTS)
            Note: This is only queried if a node_list file is not provided.

        """
        self.top_level_dir = top_level_dir
        self.dedicated_mode = libE_specs.get("dedicated_mode", False)
        self.zero_resource_workers = libE_specs.get("zero_resource_workers", [])
        self.num_resource_sets = libE_specs.get("num_resource_sets", None)
        self.enforce_worker_core_bounds = libE_specs.get("enforce_worker_core_bounds", False)
        resource_info = libE_specs.get("resource_info", {})

        # resource_info overrides platform
        cores_on_node = resource_info.get("cores_on_node")
        if cores_on_node is None:
            cores_on_node = (platform_info.get("cores_per_node"), platform_info.get("logical_cores_per_node"))
        gpus_on_node = resource_info.get("gpus_on_node") or platform_info.get("gpus_per_node")

        node_file = resource_info.get("node_file", None)
        nodelist_env_slurm = resource_info.get("nodelist_env_slurm", None)
        nodelist_env_cobalt = resource_info.get("nodelist_env_cobalt", None)
        nodelist_env_lsf = resource_info.get("nodelist_env_lsf", None)
        nodelist_env_lsf_shortform = resource_info.get("nodelist_env_lsf_shortform", None)

        self.env_resources = EnvResources(
            nodelist_env_slurm=nodelist_env_slurm,
            nodelist_env_cobalt=nodelist_env_cobalt,
            nodelist_env_lsf=nodelist_env_lsf,
            nodelist_env_lsf_shortform=nodelist_env_lsf_shortform,
        )

        if node_file is None:
            node_file = Resources.DEFAULT_NODEFILE

        self.global_nodelist = GlobalResources.get_global_nodelist(
            node_file=node_file,
            rundir=self.top_level_dir,
            env_resources=self.env_resources,
        )

        self.shortnames = GlobalResources.is_nodelist_shortnames(self.global_nodelist)
        if self.shortnames:
            self.local_host = self.env_resources.shortnames([socket.gethostname()])[0]
        else:
            self.local_host = socket.gethostname()

        # Note: Launcher used here just to get cores on node etc - independent of whether using MPIExecutor
        self.launcher = platform_info.get("runner_name") or get_MPI_runner(platform_info.get("mpi_runner"))

        remote_detect = False
        if self.local_host not in self.global_nodelist and self.launcher is not None:
            remote_detect = True

        if cores_on_node is None or gpus_on_node is None or None in cores_on_node:
            detected_config = node_resources.get_sub_node_resources(
                launcher=self.launcher, remote_mode=remote_detect, env_resources=self.env_resources
            )
            cores_on_node, gpus_on_node = self._add_detected_info(cores_on_node, gpus_on_node, detected_config)

        self.physical_cores_avail_per_node = cores_on_node[0]
        self.logical_cores_avail_per_node = cores_on_node[1]
        self.gpus_avail_per_node = gpus_on_node
        self.platform_info = platform_info
        self.libE_nodes = None

    def add_comm_info(self, libE_nodes):
        """Adds comms-specific information to resources

        Removes libEnsemble nodes from nodelist if in dedicated_mode.
        """
        if self.shortnames:
            self.libE_nodes = self.env_resources.shortnames(libE_nodes)
        else:
            self.libE_nodes = libE_nodes
        libE_nodes_in_list = list(filter(lambda x: x in self.libE_nodes, self.global_nodelist))
        if libE_nodes_in_list:
            if self.dedicated_mode and len(self.global_nodelist) > 1:
                self.global_nodelist = GlobalResources.remove_nodes(self.global_nodelist, self.libE_nodes)
                if not self.global_nodelist:
                    logger.warning("Warning. Node-list for tasks is empty. Remove dedicated_mode or add nodes")
                    pass

    def update_scheduler_opts(self, scheduler_opts):
        """Add scheduler options from platform_info, if not present"""
        if self.platform_info and scheduler_opts is not None:
            if "match_slots" not in scheduler_opts:
                if "scheduler_match_slots" in self.platform_info:
                    scheduler_opts["match_slots"] = self.platform_info["scheduler_match_slots"]
        return scheduler_opts

    def _add_detected_info(self, cores_on_node, gpus_on_node, detected_config):
        """Update missing values in cores/gpus_on_node"""
        if not cores_on_node:
            cores_on_node = detected_config[0:2]
        elif None in cores_on_node:
            cores_on_node = list(cores_on_node)
            if not cores_on_node[0]:
                cores_on_node[0] = detected_config[0]
            if not cores_on_node[1]:
                cores_on_node[1] = detected_config[1]
            cores_on_node = tuple(cores_on_node)
        if not gpus_on_node:
            gpus_on_node = detected_config[2]
        return cores_on_node, gpus_on_node

    @staticmethod
    def is_nodelist_shortnames(nodelist):
        """Returns False if any entry contains a '.', else True"""
        for item in nodelist:
            if "." in item:
                return False
        return True

    # This is for dedicated mode where libE nodes will not share with app nodes
    @staticmethod
    def remove_nodes(global_nodelist_in, remove_list):
        """Removes any nodes in remove_list from the global nodelist"""
        global_nodelist = list(filter(lambda x: x not in remove_list, global_nodelist_in))
        return global_nodelist

    @staticmethod
    def get_global_nodelist(node_file=Resources.DEFAULT_NODEFILE, rundir=None, env_resources=None):
        """
        Returns the list of nodes available to all libEnsemble workers.

        If a node_file exists this is used, otherwise the environment
        is interrogated for a node list. If a dedicated manager node is used,
        then a node_file is recommended.

        In dedicated mode, any node with a libE worker is removed from the list.
        """
        top_level_dir = rundir or os.getcwd()
        node_filepath = os.path.join(top_level_dir, node_file)
        global_nodelist = []
        if os.path.isfile(node_filepath):
            with open(node_filepath, "r") as f:
                for line in f:
                    global_nodelist.append(line.rstrip())
        else:
            if env_resources:
                global_nodelist = env_resources.get_nodelist()

            if not global_nodelist:
                # Assume a standalone machine
                # global_nodelist.append(env_resources.shortnames([socket.gethostname()])[0])
                global_nodelist.append(socket.gethostname())

        if global_nodelist:
            return global_nodelist
        raise ResourcesException("Error. global_nodelist is empty")<|MERGE_RESOLUTION|>--- conflicted
+++ resolved
@@ -95,11 +95,7 @@
     :ivar int logical_cores_avail_per_node: Logical cores (including SMT threads) available on a node
     :ivar int physical_cores_avail_per_node: Physical cores available on a node
     :ivar list zero_resource_workers: List of workerIDs to have no resources.
-<<<<<<< HEAD
-    :ivar Boolean dedicated_mode: Whether to remove libE nodes from global nodelist.
-=======
     :ivar bool dedicated_mode: Whether to remove libE nodes from global nodelist.
->>>>>>> 174b6a8e
     :ivar int num_resource_sets: Number of resource sets, if supplied by the user.
     """
 
@@ -117,11 +113,7 @@
         top_level_dir: str, Optional
             Directory libEnsemble runs in (default is current working directory)
 
-<<<<<<< HEAD
-        dedicated_mode: Boolean, optional
-=======
         dedicated_mode: bool, Optional
->>>>>>> 174b6a8e
             If true, then dedicate nodes to running libEnsemble.
             Dedicated mode means that any nodes running libE processes (manager and workers),
             will not be available to worker launched tasks (user applications). They will
@@ -142,11 +134,7 @@
             If supplied gives number of GPUs for the nodes. If not supplied,
             this will be auto-detected.
 
-<<<<<<< HEAD
-        enforce_worker_core_bounds: Boolean, optional
-=======
         enforce_worker_core_bounds: bool, Optional
->>>>>>> 174b6a8e
             If True, then libEnsemble's executor will raise an exception if it detects that
             a worker has been instructed to launch tasks with the number of requested processes
             being excessive to the number of cores allocated to that worker, or not enough
