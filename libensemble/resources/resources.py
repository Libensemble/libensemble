"""
This module detects and returns system resources

"""

import logging
import os
import socket

from libensemble.resources import node_resources
from libensemble.resources.env_resources import EnvResources
from libensemble.resources.mpi_resources import get_MPI_runner
from libensemble.resources.worker_resources import ResourceManager, WorkerResources

logger = logging.getLogger(__name__)
# To change logging level for just this module
# logger.setLevel(logging.DEBUG)


class ResourcesException(Exception):
    """Resources module exception"""


class Resources:
    """Provides system resources to libEnsemble and executor.

    A resources instance is always initialized unless ``libE_specs["disable_resource_manager"]`` is ``True``.

    **Class Attributes:**

    :cvar Resources: resources: The resources object is stored here and can be retrieved in user functions.

    **Object Attributes:**

    These are set on initialization.

    :ivar string top_level_dir: Directory where searches for node_list file.
    :ivar GlobalResources glob_resources: Maintains resources available to libEnsemble.

    The following are set up after manager/worker fork.

    The resource manager is set up only on the manaager, while the worker resources object is set
    up on workers.

    :ivar ResourceManager resource_manager: An object that manages resource set assignment to workers.
    :ivar WorkerResources worker_resources: An object that contains worker specific resources.
    """

    resources = None

    DEFAULT_NODEFILE = "node_list"

    @classmethod
    def init_resources(cls, libE_specs: dict, platform_info: dict = {}) -> None:
        """Initiate resource management"""
        # If disable_resource_manager is True, then Resources.resources will remain None.
        disable_resource_manager = libE_specs.get("disable_resource_manager", False)
        if not disable_resource_manager:
            top_level_dir = os.getcwd()
            Resources.resources = Resources(
                libE_specs=libE_specs, platform_info=platform_info, top_level_dir=top_level_dir
            )

    def __init__(self, libE_specs: dict, platform_info: dict = {}, top_level_dir: str = None) -> None:
        """Initiate a new resources object"""
        self.top_level_dir = top_level_dir or os.getcwd()
        self.glob_resources = GlobalResources(libE_specs=libE_specs, platform_info=platform_info, top_level_dir=None)
        self.resource_manager = None  # For Manager
        self.worker_resources = None  # For Workers

    def set_worker_resources(self, num_workers: int, workerid: int) -> None:
        """Initiate the worker resources component of resources"""
        self.worker_resources = WorkerResources(num_workers, self.glob_resources, workerid)

    def set_resource_manager(self, num_workers: int) -> None:
        """Initiate the resource manager component of resources"""
        self.resource_manager = ResourceManager(num_workers, self.glob_resources)

    def add_comm_info(self, libE_nodes) -> None:
        """Adds comms-specific information to resources

        Removes libEnsemble nodes from nodelist if in dedicated_mode.
        """
        self.glob_resources.add_comm_info(libE_nodes)


class GlobalResources:
    """
    **Object Attributes:**

    These are set on initialization.
    :ivar string top_level_dir: Directory where searches for node_list file
    :ivar EnvResources env_resources: Object storing environment variables used by resources
    :ivar list global_nodelist: list of all nodes available for running user applications
    :ivar int logical_cores_avail_per_node: Logical cores (including SMT threads) available on a node
    :ivar int physical_cores_avail_per_node: Physical cores available on a node
    :ivar list zero_resource_workers: List of workerIDs to have no resources.
    :ivar boolean dedicated_mode: Whether to remove libE nodes from global nodelist.
    :ivar int num_resource_sets: Number of resource sets, if supplied by the user.
    """

<<<<<<< HEAD
    def __init__(self, libE_specs: dict, top_level_dir: str = None) -> None:
=======
    def __init__(self, libE_specs: dict, platform_info: dict = {}, top_level_dir: str = None) -> None:

>>>>>>> 6f0e87cd
        """Initializes a new Resources instance

        Determines the compute resources available for current allocation, including
        node list and cores/hardware threads available within nodes.

        The following parameters may be extracted from ``libE_specs``

        Parameters
        ----------

        top_level_dir: string, optional
            Directory libEnsemble runs in (default is current working directory)

        dedicated_mode: boolean, optional
            If true, then dedicate nodes to running libEnsemble.
            Dedicated mode means that any nodes running libE processes (manager and workers),
            will not be available to worker launched tasks (user applications). They will
            be removed from the nodelist (if present), before dividing into resource sets.

        zero_resource_workers: list of ints, optional
            List of workers that require no resources.

        num_resource_sets: int, optional
            The total number of resource sets. Resources will be divided into this number.
            Default: None. If None, resources will be divided by workers (excluding zero_resource_workers).

        cores_on_node: tuple (int, int), optional
            If supplied gives (physical cores, logical cores) for the nodes. If not supplied,
            this will be auto-detected.

        gpus_on_node: int, optional
            If supplied gives number of GPUs for the nodes. If not supplied,
            this will be auto-detected.

        enforce_worker_core_bounds: boolean, optional
            If True, then libEnsemble's executor will raise an exception if it detects that
            a worker has been instructed to launch tasks with the number of requested processes
            being excessive to the number of cores allocated to that worker, or not enough
            processes were requested to satisfy allocated cores.

        node_file: String, optional
            If supplied, give the name of a file in the run directory to use as a node-list
            for use by libEnsemble. Defaults to a file named "node_list". If the file does
            not exist, then the node-list will be auto-detected.

        nodelist_env_slurm: String, optional
            The environment variable giving a node list in Slurm format (Default: uses SLURM_NODELIST).
            Note: This is queried only if a node_list file is not provided.

        nodelist_env_cobalt: String, optional
            The environment variable giving a node list in Cobalt format (Default: uses COBALT_PARTNAME).
            Note: This is queried only if a node_list file is not provided.

        nodelist_env_lsf: String, optional
            The environment variable giving a node list in LSF format (Default: uses LSB_HOSTS).
            Note: This is queried only if a node_list file is not provided.

        nodelist_env_lsf_shortform: String, optional
            The environment variable giving a node list in LSF short-form format (Default: uses LSB_MCPU_HOSTS)
            Note: This is only queried if a node_list file is not provided.

        """
        self.top_level_dir = top_level_dir
        self.dedicated_mode = libE_specs.get("dedicated_mode", False)
        self.zero_resource_workers = libE_specs.get("zero_resource_workers", [])
        self.num_resource_sets = libE_specs.get("num_resource_sets", None)
        self.enforce_worker_core_bounds = libE_specs.get("enforce_worker_core_bounds", False)
        resource_info = libE_specs.get("resource_info", {})

        # resource_info overrides platform
        cores_on_node = resource_info.get("cores_on_node")
        if cores_on_node is None:
            cores_on_node = (platform_info.get("cores_per_node"), platform_info.get("logical_cores_per_node"))
        gpus_on_node = resource_info.get("gpus_on_node") or platform_info.get("gpus_per_node")

        node_file = resource_info.get("node_file", None)
        nodelist_env_slurm = resource_info.get("nodelist_env_slurm", None)
        nodelist_env_cobalt = resource_info.get("nodelist_env_cobalt", None)
        nodelist_env_lsf = resource_info.get("nodelist_env_lsf", None)
        nodelist_env_lsf_shortform = resource_info.get("nodelist_env_lsf_shortform", None)

        self.env_resources = EnvResources(
            nodelist_env_slurm=nodelist_env_slurm,
            nodelist_env_cobalt=nodelist_env_cobalt,
            nodelist_env_lsf=nodelist_env_lsf,
            nodelist_env_lsf_shortform=nodelist_env_lsf_shortform,
        )

        if node_file is None:
            node_file = Resources.DEFAULT_NODEFILE

        self.global_nodelist = GlobalResources.get_global_nodelist(
            node_file=node_file,
            rundir=self.top_level_dir,
            env_resources=self.env_resources,
        )

        self.shortnames = GlobalResources.is_nodelist_shortnames(self.global_nodelist)
        if self.shortnames:
            self.local_host = self.env_resources.shortnames([socket.gethostname()])[0]
        else:
            self.local_host = socket.gethostname()

        # Note: Launcher used here just to get cores on node etc - independent of whether using MPIExecutor
        self.launcher = get_MPI_runner()
        remote_detect = False
        if self.local_host not in self.global_nodelist and self.launcher is not None:
            remote_detect = True

        if cores_on_node is None or gpus_on_node is None or None in cores_on_node:
            detected_config = node_resources.get_sub_node_resources(
                launcher=self.launcher, remote_mode=remote_detect, env_resources=self.env_resources
            )
            cores_on_node, gpus_on_node = self._add_detected_info(cores_on_node, gpus_on_node, detected_config)

        self.physical_cores_avail_per_node = cores_on_node[0]
        self.logical_cores_avail_per_node = cores_on_node[1]
        self.gpus_avail_per_node = gpus_on_node
        self.platform_info = platform_info
        self.libE_nodes = None

    def add_comm_info(self, libE_nodes):
        """Adds comms-specific information to resources

        Removes libEnsemble nodes from nodelist if in dedicated_mode.
        """
        if self.shortnames:
            self.libE_nodes = self.env_resources.shortnames(libE_nodes)
        else:
            self.libE_nodes = libE_nodes
        libE_nodes_in_list = list(filter(lambda x: x in self.libE_nodes, self.global_nodelist))
        if libE_nodes_in_list:
            if self.dedicated_mode and len(self.global_nodelist) > 1:
                self.global_nodelist = GlobalResources.remove_nodes(self.global_nodelist, self.libE_nodes)
                if not self.global_nodelist:
                    logger.warning("Warning. Node-list for tasks is empty. Remove dedicated_mode or add nodes")
                    pass

    def update_scheduler_opts(self, scheduler_opts):
        """Add scheduler options from platform_info, if not present"""
        if self.platform_info and scheduler_opts is not None:
            if "match_slots" not in scheduler_opts:
                if "scheduler_match_slots" in self.platform_info:
                    scheduler_opts["match_slots"] = self.platform_info["scheduler_match_slots"]
        return scheduler_opts

    def _add_detected_info(self, cores_on_node, gpus_on_node, detected_config):
        """Update missing values in cores/gpus_on_node"""
        if not cores_on_node:
            cores_on_node = detected_config[0:2]
        elif None in cores_on_node:
            cores_on_node = list(cores_on_node)
            if not cores_on_node[0]:
                cores_on_node[0] = detected_config[0]
            if not cores_on_node[1]:
                cores_on_node[1] = detected_config[1]
            cores_on_node = tuple(cores_on_node)
        if not gpus_on_node:
            gpus_on_node = detected_config[2]
        return cores_on_node, gpus_on_node

    @staticmethod
    def is_nodelist_shortnames(nodelist):
        """Returns False if any entry contains a '.', else True"""
        for item in nodelist:
            if "." in item:
                return False
        return True

    # This is for dedicated mode where libE nodes will not share with app nodes
    @staticmethod
    def remove_nodes(global_nodelist_in, remove_list):
        """Removes any nodes in remove_list from the global nodelist"""
        global_nodelist = list(filter(lambda x: x not in remove_list, global_nodelist_in))
        return global_nodelist

    @staticmethod
    def get_global_nodelist(node_file=Resources.DEFAULT_NODEFILE, rundir=None, env_resources=None):
        """
        Returns the list of nodes available to all libEnsemble workers.

        If a node_file exists this is used, otherwise the environment
        is interrogated for a node list. If a dedicated manager node is used,
        then a node_file is recommended.

        In dedicated mode, any node with a libE worker is removed from the list.
        """
        top_level_dir = rundir or os.getcwd()
        node_filepath = os.path.join(top_level_dir, node_file)
        global_nodelist = []
        if os.path.isfile(node_filepath):
            with open(node_filepath, "r") as f:
                for line in f:
                    global_nodelist.append(line.rstrip())
        else:
            if env_resources:
                global_nodelist = env_resources.get_nodelist()

            if not global_nodelist:
                # Assume a standalone machine
                # global_nodelist.append(env_resources.shortnames([socket.gethostname()])[0])
                global_nodelist.append(socket.gethostname())

        if global_nodelist:
            return global_nodelist
        raise ResourcesException("Error. global_nodelist is empty")<|MERGE_RESOLUTION|>--- conflicted
+++ resolved
@@ -99,12 +99,8 @@
     :ivar int num_resource_sets: Number of resource sets, if supplied by the user.
     """
 
-<<<<<<< HEAD
-    def __init__(self, libE_specs: dict, top_level_dir: str = None) -> None:
-=======
     def __init__(self, libE_specs: dict, platform_info: dict = {}, top_level_dir: str = None) -> None:
 
->>>>>>> 6f0e87cd
         """Initializes a new Resources instance
 
         Determines the compute resources available for current allocation, including
