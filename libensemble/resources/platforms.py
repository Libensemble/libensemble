"""Known platforms default configuration"""
import os

class PlatformException(Exception):
    "Platform module exception."

from typing import Optional

from pydantic import BaseModel, root_validator, validator

# GPU ASSIGNMENT TYPES
GPU_SET_DEF = 1  # Use default setting for MPI runner (same as if not set). gpu_setting_name not required.
GPU_SET_ENV = 2  # Use an environment variable
GPU_SET_CLI = 3  # Expresses GPUs per node on MPI runner command line.
GPU_SET_CLI_GPT = 4  # Expresses GPUs per task on MPI runner command line.

# e.g.
# "gpu_setting_type":  GPU_SET_ENV,
# "gpu_setting_name": "ROCR_VISIBLE_DEVICES",

<<<<<<< HEAD

class Platform(BaseModel):
    mpi_runner: str
    runner_name: Optional[str]
    cores_per_node: int
    logical_cores_per_node: int
    gpus_per_node: int
    gpu_setting_type: int
    gpu_setting_name: str
    scheduler_match_slots: bool

    @validator("gpu_setting_type")
    def check_gpu_setting_type(cls, value):
        assert value in [
            GPU_SET_DEF,
            GPU_SET_ENV,
            GPU_SET_CLI,
            GPU_SET_CLI_GPT,
        ], "Invalid label for GPU specification type"

    @validator("mpi_runner")
    def check_mpi_runner_type(cls, value):
        assert value in ["mpich", "openmpi", "aprun", "srun", "jsrun", "msmpi", "custom"], "Invalid MPI runner name"

    @root_validator
    def check_logical_cores(cls, values):
        assert (
            values["logical_cores_per_node"] % values["cores_per_node"] == 0
        ), "Logical cores doesn't divide evenly into cores"
        return values


class Summit(Platform):
    mpi_runner: str = "jsrun"
    cores_per_node: int = 42
    logical_cores_per_node: int = 168
    gpus_per_node: int = 6
    gpu_setting_type: int = GPU_SET_CLI_GPT
    gpu_setting_name: str = "-g"
    scheduler_match_slots: bool = False


class PerlmutterGPU(Platform):
    mpi_runner: str = "srun"
    cores_per_node: int = 64
    logical_cores_per_node: int = 128
    gpus_per_node: int = 4
    gpu_setting_type: int = GPU_SET_DEF
    scheduler_match_slots: bool = False


class Polaris(Platform):
    mpi_runner: str = "mpich"
    runner_name: str = "mpiexec"
    cores_per_node: int = 32
    logical_cores_per_node: int = 64
    gpus_per_node: int = 4
    gpu_setting_type: int = GPU_SET_DEF
    scheduler_match_slots: bool = True


class Spock(Platform):
    mpi_runner: str = "srun"
    cores_per_node: int = 64
    logical_cores_per_node: int = 128
    gpus_per_node: int = 4
    gpu_setting_type: int = GPU_SET_DEF
    scheduler_match_slots: bool = False


class Crusher(Platform):
    mpi_runner: str = "srun"
    cores_per_node: int = 64
    logical_cores_per_node: int = 128
    gpus_per_node: int = 8
    gpu_setting_type: int = GPU_SET_DEF
    scheduler_match_slots: bool = False


class Sunspot(Platform):
    mpi_runner: str = "mpich"
    runner_name: str = "mpiexec"
    cores_per_node: int = 104
    logical_cores_per_node: int = 208
    gpus_per_node: int = 6
    gpu_setting_type: int = GPU_SET_DEF
    scheduler_match_slots: bool = True


# TODO MAKE ALPHABETICAL
=======
summit = {
    "mpi_runner": "jsrun",
    "cores_per_node": 42,
    "logical_cores_per_node": 168,
    "gpus_per_node": 6,
    "gpu_setting_type": GPU_SET_CLI_GPT,  # Can also use GPU_SET_DEF (which is -g for jsrun)
    "gpu_setting_name": "-g",
    "scheduler_match_slots": False,
}

# Perlmutter has CPU and GPU nodes
perlmutter_g = {
    "mpi_runner" : "srun",
    "cores_per_node": 64,
    "logical_cores_per_node": 128,
    "gpus_per_node" : 4,
    #"gpu_setting_type": GPU_SET_CLI,
    #"gpu_setting_name": "--gpus-per-node=",
    "gpu_setting_type": GPU_SET_DEF,
    "scheduler_match_slots": False,
    }

polaris = {
    "mpi_runner" : "mpich",
    "runner_name" : "mpiexec",
    "cores_per_node" : 32,
    "logical_cores_per_node" : 64,
    "gpus_per_node" : 4,
    "gpu_setting_type": GPU_SET_DEF,
    "scheduler_match_slots": True,
    }

spock = {
    "mpi_runner": "srun",
    "cores_per_node": 64,
    "logical_cores_per_node": 128,
    "gpus_per_node": 4,
    "gpu_setting_type": GPU_SET_DEF,  # Can also use GPU_SET_DEF (which is -g for jsrun)
    "scheduler_match_slots": False,
}

crusher =  {
    "mpi_runner" : "srun",
    "cores_per_node": 64,
    "logical_cores_per_node": 128,
    "gpus_per_node" : 8,
    "gpu_setting_type": GPU_SET_DEF,  # Can also use GPU_SET_DEF (which is -g for jsrun)
    "scheduler_match_slots": False,
    }

sunspot = {
    "mpi_runner" : "mpich",
    "runner_name" : "mpiexec",
    "cores_per_node" : 104,  # finds - check
    "logical_cores_per_node" : 208,  # finds - check
    "gpus_per_node" : 6,
    "gpu_setting_type": GPU_SET_DEF,
    "scheduler_match_slots": True,
    }


#TODO MAKE ALPHABETICAL
>>>>>>> 6b91c03b
# Dictionary of known systems (systems or system partitions) by name
known_systems = {
    "summit": Summit,
    "perlmutter_g": PerlmutterGPU,
    "polaris": Polaris,
    "spock": Spock,
    "crusher": Crusher,
    "sunspot": Sunspot,
}

# Dictionary of known systems (systems or system partitions) detectable by domain name
detect_systems = {
    "summit.olcf.ornl.gov": Summit,  # Need to detect gpu count
}

# TODO Also could detect by hostname but do we want to.
# detect_systems = {"summit.olcf.ornl.gov": summit,  # Need to detect gpu count
# "spock.olcf.ornl.gov": spock,
# "hsn.cm.polaris.alcf.anl.gov": polaris_g,  # What about partitions?
# "crusher.olcf.ornl.gov": crusher,
# }

<<<<<<< HEAD

# TODO Review function naming
def get_platform_num_cores_gpus(system_name):  # act systm dict itself
=======
#TODO Review function naming
def get_platform_num_cores_gpus(system_name):  #act systm dict itself
>>>>>>> 6b91c03b
    """Return list of number of cores and gpus per node

    system_name is a system dictionary or string (system name)

    Form: [cores, logical_cores, gpus].
    Any items not present are returned as None.
    """
    system = known_systems[system_name] if isinstance("system_name", str) else system_name
    cores_per_node = system.cores_per_node
    logical_cores_per_node = system.logical_cores_per_node
    gpus_per_node = system.gpus_per_node
    return [cores_per_node, logical_cores_per_node, gpus_per_node]


def get_mpiexec_platforms(system_name):
    """Return dict of mpi runner info"""
    system = known_systems[system_name]
<<<<<<< HEAD
    return {
        "mpi_runner": system.mpi_runner,
        "runner_name": system.runner_name,  # only used where distinction needed
        "gpu_setting_type": system.gpu_setting_type,
        "gpu_setting_name": system.gpu_setting_name,  # Not needed with GPU_SET_DEF
        # "" : system[""],
    }
=======
    return {"mpi_runner": system["mpi_runner"],
            "runner_name" : system.get("runner_name"),  # only used where distinction needed
            "gpu_setting_type" : system["gpu_setting_type"],
            "gpu_setting_name" : system.get("gpu_setting_name"),  # Not needed with GPU_SET_DEF
            #"" : system[""],
            }

#TODO - if known plaform and platform_spec - should it combine / overwriting known with spec?
def get_platform_from_specs(libE_specs):
    """Return dictionary of platform information"""
    platform_info = libE_specs.get("platform_spec")
    if platform_info is None:
        name = libE_specs["platform"] or os.environ.get("LIBE_PLATFORM")
        if name is not None:
            try:
                platform_info = known_systems[name]
            except KeyError:
                raise PlatformException(f"Error. Unknown platform requested {name}")
    return platform_info
>>>>>>> 6b91c03b
<|MERGE_RESOLUTION|>--- conflicted
+++ resolved
@@ -1,12 +1,13 @@
 """Known platforms default configuration"""
 import os
+from typing import Optional
+
+from pydantic import BaseModel, root_validator, validator
+
 
 class PlatformException(Exception):
     "Platform module exception."
 
-from typing import Optional
-
-from pydantic import BaseModel, root_validator, validator
 
 # GPU ASSIGNMENT TYPES
 GPU_SET_DEF = 1  # Use default setting for MPI runner (same as if not set). gpu_setting_name not required.
@@ -18,7 +19,6 @@
 # "gpu_setting_type":  GPU_SET_ENV,
 # "gpu_setting_name": "ROCR_VISIBLE_DEVICES",
 
-<<<<<<< HEAD
 
 class Platform(BaseModel):
     mpi_runner: str
@@ -109,70 +109,6 @@
 
 
 # TODO MAKE ALPHABETICAL
-=======
-summit = {
-    "mpi_runner": "jsrun",
-    "cores_per_node": 42,
-    "logical_cores_per_node": 168,
-    "gpus_per_node": 6,
-    "gpu_setting_type": GPU_SET_CLI_GPT,  # Can also use GPU_SET_DEF (which is -g for jsrun)
-    "gpu_setting_name": "-g",
-    "scheduler_match_slots": False,
-}
-
-# Perlmutter has CPU and GPU nodes
-perlmutter_g = {
-    "mpi_runner" : "srun",
-    "cores_per_node": 64,
-    "logical_cores_per_node": 128,
-    "gpus_per_node" : 4,
-    #"gpu_setting_type": GPU_SET_CLI,
-    #"gpu_setting_name": "--gpus-per-node=",
-    "gpu_setting_type": GPU_SET_DEF,
-    "scheduler_match_slots": False,
-    }
-
-polaris = {
-    "mpi_runner" : "mpich",
-    "runner_name" : "mpiexec",
-    "cores_per_node" : 32,
-    "logical_cores_per_node" : 64,
-    "gpus_per_node" : 4,
-    "gpu_setting_type": GPU_SET_DEF,
-    "scheduler_match_slots": True,
-    }
-
-spock = {
-    "mpi_runner": "srun",
-    "cores_per_node": 64,
-    "logical_cores_per_node": 128,
-    "gpus_per_node": 4,
-    "gpu_setting_type": GPU_SET_DEF,  # Can also use GPU_SET_DEF (which is -g for jsrun)
-    "scheduler_match_slots": False,
-}
-
-crusher =  {
-    "mpi_runner" : "srun",
-    "cores_per_node": 64,
-    "logical_cores_per_node": 128,
-    "gpus_per_node" : 8,
-    "gpu_setting_type": GPU_SET_DEF,  # Can also use GPU_SET_DEF (which is -g for jsrun)
-    "scheduler_match_slots": False,
-    }
-
-sunspot = {
-    "mpi_runner" : "mpich",
-    "runner_name" : "mpiexec",
-    "cores_per_node" : 104,  # finds - check
-    "logical_cores_per_node" : 208,  # finds - check
-    "gpus_per_node" : 6,
-    "gpu_setting_type": GPU_SET_DEF,
-    "scheduler_match_slots": True,
-    }
-
-
-#TODO MAKE ALPHABETICAL
->>>>>>> 6b91c03b
 # Dictionary of known systems (systems or system partitions) by name
 known_systems = {
     "summit": Summit,
@@ -195,14 +131,9 @@
 # "crusher.olcf.ornl.gov": crusher,
 # }
 
-<<<<<<< HEAD
 
 # TODO Review function naming
 def get_platform_num_cores_gpus(system_name):  # act systm dict itself
-=======
-#TODO Review function naming
-def get_platform_num_cores_gpus(system_name):  #act systm dict itself
->>>>>>> 6b91c03b
     """Return list of number of cores and gpus per node
 
     system_name is a system dictionary or string (system name)
@@ -220,23 +151,16 @@
 def get_mpiexec_platforms(system_name):
     """Return dict of mpi runner info"""
     system = known_systems[system_name]
-<<<<<<< HEAD
     return {
-        "mpi_runner": system.mpi_runner,
-        "runner_name": system.runner_name,  # only used where distinction needed
-        "gpu_setting_type": system.gpu_setting_type,
-        "gpu_setting_name": system.gpu_setting_name,  # Not needed with GPU_SET_DEF
+        "mpi_runner": system["mpi_runner"],
+        "runner_name": system.get("runner_name"),  # only used where distinction needed
+        "gpu_setting_type": system["gpu_setting_type"],
+        "gpu_setting_name": system.get("gpu_setting_name"),  # Not needed with GPU_SET_DEF
         # "" : system[""],
     }
-=======
-    return {"mpi_runner": system["mpi_runner"],
-            "runner_name" : system.get("runner_name"),  # only used where distinction needed
-            "gpu_setting_type" : system["gpu_setting_type"],
-            "gpu_setting_name" : system.get("gpu_setting_name"),  # Not needed with GPU_SET_DEF
-            #"" : system[""],
-            }
 
-#TODO - if known plaform and platform_spec - should it combine / overwriting known with spec?
+
+# TODO - if known plaform and platform_spec - should it combine / overwriting known with spec?
 def get_platform_from_specs(libE_specs):
     """Return dictionary of platform information"""
     platform_info = libE_specs.get("platform_spec")
@@ -247,5 +171,4 @@
                 platform_info = known_systems[name]
             except KeyError:
                 raise PlatformException(f"Error. Unknown platform requested {name}")
-    return platform_info
->>>>>>> 6b91c03b
+    return platform_info