import numpy as np
<<<<<<< HEAD
# SH TODO:  Consider importing a class and using as object functions
from libensemble.tools.alloc_support import (sim_work, gen_work, count_gens,
                                             avail_worker_ids, assign_resources)
=======

from libensemble.tools.alloc_support import avail_worker_ids, sim_work, gen_work, count_gens, all_returned
>>>>>>> 39ccfa3e


# SH TODO: Either replace give_sim_work_first or add a different alloc func (or file?)
#          Check/update docstring
def give_sim_work_first(W, H, sim_specs, gen_specs, alloc_specs, persis_info):
    """
    Decide what should be given to workers. This allocation function gives any
    available simulation work first, and only when all simulations are
    completed or running does it start (at most ``alloc_specs['user']['num_active_gens']``)
    generator instances.

    Allows for a ``alloc_specs['user']['batch_mode']`` where no generation
    work is given out unless all entries in ``H`` are returned.

    Allows for ``blocking`` of workers that are not active, for example, so
    their resources can be used for a different simulation evaluation.

    Can give points in highest priority, if ``'priority'`` is a field in ``H``.
    If gen_specs['user']['give_all_with_same_priority'] is set to True, then
    all points with the same priority value are given as a batch to the sim.


    This is the default allocation function if one is not defined.

    .. seealso::
        `test_uniform_sampling.py <https://github.com/Libensemble/libensemble/blob/develop/libensemble/tests/regression_tests/test_uniform_sampling.py>`_ # noqa
    """

    Work = {}
    gen_count = count_gens(W)

<<<<<<< HEAD
    # Dictionary of workers by group (node).
    avail_workers = avail_worker_ids(W)

    while avail_workers:

        if not np.all(H['allocated']):
=======
    task_avail = ~H['given'] & ~H['cancel_requested']
    for i in avail_worker_ids(W):

        if i not in avail_set:
            continue
>>>>>>> 39ccfa3e

        if np.any(task_avail):
            # Pick all high priority, oldest high priority, or just oldest point
            if 'priority' in H.dtype.fields:
                priorities = H['priority'][task_avail]
                if gen_specs['user'].get('give_all_with_same_priority'):
                    q_inds = (priorities == np.max(priorities))
                else:
                    q_inds = np.argmax(priorities)
            else:
                q_inds = 0

<<<<<<< HEAD
            # Get sim ids and check resources needed
            sim_ids_to_send = np.nonzero(~H['allocated'])[0][q_inds]
            sim_ids_to_send = np.atleast_1d(sim_ids_to_send)

            num_rsets_req = (np.max(H[sim_ids_to_send]['resource_sets'])
                            if 'resource_sets' in H.dtype.names else 1)

            # If more than one group (node) required, allocates whole nodes - also removes from avail_workers
            print('\nrset_team being called for sim. Requesting {} rsets'.format(num_rsets_req))

            rset_team = assign_resources(num_rsets_req, avail_workers[0])  #So it can tell resources.rsets what worker

            # print('AFTER ASSIGN sim ({}): avail_workers: {}'.format(worker_team,avail_workers),flush=True)

            # None means insufficient available resources for this work unit
            if rset_team is None:
                break
=======
            # Get sim ids (indices) and check resources needed
            sim_ids_to_send = np.nonzero(task_avail)[0][q_inds]  # oldest point(s)
            nodes_needed = (np.max(H[sim_ids_to_send]['num_nodes'])
                            if 'num_nodes' in H.dtype.names else 1)
            if nodes_needed > len(avail_set):
                break

            # Assign points to worker and remove from task_avail list.
            sim_work(Work, i, sim_specs['in'], sim_ids_to_send, persis_info.get(i))
            task_avail[sim_ids_to_send] = False
>>>>>>> 39ccfa3e

            worker = avail_workers.pop(0)  # Give to first worker in list
            print('resource team for SIM {} assigned to worker {}'.format(rset_team,worker), flush=True)

            sim_work(Work, worker, sim_specs['in'], sim_ids_to_send, persis_info[worker])
            H['allocated'][sim_ids_to_send] = True  # SH TODO: can do this locally and remove allocated field
            Work[worker]['libE_info']['rset_team'] = rset_team
        else:

            # Allow at most num_active_gens active generator instances
            if gen_count >= alloc_specs['user'].get('num_active_gens', gen_count+1):
                break

            # Do not start gen instances in batch mode if workers still working
            if alloc_specs['user'].get('batch_mode') and not all_returned(H):
                break

            # Give gen work
            gen_count += 1
<<<<<<< HEAD
            gen_resources = persis_info.get('gen_resources', 0)
            rset_team = assign_resources(gen_resources, avail_workers[0])

            # None means insufficient available resources for this work unit
            if rset_team is None:
                break

            worker = avail_workers.pop(0)  # Give to first worker in list
            print('resource team for GEN {} assigned to worker {}'.format(rset_team,worker), flush=True)

            # print('AFTER ASSIGN gen ({}): avail_workers: {}'.format(worker,avail_workers),flush=True)

            if 'in' in gen_specs and len(gen_specs['in']):
                gen_work(Work, worker, gen_specs['in'], range(len(H)), persis_info[worker])
            else:
                gen_work(Work, worker, [], [], persis_info[worker])

            Work[worker]['libE_info']['rset_team'] = rset_team  #could be zero - but sending tells it to use this and not index_list
=======
            gen_in = gen_specs.get('in', [])
            return_rows = range(len(H)) if gen_in else []
            gen_work(Work, i, gen_in, return_rows, persis_info.get(i))
>>>>>>> 39ccfa3e

    return Work, persis_info<|MERGE_RESOLUTION|>--- conflicted
+++ resolved
@@ -1,12 +1,8 @@
 import numpy as np
-<<<<<<< HEAD
+
 # SH TODO:  Consider importing a class and using as object functions
-from libensemble.tools.alloc_support import (sim_work, gen_work, count_gens,
+from libensemble.tools.alloc_support import (sim_work, gen_work, count_gens, all_returned,
                                              avail_worker_ids, assign_resources)
-=======
-
-from libensemble.tools.alloc_support import avail_worker_ids, sim_work, gen_work, count_gens, all_returned
->>>>>>> 39ccfa3e
 
 
 # SH TODO: Either replace give_sim_work_first or add a different alloc func (or file?)
@@ -21,13 +17,13 @@
     Allows for a ``alloc_specs['user']['batch_mode']`` where no generation
     work is given out unless all entries in ``H`` are returned.
 
-    Allows for ``blocking`` of workers that are not active, for example, so
-    their resources can be used for a different simulation evaluation.
-
     Can give points in highest priority, if ``'priority'`` is a field in ``H``.
     If gen_specs['user']['give_all_with_same_priority'] is set to True, then
     all points with the same priority value are given as a batch to the sim.
 
+    Workers performing sims will be assigned resources given by the resource_sets
+    field of H if it exists, else defaulting to one. Workers performing gens are
+    assigned resource_sets given by persis_info['gen_resources'] or zero.
 
     This is the default allocation function if one is not defined.
 
@@ -38,20 +34,10 @@
     Work = {}
     gen_count = count_gens(W)
 
-<<<<<<< HEAD
-    # Dictionary of workers by group (node).
+    task_avail = ~H['given'] & ~H['cancel_requested']
     avail_workers = avail_worker_ids(W)
 
     while avail_workers:
-
-        if not np.all(H['allocated']):
-=======
-    task_avail = ~H['given'] & ~H['cancel_requested']
-    for i in avail_worker_ids(W):
-
-        if i not in avail_set:
-            continue
->>>>>>> 39ccfa3e
 
         if np.any(task_avail):
             # Pick all high priority, oldest high priority, or just oldest point
@@ -64,42 +50,30 @@
             else:
                 q_inds = 0
 
-<<<<<<< HEAD
-            # Get sim ids and check resources needed
-            sim_ids_to_send = np.nonzero(~H['allocated'])[0][q_inds]
-            sim_ids_to_send = np.atleast_1d(sim_ids_to_send)
+            # Get sim ids (indices) and check resources needed
+            sim_ids_to_send = np.nonzero(task_avail)[0][q_inds]  # oldest point(s)
 
             num_rsets_req = (np.max(H[sim_ids_to_send]['resource_sets'])
-                            if 'resource_sets' in H.dtype.names else 1)
+                             if 'resource_sets' in H.dtype.names else 1)
 
             # If more than one group (node) required, allocates whole nodes - also removes from avail_workers
             print('\nrset_team being called for sim. Requesting {} rsets'.format(num_rsets_req))
 
-            rset_team = assign_resources(num_rsets_req, avail_workers[0])  #So it can tell resources.rsets what worker
+            # SH TODO: Gives worker ID so rsets can be set - but doesn't remove from avail_workers
+            rset_team = assign_resources(num_rsets_req, avail_workers[0])
 
             # print('AFTER ASSIGN sim ({}): avail_workers: {}'.format(worker_team,avail_workers),flush=True)
 
             # None means insufficient available resources for this work unit
             if rset_team is None:
                 break
-=======
-            # Get sim ids (indices) and check resources needed
-            sim_ids_to_send = np.nonzero(task_avail)[0][q_inds]  # oldest point(s)
-            nodes_needed = (np.max(H[sim_ids_to_send]['num_nodes'])
-                            if 'num_nodes' in H.dtype.names else 1)
-            if nodes_needed > len(avail_set):
-                break
 
             # Assign points to worker and remove from task_avail list.
-            sim_work(Work, i, sim_specs['in'], sim_ids_to_send, persis_info.get(i))
+            worker = avail_workers.pop(0)  # Give to first worker in list
+            print('resource team for SIM {} assigned to worker {}'.format(rset_team, worker), flush=True)
+
+            sim_work(Work, worker, sim_specs['in'], sim_ids_to_send, persis_info.get(worker))
             task_avail[sim_ids_to_send] = False
->>>>>>> 39ccfa3e
-
-            worker = avail_workers.pop(0)  # Give to first worker in list
-            print('resource team for SIM {} assigned to worker {}'.format(rset_team,worker), flush=True)
-
-            sim_work(Work, worker, sim_specs['in'], sim_ids_to_send, persis_info[worker])
-            H['allocated'][sim_ids_to_send] = True  # SH TODO: can do this locally and remove allocated field
             Work[worker]['libE_info']['rset_team'] = rset_team
         else:
 
@@ -113,7 +87,7 @@
 
             # Give gen work
             gen_count += 1
-<<<<<<< HEAD
+
             gen_resources = persis_info.get('gen_resources', 0)
             rset_team = assign_resources(gen_resources, avail_workers[0])
 
@@ -122,20 +96,14 @@
                 break
 
             worker = avail_workers.pop(0)  # Give to first worker in list
-            print('resource team for GEN {} assigned to worker {}'.format(rset_team,worker), flush=True)
+            print('resource team for GEN {} assigned to worker {}'.format(rset_team, worker), flush=True)
 
             # print('AFTER ASSIGN gen ({}): avail_workers: {}'.format(worker,avail_workers),flush=True)
 
-            if 'in' in gen_specs and len(gen_specs['in']):
-                gen_work(Work, worker, gen_specs['in'], range(len(H)), persis_info[worker])
-            else:
-                gen_work(Work, worker, [], [], persis_info[worker])
-
-            Work[worker]['libE_info']['rset_team'] = rset_team  #could be zero - but sending tells it to use this and not index_list
-=======
             gen_in = gen_specs.get('in', [])
             return_rows = range(len(H)) if gen_in else []
-            gen_work(Work, i, gen_in, return_rows, persis_info.get(i))
->>>>>>> 39ccfa3e
+            gen_work(Work, worker, gen_in, return_rows, persis_info.get(worker))
+
+            Work[worker]['libE_info']['rset_team'] = rset_team
 
     return Work, persis_info