--- conflicted
+++ resolved
@@ -1,14 +1,10 @@
 import numpy as np
-<<<<<<< HEAD
 from libensemble.message_numbers import EVAL_GEN_TAG
 from libensemble.tools.alloc_support import (avail_worker_ids,
                                              sim_work, gen_work,
                                              count_persis_gens,
-                                             assign_resources)
-=======
-from libensemble.tools.alloc_support import (avail_worker_ids, sim_work, gen_work,
-                                             count_persis_gens, all_returned)
->>>>>>> 39ccfa3e
+                                             assign_resources,
+                                             all_returned)
 
 
 # SH TODO: Either replace only_persistent_gens or add a different alloc func (or file?)
@@ -48,14 +44,13 @@
     Work = {}
     gen_count = count_persis_gens(W)
 
-<<<<<<< HEAD
     # SH TODO - for testing only
     try:
         only_persistent_gens.counter += 1
     except AttributeError:
         only_persistent_gens.counter = 1
     # print('count',only_persistent_gens.counter)
-=======
+
     # Initialize alloc_specs['user'] as user.
     user = alloc_specs.get('user', {})
     active_recv_gen = user.get('active_recv_gen', False)  # Persistent gen can handle irregular communications
@@ -63,41 +58,28 @@
 
     # Asynchronous return to generator
     async_return = user.get('async_return', False) and sum(H['returned']) >= init_sample_size
->>>>>>> 39ccfa3e
 
     if persis_info.get('gen_started') and gen_count == 0:
         # The one persistent worker is done. Exiting
         return Work, persis_info, 1
 
-<<<<<<< HEAD
-    for i in avail_worker_ids(W, persistent=EVAL_GEN_TAG):
-        if gen_specs['user'].get('async', False):
-            # If i is in persistent mode, asynchronous behavior is desired, and
-            # *any* of its calculated values have returned, give them back to i.
-            # Otherwise, give nothing to i
-            returned_but_not_given = np.logical_and.reduce((H['returned'], ~H['given_back'], H['gen_worker'] == i))
-            if np.any(returned_but_not_given):
-                inds_to_give = np.where(returned_but_not_given)[0]
-=======
     # Give evaluated results back to a running persistent gen
-    for i in avail_worker_ids(W, persistent=True, active_recv=active_recv_gen):
+    for i in avail_worker_ids(W, persistent=EVAL_GEN_TAG, active_recv=active_recv_gen):
         gen_inds = (H['gen_worker'] == i)
         returned_but_not_given = np.logical_and.reduce((H['returned'], ~H['given_back'], gen_inds))
         if np.any(returned_but_not_given):
-            inds_since_last_gen = np.where(returned_but_not_given)[0]
             if async_return or all_returned(H, gen_inds):
->>>>>>> 39ccfa3e
+                inds_since_last_gen = np.where(returned_but_not_given)[0]
                 gen_work(Work, i,
                          sim_specs['in'] + [n[0] for n in sim_specs['out']] + [('sim_id')],
                          inds_since_last_gen, persis_info.get(i), persistent=True,
                          active_recv=active_recv_gen)
-
                 H['given_back'][inds_since_last_gen] = True
 
-<<<<<<< HEAD
-    task_avail = ~H['given']  # SH TODO: Unchanged - but what if allocated space in array that is not genned?
+    task_avail = ~H['given'] & ~H['cancel_requested']
 
     # SH TODO: Now the give_sim_work_first bit - should merge to avoid duplicating functionality
+    #          May not need zero_resource_workers (unless want mapped to specific resources)
     avail_workers = avail_worker_ids(W, persistent=False, zero_resource_workers=False)
 
     while avail_workers:
@@ -105,8 +87,17 @@
         if not np.any(task_avail):
             break
 
+        if 'priority' in H.dtype.fields:
+            priorities = H['priority'][task_avail]
+            if gen_specs['user'].get('give_all_with_same_priority'):
+                q_inds = (priorities == np.max(priorities))
+            else:
+                q_inds = np.argmax(priorities)
+        else:
+            q_inds = 0
+
         # Perform sim evaluations (if they exist in History).
-        sim_ids_to_send = np.nonzero(task_avail)[0][0]  # oldest point
+        sim_ids_to_send = np.nonzero(task_avail)[0][q_inds]  # oldest point(s)
 
         num_rsets_req = (np.max(H[sim_ids_to_send]['resource_sets'])
                          if 'resource_sets' in H.dtype.names else 1)
@@ -128,7 +119,7 @@
         # SH TODO consider whether to do this is assign_resources
         worker = avail_workers.pop(0)  # Give to first worker in list
 
-        sim_work(Work, worker, sim_specs['in'], np.atleast_1d(sim_ids_to_send), persis_info[worker])
+        sim_work(Work, worker, sim_specs['in'], sim_ids_to_send, persis_info.get(worker))
 
         print('Packed for worker: {}. Resource team for sim: {}\n'.format(worker, rset_team), flush=True)
 
@@ -169,8 +160,8 @@
 
                 # print('AFTER ASSIGN gen ({}): avail_workers: {}'.format(worker,avail_workers), flush=True)
 
-                gen_work(Work, worker, gen_specs['in'], range(len(H)), persis_info[worker],
-                         persistent=True)
+                gen_work(Work, worker, gen_specs['in'], range(len(H)), persis_info.get(worker),
+                         persistent=True, active_recv=active_recv_gen)
 
                 # Even if empty list, presence of rset_team stops manager giving default resources
                 Work[worker]['libE_info']['rset_team'] = rset_team
@@ -178,31 +169,5 @@
                 print('Packed for worker: {}. Resource team for gen: {}\n'.format(worker, rset_team), flush=True)
 
                 persis_info['gen_started'] = True
-=======
-    task_avail = ~H['given'] & ~H['cancel_requested']
-    for i in avail_worker_ids(W, persistent=False):
-
-        if np.any(task_avail):
-            if 'priority' in H.dtype.fields:
-                priorities = H['priority'][task_avail]
-                if gen_specs['user'].get('give_all_with_same_priority'):
-                    q_inds = (priorities == np.max(priorities))
-                else:
-                    q_inds = np.argmax(priorities)
-            else:
-                q_inds = 0
-
-            # perform sim evaluations (if they exist in History).
-            sim_ids_to_send = np.nonzero(task_avail)[0][q_inds]  # oldest point(s)
-            sim_work(Work, i, sim_specs['in'], sim_ids_to_send, persis_info.get(i))
-            task_avail[sim_ids_to_send] = False
-
-        elif gen_count == 0:
-            # Finally, call a persistent generator as there is nothing else to do.
-            gen_count += 1
-            gen_work(Work, i, gen_specs['in'], range(len(H)), persis_info.get(i),
-                     persistent=True, active_recv=active_recv_gen)
-            persis_info['gen_started'] = True
->>>>>>> 39ccfa3e
 
     return Work, persis_info, 0