# import queue as thread_queue
from abc import ABC, abstractmethod
from multiprocessing import Manager

# from multiprocessing import Queue as process_queue
from typing import List, Optional

import numpy as np
from numpy import typing as npt

from libensemble.comms.comms import QComm, QCommProcess  # , QCommThread
from libensemble.executors import Executor
from libensemble.message_numbers import EVAL_GEN_TAG, PERSIS_STOP
from libensemble.tools.tools import add_unique_random_streams
from libensemble.utils.misc import list_dicts_to_np, np_to_list_dicts

"""
NOTE: These generators, implementations, methods, and subclasses are in BETA, and
      may change in future releases.

      The Generator interface is expected to roughly correspond with CAMPA's standard:
      https://github.com/campa-consortium/generator_standard
"""


class GeneratorNotStartedException(Exception):
    """Exception raised by a threaded/multiprocessed generator upon being asked without having been started"""


class Generator(ABC):
    """

    .. code-block:: python

        from libensemble.specs import GenSpecs
        from libensemble.generators import Generator


        class MyGenerator(Generator):
            def __init__(self, variables, objectives, param):
                self.param = param
                self.model = create_model(variables, objectives, self.param)

            def ask(self, num_points):
                return create_points(num_points, self.param)

            def tell(self, results):
                self.model = update_model(results, self.model)

            def final_tell(self, results):
                self.tell(results)
                return list(self.model)


        variables = {"a": [-1, 1], "b": [-2, 2]}
        objectives = {"f": "MINIMIZE"}

        my_generator = MyGenerator(variables, objectives, my_parameter=100)
        gen_specs = GenSpecs(generator=my_generator, ...)
    """

    @abstractmethod
    def __init__(self, variables: dict[str, List[float]], objectives: dict[str, str], *args, **kwargs):
        """
        Initialize the Generator object on the user-side. Constants, class-attributes,
        and preparation goes here.

        .. code-block:: python

            my_generator = MyGenerator(my_parameter, batch_size=10)
        """

    @abstractmethod
    def ask(self, num_points: Optional[int]) -> List[dict]:
        """
        Request the next set of points to evaluate.
        """

    def ask_updates(self) -> List[npt.NDArray]:
        """
        Request any updates to previous points, e.g. minima discovered, points to cancel.
        """

    def tell(self, results: List[dict]) -> None:
        """
        Send the results of evaluations to the generator.
        """

    def final_tell(self, results: List[dict], *args, **kwargs) -> Optional[npt.NDArray]:
        """
        Send the last set of results to the generator, instruct it to cleanup, and
        optionally retrieve an updated final state of evaluations. This is a separate
        method to simplify the common pattern of noting internally if a
        specific tell is the last. This will be called only once.
        """


class LibensembleGenerator(Generator):
    """Internal implementation of Generator interface for use with libEnsemble, or for those who
    prefer numpy arrays. ``ask/tell`` methods communicate lists of dictionaries, like the standard.
    ``ask_numpy/tell_numpy`` methods communicate numpy arrays containing the same data.
    """

    def __init__(
        self,
        variables: dict,
        objectives: dict = {},
        History: npt.NDArray = [],
        persis_info: dict = {},
        gen_specs: dict = {},
        libE_info: dict = {},
        **kwargs
    ):
        self.variables = variables
        self.objectives = objectives
        self.History = History
        self.gen_specs = gen_specs
        self.libE_info = libE_info

        self.variables_mapping = kwargs.get("variables_mapping", {})

        self._internal_variable = "x"  # need to figure these out dynamically
        self._internal_objective = "f"

        if self.variables:
            assert len(self.variables_mapping), "Must specify a variable mapping for libEnsemble generators."
            # self._vars_x_mapping = {i: k for i, k in enumerate(self.variables.keys())}

            self.n = len(self.variables)
            # build our own lb and ub
            if "lb" not in kwargs and "ub" not in kwargs:
                lb = []
                ub = []
                for i, v in enumerate(self.variables.values()):
                    if isinstance(v, list) and (isinstance(v[0], int) or isinstance(v[0], float)):
                        lb.append(v[0])
                        ub.append(v[1])
                kwargs["lb"] = np.array(lb)
                kwargs["ub"] = np.array(ub)

        if len(kwargs) > 0:  # so user can specify gen-specific parameters as kwargs to constructor
            if not self.gen_specs.get("user"):
                self.gen_specs["user"] = {}
            self.gen_specs["user"].update(kwargs)
        if not persis_info.get("rand_stream"):
            self.persis_info = add_unique_random_streams({}, 4, seed=4321)[1]
        else:
            self.persis_info = persis_info

    # def _gen_out_to_vars(self, gen_out: dict) -> dict:

    #     """
    #     We must replace internal, enumerated "x"s with the variables the user requested to sample over.

    #     Basically, for the following example, if the user requested the following variables:

    #     ``{'core': [-3, 3], 'edge': [-2, 2]}``

    #     Then for the following directly-from-aposmm point:

    #     ``{'x0': -0.1, 'x1': 0.7, 'x_on_cube0': 0.4833,
    #     'x_on_cube1': 0.675, 'sim_id': 0...}``

    #     We need to replace (for aposmm, for example) "x0" with "core", "x1" with "edge",
    #         "x_on_cube0" with "core_on_cube", and "x_on_cube1" with "edge_on_cube".

    #     ...

    #     BUT: if we're given "x0" and "x1" as our variables, we need to honor that

    #     """

    #     if all([i in list(self.variables.keys()) for i in list(gen_out[0].keys())]):
    #         return gen_out

    #     new_out = []
    #     for entry in gen_out:  # get a dict

    #         new_entry = {}
    #         for map_key in self._vars_x_mapping.keys():  # get 0, 1

    #             for out_key in entry.keys():  # get x0, x1, x_on_cube0, etc.

    #                 if out_key.endswith(str(map_key)):  # found key that ends with 0, 1
    #                     new_name = str(out_key).replace(
    #                         self._internal_variable, self._vars_x_mapping[map_key]
    #                     )  # replace 'x' with 'core'
    #                     new_name = new_name.rstrip("0123456789")  # now remove trailing integer
    #                     new_entry[new_name] = entry[out_key]

    #                 elif not out_key[-1].isnumeric():  # found key that is not enumerated
    #                     new_entry[out_key] = entry[out_key]

    #                 # we now naturally continue over cases where e.g. the map_key may be 0 but we're looking at x1
    #         new_out.append(new_entry)

    #     return new_out

    # def _objs_and_vars_to_gen_in(self, results: dict) -> dict:
    #     """We now need to do the inverse of _gen_out_to_vars, plus replace
    #     the objective name with the internal gen's expected name, .e.g "energy" -> "f".

    #     So given:

    #     {'core': -0.1, 'core_on_cube': 0.483, 'sim_id': 0, 'local_min': False,
    #     'local_pt': False, 'edge': 0.7, 'edge_on_cube': 0.675, 'energy': -1.02}

    #     We need the following again:

    #     {'x0': -0.1, 'x_on_cube0': 0.483, 'sim_id': 0, 'local_min': False,
    #     'local_pt': False, 'x1': 0.7, 'x_on_cube1': 0.675, 'f': -1.02}

    #     """
    #     new_results = []
    #     for entry in results:  # get a dict

    #         new_entry = {}
    #         for map_key in self._vars_x_mapping.keys():  # get 0, 1

    #             for out_key in entry.keys():  # get core, core_on_cube, energy, sim_id, etc.

    #                 # continue over cases where e.g. the map_key may be 0 but we're looking at x1
    #                 if out_key[-1].isnumeric() and not out_key.endswith(str(map_key)):
    #                     continue

    #                 if self._vars_x_mapping[map_key] == out_key:  # found core
    #                     new_name = self._internal_variable + str(map_key)  # create x0, x1, etc.

    #                 # we need to strip trailing ints for this condition in case vars were formatted: x0, x1
    #                 # avoid the "x0_on_cube0" naming scheme
    #                 elif out_key.startswith(self._vars_x_mapping[map_key].rstrip("0123456789")):  # found core_on_cube
    #                     new_name = out_key.replace(
    #                         self._vars_x_mapping[map_key].rstrip("0123456789"), self._internal_variable
    #                     )
    #                     # presumably multi-dim key; preserve that trailing int on the end of new key
    #                     if not new_name[-1].isnumeric():
    #                         new_name += str(map_key)  # create x_on_cube0

    #                 elif out_key in list(self.objectives.keys()):  # found energy
    #                     new_name = self._internal_objective  # create f

    #                 elif out_key in self.gen_specs["persis_in"]:  # found everything else, sim_id, local_pt, etc.
    #                     new_name = out_key

    #                 new_entry[new_name] = entry[out_key]
    #         new_results.append(new_entry)

    #     return new_results

    @abstractmethod
    def ask_numpy(self, num_points: Optional[int] = 0) -> npt.NDArray:
        """Request the next set of points to evaluate, as a NumPy array."""

    @abstractmethod
    def tell_numpy(self, results: npt.NDArray) -> None:
        """Send the results, as a NumPy array, of evaluations to the generator."""

    @staticmethod
    def convert_np_types(dict_list):
        return [
            {key: (value.item() if isinstance(value, np.generic) else value) for key, value in item.items()}
            for item in dict_list
        ]

    def ask(self, num_points: Optional[int] = 0) -> List[dict]:
        """Request the next set of points to evaluate."""
<<<<<<< HEAD
        return self._gen_out_to_vars(np_to_list_dicts(self.ask_numpy(num_points)))
=======
        return LibensembleGenerator.convert_np_types(np_to_list_dicts(self.ask_numpy(num_points)))
>>>>>>> fdcfd66d

    def tell(self, results: List[dict]) -> None:
        """Send the results of evaluations to the generator."""
        self.tell_numpy(list_dicts_to_np(self._objs_and_vars_to_gen_in(results)))


class LibensembleGenThreadInterfacer(LibensembleGenerator):
    """Implement ask/tell for traditionally written libEnsemble persistent generator functions.
    Still requires a handful of libEnsemble-specific data-structures on initialization.
    """

    def __init__(
        self,
        variables: dict,
        objectives: dict = {},
        History: npt.NDArray = [],
        persis_info: dict = {},
        gen_specs: dict = {},
        libE_info: dict = {},
        **kwargs
    ) -> None:
        super().__init__(variables, objectives, History, persis_info, gen_specs, libE_info, **kwargs)
        self.gen_f = gen_specs["gen_f"]
        self.History = History
        self.libE_info = libE_info
        self.thread = None

    def setup(self) -> None:
        """Must be called once before calling ask/tell. Initializes the background thread."""
        self.m = Manager()
        self.inbox = self.m.Queue()
        self.outbox = self.m.Queue()

        comm = QComm(self.inbox, self.outbox)
        self.libE_info["comm"] = comm  # replacing comm so gen sends HERE instead of manager
        self.libE_info["executor"] = Executor.executor

        self.thread = QCommProcess(  # TRY A PROCESS
            self.gen_f,
            None,
            self.History,
            self.persis_info,
            self.gen_specs,
            self.libE_info,
            user_function=True,
        )  # note that self.thread's inbox/outbox are unused by the underlying gen

    def _set_sim_ended(self, results: npt.NDArray) -> npt.NDArray:
        new_results = np.zeros(len(results), dtype=self.gen_specs["out"] + [("sim_ended", bool), ("f", float)])
        for field in results.dtype.names:
            try:
                new_results[field] = results[field]
            except ValueError:  # lets not slot in data that the gen doesnt need?
                continue
        new_results["sim_ended"] = True
        return new_results

    def tell(self, results: List[dict], tag: int = EVAL_GEN_TAG) -> None:
        """Send the results of evaluations to the generator."""
        self.tell_numpy(list_dicts_to_np(self._objs_and_vars_to_gen_in(results)), tag)

    def ask_numpy(self, num_points: int = 0) -> npt.NDArray:
        """Request the next set of points to evaluate, as a NumPy array."""
        if self.thread is None or not self.thread.running:
            self.thread.run()
        _, ask_full = self.outbox.get()
        return ask_full["calc_out"]

    def tell_numpy(self, results: npt.NDArray, tag: int = EVAL_GEN_TAG) -> None:
        """Send the results of evaluations to the generator, as a NumPy array."""
        if results is not None:
            results = self._set_sim_ended(results)
            self.inbox.put(
                (tag, {"libE_info": {"H_rows": np.copy(results["sim_id"]), "persistent": True, "executor": None}})
            )
            self.inbox.put((0, np.copy(results)))
        else:
            self.inbox.put((tag, None))

    def final_tell(self, results: npt.NDArray = None) -> (npt.NDArray, dict, int):
        """Send any last results to the generator, and it to close down."""
        self.tell_numpy(results, PERSIS_STOP)  # conversion happens in tell
        return self.thread.result()<|MERGE_RESOLUTION|>--- conflicted
+++ resolved
@@ -264,11 +264,7 @@
 
     def ask(self, num_points: Optional[int] = 0) -> List[dict]:
         """Request the next set of points to evaluate."""
-<<<<<<< HEAD
-        return self._gen_out_to_vars(np_to_list_dicts(self.ask_numpy(num_points)))
-=======
         return LibensembleGenerator.convert_np_types(np_to_list_dicts(self.ask_numpy(num_points)))
->>>>>>> fdcfd66d
 
     def tell(self, results: List[dict]) -> None:
         """Send the results of evaluations to the generator."""
