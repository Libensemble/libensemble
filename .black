[tool.black]
skip-string-normalization = 1
line-length = 120
target-version = ['py37', 'py38', 'py39', 'py310']
force-exclude = '''
(
  /(
    | \.git       
    | \.github       
    | docs
    | libensemble/tools
    | libensemble/resources
    | libensemble/executors
    | libensemble/tests/unit_tests
<<<<<<< HEAD
    | examples
=======
    | postproc_scripts
>>>>>>> 89362d16
  )/
    | setup.py
    | libensemble/__init__.py
    | libensemble/api.py
    | libensemble/history.py
    | libensemble/libE.py
    | libensemble/logger.py
    | libensemble/manager.py
    | libensemble/message_numbers.py
    | libensemble/output_directory.py
    | libensemble/gen_funcs/old_aposmm.py
    | libensemble/gen_funcs/persistent_aposmm.py
    | libensemble/gen_funcs/persistent_ax_multitask.py
    | libensemble/gen_funcs/aposmm_localopt_support.py
    | libensemble/version.py
    | libensemble/worker.py
)
'''<|MERGE_RESOLUTION|>--- conflicted
+++ resolved
@@ -12,11 +12,6 @@
     | libensemble/resources
     | libensemble/executors
     | libensemble/tests/unit_tests
-<<<<<<< HEAD
-    | examples
-=======
-    | postproc_scripts
->>>>>>> 89362d16
   )/
     | setup.py
     | libensemble/__init__.py
