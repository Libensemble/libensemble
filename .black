--- conflicted
+++ resolved
@@ -16,10 +16,6 @@
     | libensemble/tests/unit_tests
     | libensemble/gen_funcs
     | libensemble/alloc_funcs
-<<<<<<< HEAD
-    | libensemble/sim_funcs
-=======
->>>>>>> 6694c691
     | examples
     | postproc_scripts
   )/
