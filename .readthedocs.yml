--- conflicted
+++ resolved
@@ -7,7 +7,6 @@
     configuration: docs/conf.py
 
 build:
-<<<<<<< HEAD
     image: latest
 
 formats:
@@ -18,7 +17,4 @@
       - method: pip
         path: .
         extra_requirements:
-         - docs
-=======
-    image: latest
->>>>>>> 3c89be66
+         - docs