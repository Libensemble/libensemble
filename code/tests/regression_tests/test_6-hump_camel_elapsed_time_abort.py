--- conflicted
+++ resolved
@@ -62,18 +62,10 @@
 # Perform the run
 H, flag = libE(sim_specs, gen_specs, exit_criteria)
 
-<<<<<<< HEAD
-short_name = script_name.split("test_", 1).pop()
-filename = short_name + '_results_History_length=' + str(len(H)) + '_evals=' + str(sum(H['returned'])) + '_ranks=' + str(MPI.COMM_WORLD.Get_size())
-print("\n\n\nRun completed.\nSaving results to file: " + filename)
-if flag == 2:
-    print("\n\n\nKilling COMM_WORLD")
-    MPI.COMM_WORLD.Abort()
-=======
 if MPI.COMM_WORLD.Get_rank() == 0:
-    filename = '6-hump_camel_results_History_length=' + str(len(H)) + '_evals=' + str(sum(H['returned'])) + '_ranks=' + str(MPI.COMM_WORLD.Get_size())
-    print("\n\n\nRun completed.\nSaving results to file: " + filename)
+  short_name = script_name.split("test_", 1).pop()
+  filename = short_name + '_results_History_length=' + str(len(H)) + '_evals=' + str(sum(H['returned'])) + '_ranks=' + str(MPI.COMM_WORLD.Get_size())
+  print("\n\n\nRun completed.\nSaving results to file: " + filename)
     # if flag == 2:
     #     print("\n\n\nKilling COMM_WORLD")
-    #     MPI.COMM_WORLD.Abort()
->>>>>>> 36abbc14
+    #     MPI.COMM_WORLD.Abort()