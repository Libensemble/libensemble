from __future__ import division
from __future__ import absolute_import

import sys, os
import numpy as np
# import scipy as sp
from scipy.spatial.distance import cdist
from mpi4py import MPI

from numpy.lib.recfunctions import merge_arrays

from math import log, gamma, pi, sqrt

from petsc4py import PETSc
import nlopt

def aposmm_logic(H,gen_info,gen_specs,libE_info):
    """
    Receives the following data from H:

        'x_on_cube', 'fvec', 'f', 'local_pt', 
        'dist_to_unit_bounds', 'dist_to_better_l', 'dist_to_better_s',
<<<<<<< HEAD
        'ind_of_better_l', 'ind_of_better_s', 'started_run', 'num_active_runs',
        'local_min'
=======
        'ind_of_better_l', 'ind_of_better_s', 'started_run', 'num_active_runs', 'local_min'

    import ipdb; ipdb.set_trace(context=21) 
>>>>>>> e7c45df2

    When using libEnsemble to do individual component evaluations, APOSMM will
    return num_components copies of each point, but each component=0 version of
    the point will only be considered when 

    - deciding where to start a run, 
    - best nearby point, 
    - storing the order of the points is the run
    - storing the combined objective function value
    - etc

    """

    """
    Description of intermediate variables in aposmm_logic:

    n:                domain dimension
    c_flag:           True if giving libEnsemble individual components of fvec to evaluate. (Note if c_flag is True, APOSMM will only use the com
    n_s:              the number of complete evaluations (not just component evaluations)
    updated_inds:     indices of H that have been updated (and so all their information must be sent back to libE manager to update) 
    O:                new points to be sent back to the history
                     
                     
    x_new:            when re-running a local opt method to get the next point: stores the first new point requested by a local optimization method
    pt_in_run:        when re-running a local opt method to get the next point: counts function evaluations to know when a new point is given
    total_pts_in_run: when re-running a local opt method to get the next point: total evaluations in run to be incremented

    starting_inds:    indices where a runs should be started.
    active_runs:      indices of active local optimization runs (currently saved to disk between calls to APOSMM)
    sorted_run_inds:  indices of the considered run (in the order they were requested by the localopt method)
    x_opt:            the reported minimum from a localopt run (disregarded unless exit_code isn't 0)
    exit_code:        0 if a new localopt point has been found, otherwise it's the NLopt/POUNDERS code 
    samples_needed:   counts the number of additional uniformly drawn samples needed
    
    """
    
    # del libE_info # Ignored parameter

    n, n_s, c_flag, O, rk_const, lhs_divisions, mu, nu = initialize_APOSMM(H, gen_specs)

    # np.savez('H'+str(len(H)),H=H,gen_specs=gen_specs)
    if n_s < gen_specs['initial_sample']:
        updated_inds = set() 

    else:
        global x_new, pt_in_run, total_pts_in_run # Used to generate a next local opt point

        updated_inds = update_history_dist(H, gen_specs, c_flag)        

        starting_inds = decide_where_to_start_localopt(H, n_s, rk_const, lhs_divisions, mu, nu)        
        updated_inds.update(starting_inds) 
                
        for ind in starting_inds:
            # Find the run number 
            if not np.any(H['started_run']):
                gen_info['active_runs'] = set()
                gen_info['run_order'] = {}

            new_run_num = len(gen_info['run_order'])

            H['started_run'][ind] = 1
            H['num_active_runs'][ind] += 1

            gen_info['run_order'][new_run_num] = [ind] 
            gen_info['active_runs'].update([new_run_num])
            
        # Find the next point for any uncompleted runs. I currently save this
        # information to file and re-load. (Given a history of points, I don't
        # know how to tell if the run is finished. Just looking for a point
        # with a declared local_min is not always going to work, when a point
        # is in a minimum in one run, but an evaluated point in another run)
                
        inactive_runs = set()

        for run in gen_info['active_runs']:
            
            x_opt, exit_code, gen_info, sorted_run_inds = advance_localopt_method(H, gen_specs, c_flag, run, gen_info)

            if np.isinf(x_new).all():
                assert exit_code>0, "Exit code not zero, but no information in x_new.\n Local opt run " + str(run) + " after " + str(len(sorted_run_inds)) + " evaluations.\n Worker crashing!"
                # No new point was added. Hopefully at a minimum 
                update_history_optimal(x_opt, H, sorted_run_inds)
                inactive_runs.add(run)
                updated_inds.update(sorted_run_inds) 

            else: 
                gen_info = add_points_to_O(O, x_new, len(H), gen_specs, c_flag, gen_info, local_flag=1, sorted_run_inds=sorted_run_inds, run=run)

        for i in inactive_runs:
            gen_info['active_runs'].remove(i)

    if len(H) == 0:
        samples_needed = gen_specs['initial_sample']
    elif 'min_batch_size' in gen_specs:
        samples_needed = gen_specs['min_batch_size'] - len(O)
    else:
        samples_needed = int(not bool(len(O))) # 1 if len(O)==0, 0 otherwise

    if samples_needed > 0:
        # x_new = np.random.uniform(0,1,(samples_needed,n))
        x_new = gen_info['rand_stream'].uniform(0,1,(samples_needed,n))

        gen_info = add_points_to_O(O, x_new, len(H), gen_specs, c_flag, gen_info)

    # O = np.append(H[[o[0] for o in gen_specs['out']]][np.array(list(updated_inds),dtype=int)],O)

    O = np.append(H[np.array(list(updated_inds),dtype=int)][[o[0] for o in gen_specs['out']]],O)

    # if len(updated_inds) == 0 :
    #     return O
    # elif len(O) == 0: 
    #     return H(updated_inds)
    # else: 
    #     vec = np.array(list(updated_inds),dtype=int)
    #     B = H[vec][[o[0] for o in gen_specs['out']]]
    #     # B = H[[o[0] for o in gen_specs['out']]][vec]
    #     O = np.append(B,O)
    return O, gen_info

def add_points_to_O(O, pts, len_H, gen_specs, c_flag, gen_info, local_flag=0, sorted_run_inds=[], run=[]):
    """
    Adds points to O, the numpy structured array to be sent back to the manager
    """

    assert not local_flag or len(pts) == 1, "add_points_to_O does not support this functionality"

    original_len_O = len(O)

    ub = gen_specs['ub']
    lb = gen_specs['lb']
    if c_flag:
        m = gen_specs['components']

        assert len_H % m == 0, "Number of points in len_H not congruent to 0 mod 'components'"
        pt_ids = np.sort(np.tile(np.arange((len_H+original_len_O)/m,(len_H+original_len_O)/m + len(pts)),(1,m))) 
        pts = np.tile(pts,(m,1))

    num_pts = len(pts)

    O.resize(len(O)+num_pts,refcheck=False) # Adds (num_pts) rows of zeros to O 

    O['x_on_cube'][-num_pts:] = pts
    O['x'][-num_pts:] = pts*(ub-lb)+lb
    O['sim_id'][-num_pts:] = np.arange(len_H+original_len_O,len_H+original_len_O+num_pts)
    O['local_pt'][-num_pts:] = local_flag

    O['dist_to_unit_bounds'][-num_pts:] = np.inf
    O['dist_to_better_l'][-num_pts:] = np.inf
    O['dist_to_better_s'][-num_pts:] = np.inf
    O['ind_of_better_l'][-num_pts:] = -1
    O['ind_of_better_s'][-num_pts:] = -1

    if c_flag:
        O['obj_component'][-num_pts:] = np.tile(range(0,m),(1,num_pts//m))
        O['pt_id'][-num_pts:] = pt_ids
    
    if local_flag:
        O['num_active_runs'][-num_pts] += 1
        # O['priority'][-num_pts:] = 1
        # O['priority'][-num_pts:] = np.random.uniform(0,1,num_pts) 
        O['priority'][-num_pts:] = gen_info['rand_stream'].uniform(0,1,num_pts)
        gen_info['run_order'][run].append(O[-num_pts]['sim_id'])
    else:
        if c_flag:
            # p_tmp = np.sort(np.tile(np.random.uniform(0,1,num_pts/m),(m,1))) # If you want all "duplicate points" to have the same priority (meaning libEnsemble gives them all at once)
            # p_tmp = np.random.uniform(0,1,num_pts)
            p_tmp = gen_info['rand_stream'].uniform(0,1,num_pts)
        else:
            # p_tmp = np.random.uniform(0,1,num_pts)
            # gen_info['rand_stream'].uniform(lb,ub,(1,n))
            p_tmp = gen_info['rand_stream'].uniform(0,1,num_pts)
        O['priority'][-num_pts:] = p_tmp
        # O['priority'][-num_pts:] = 1

    return gen_info


def update_history_dist(H, gen_specs, c_flag):
    """
    Update distances for any new points that have been evaluated
    """

    n = len(H['x_on_cube'][0])

    updated_inds = set()

    new_inds = np.where(~H['known_to_aposmm'])[0]

    if c_flag:
        for v in np.unique(H['pt_id'][new_inds]):
            inds = H['pt_id']==v
            H['f'][inds] = np.inf
            H['f'][np.where(inds)[0][0]] = gen_specs['combine_component_func'](H['f_i'][inds])

        p = np.logical_and.reduce((H['returned'],H['obj_component']==0,~np.isnan(H['f'])))
    else:
        p = np.logical_and.reduce((H['returned'],~np.isnan(H['f'])))


    for new_ind in new_inds:
<<<<<<< HEAD
        # Compute distance to boundary
        H['dist_to_unit_bounds'][new_ind] = min(min(np.ones(n) - H['x_on_cube'][new_ind]),min(H['x_on_cube'][new_ind] - np.zeros(n)))
=======
        # Loop over new returned points and update their distances
        if p[new_ind]:
            H['known_to_aposmm'][new_ind] = True # These points are now known to APOSMM

            # Compute distance to boundary
            H['dist_to_unit_bounds'][new_ind] = min(min(np.ones(n) - H['x_on_cube'][new_ind]),min(H['x_on_cube'][new_ind] - np.zeros(n)))
>>>>>>> e7c45df2

        # Loop over new returned points and update their distances
        if p[new_ind]:
            dist_to_all = cdist(np.atleast_2d(H['x_on_cube'][new_ind]), H['x_on_cube'][p], 'euclidean').flatten()
            new_better_than = H['f'][new_ind] < H['f'][p]

            # Update any other points if new_ind is closer and better
            if H['local_pt'][new_ind]:
                inds_of_p = np.logical_and(dist_to_all < H['dist_to_better_l'][p], new_better_than)
                updates = np.where(p)[0][inds_of_p]
                H['dist_to_better_l'][updates] = dist_to_all[inds_of_p]
                H['ind_of_better_l'][updates] = new_ind
            else:
                inds_of_p = np.logical_and(dist_to_all < H['dist_to_better_s'][p], new_better_than)
                updates = np.where(p)[0][inds_of_p]
                H['dist_to_better_s'][updates] = dist_to_all[inds_of_p]
                H['ind_of_better_s'][updates] = new_ind
            updated_inds.update(updates)

            # Since we allow equality when deciding better_than_new_l and
            # better_than_new_s, we have to prevent new_ind from being its own
            # better point.
            better_than_new_l = np.logical_and.reduce((~new_better_than,  H['local_pt'][p], H['sim_id'][p] != new_ind))
            better_than_new_s = np.logical_and.reduce((~new_better_than, ~H['local_pt'][p], H['sim_id'][p] != new_ind))

            # Who is closest to ind and better 
            if np.any(better_than_new_l):
                ind = dist_to_all[better_than_new_l].argmin()
                H['ind_of_better_l'][new_ind] = H['sim_id'][p][np.nonzero(better_than_new_l)[0][ind]]
                H['dist_to_better_l'][new_ind] = dist_to_all[better_than_new_l][ind]

            if np.any(better_than_new_s):
                ind = dist_to_all[better_than_new_s].argmin()
                H['ind_of_better_s'][new_ind] = H['sim_id'][p][np.nonzero(better_than_new_s)[0][ind]]
                H['dist_to_better_s'][new_ind] = dist_to_all[better_than_new_s][ind]

            # if not ignore_L8:
            #     r_k = calc_rk(len(H['x_on_cube'][0]), n_s, rk_const, lhs_divisions)
            #     H['worse_within_rk'][new_ind][p] = np.logical_and.reduce((H['f'][new_ind] <= H['f'][p], dist_to_all <= r_k))

            #     # Add trues if new point is 'worse_within_rk' 
            #     inds_to_change = np.logical_and.reduce((H['dist_to_all'][p,new_ind] <= r_k, H['f'][new_ind] >= H['f'][p], H['sim_id'][p] != new_ind))
            #     H['worse_within_rk'][inds_to_change,new_ind] = True

            #     if not H['local_pt'][new_ind]:
            #         H['worse_within_rk'][H['dist_to_all'] > r_k] = False 

    updated_inds.update(new_inds)
    return updated_inds



def update_history_optimal(x_opt, H, run_inds):
    """ 
    Updated the history after any point has been declared a local minimum
    """

    opt_ind = np.where(np.logical_and(np.equal(x_opt,H['x_on_cube']).all(1),~np.isinf(H['f'])))[0]
    assert len(opt_ind) == 1, "Why isn't there exactly one optimal point?"
    assert opt_ind in run_inds, "Why isn't the run optimum a point in the run?"

    H['local_min'][opt_ind] = 1
    H['num_active_runs'][run_inds] -= 1



def advance_localopt_method(H, gen_specs, c_flag, run, gen_info):
    """
    Moves a local optimization method one iteration forward. We currently do
    this by feeding all past evaluations from a run to the method and then
    storing the first new point generated
    """

    global x_new, pt_in_run, total_pts_in_run # Used to generate a next local opt point

    while 1:
        sorted_run_inds = gen_info['run_order'][run]
        assert all(H['returned'][sorted_run_inds])

        x_new = np.ones((1,len(gen_specs['ub'])))*np.inf; pt_in_run = 0; total_pts_in_run = len(sorted_run_inds)

        if gen_specs['localopt_method'] in ['LN_SBPLX', 'LN_BOBYQA', 'LN_NELDERMEAD', 'LD_MMA']:

            if gen_specs['localopt_method'] in ['LD_MMA']:
                Run_H = H[['x_on_cube','f','grad']][sorted_run_inds] 
            else:
                Run_H = H[['x_on_cube','f']][sorted_run_inds] 

            try:
                x_opt, exit_code = set_up_and_run_nlopt(Run_H, gen_specs)
            except Exception as e:
                exit_code = 0
                print(e.__doc__)
                print(e.args)
                print(Run_H['x_on_cube'])


        elif gen_specs['localopt_method'] in ['pounders']:
                
            if c_flag:
                Run_H_F = np.zeros(len(sorted_run_inds),dtype=[('fvec',float,gen_specs['components'])])
                for i,ind in enumerate(sorted_run_inds):
                    for j in range(gen_specs['components']):
                        Run_H_F['fvec'][i][j] = H['f_i'][np.logical_and(H['pt_id']==H['pt_id'][ind], H['obj_component']==j)]
                Run_H = merge_arrays([H[['x_on_cube']][sorted_run_inds],Run_H_F],flatten=True)
            else: 
                Run_H = H[['x_on_cube','fvec']][sorted_run_inds]

            try: 
                x_opt, exit_code = set_up_and_run_tao(Run_H, gen_specs)
            except Exception as e:
                exit_code = 0
                print(e.__doc__)
                print(e.args)

        else:
            sys.exit("Unknown localopt method. Exiting")

        matching_ind = np.equal(x_new,H['x_on_cube']).all(1)
        if ~matching_ind.any():
            # Generated a new point
            break 
        else:
            # We need to add a previously evaluated point into this run
            gen_info['run_order'][run].append(np.nonzero(matching_ind)[0][0])


    return x_opt, exit_code, gen_info, sorted_run_inds




def set_up_and_run_nlopt(Run_H, gen_specs):
    """ Set up objective and runs nlopt

    Declares the appropriate syntax for our special objective function to read
    through Run_H, sets the parameters and starting points for the run.
    """

    def nlopt_obj_fun(x, grad, Run_H):
        out = look_in_history(x, Run_H)

        if gen_specs['localopt_method'] in ['LD_MMA']:
            grad[:] = out[1]
            out = out[0]

        return out

    n = len(gen_specs['ub'])

    opt = nlopt.opt(getattr(nlopt,gen_specs['localopt_method']), n)

    lb = np.zeros(n)
    ub = np.ones(n)
    opt.set_lower_bounds(lb)
    opt.set_upper_bounds(ub)
    x0 = Run_H['x_on_cube'][0]

    # Care must be taken here because a too-large initial step causes nlopt to move the starting point!
    dist_to_bound = min(min(ub-x0),min(x0-lb))

    if 'dist_to_bound_multiple' in gen_specs:
        opt.set_initial_step(dist_to_bound*gen_specs['dist_to_bound_multiple'])
    else:
        opt.set_initial_step(dist_to_bound)

    opt.set_maxeval(len(Run_H)+1) # evaluate one more point
    opt.set_min_objective(lambda x, grad: nlopt_obj_fun(x, grad, Run_H))
    opt.set_xtol_rel(gen_specs['xtol_rel'])
    
    x_opt = opt.optimize(x0)
    exit_code = opt.last_optimize_result()

    if exit_code == 5: # NLOPT code for exhausting budget of evaluations, so not at a minimum
        exit_code = 0

    return x_opt, exit_code


def set_up_and_run_tao(Run_H, gen_specs):
    """ Set up objective and runs PETSc on the comm_self communicator

    Declares the appropriate syntax for our special objective function to read
    through Run_H, sets the parameters and starting points for the run.
    """
    tao_comm = MPI.COMM_SELF
    n = len(gen_specs['ub'])
    m = len(Run_H['fvec'][0])

    def pounders_obj_func(tao, X, F, Run_H):
        F.array = look_in_history(X.array, Run_H, vector_return=True)
        return F

    # def blmvm_obj_func(tao, X, G, Run_H):
    #     (f, grad) = look_in_history_fd_grad(X.array, Run_H)
    #     G.array = grad
    #     return f

    # Create starting point, bounds, and tao object
    x = PETSc.Vec().create(tao_comm)
    x.setSizes(n)
    x.setFromOptions()
    x.array = Run_H['x_on_cube'][0]
    lb = x.duplicate()
    ub = x.duplicate()
    lb.array = 0*np.ones(n)
    ub.array = 1*np.ones(n)
    tao = PETSc.TAO().create(tao_comm)
    tao.setType(gen_specs['localopt_method'])

    # if gen_specs['localopt_method'] == 'pounders':
    f = PETSc.Vec().create(tao_comm)
    f.setSizes(m)
    f.setFromOptions()

    delta_0 = gen_specs['delta_0_mult']*np.min([np.min(ub.array-x.array), np.min(x.array-lb.array)])

    PETSc.Options().setValue('-tao_pounders_delta',str(delta_0))
    # PETSc.Options().setValue('-pounders_subsolver_tao_type','bqpip')
    tao.setSeparableObjective(lambda tao, x, f: pounders_obj_func(tao, x, f, Run_H), f)
    # elif gen_specs['localopt_method'] == 'blmvm':
    #     g = PETSc.Vec().create(tao_comm)
    #     g.setSizes(n)
    #     g.setFromOptions()
    #     tao.setObjectiveGradient(lambda tao, x, g: blmvm_obj_func(tao, x, g, Run_H))

    # Set everything for tao before solving
    PETSc.Options().setValue('-tao_max_funcs',str(total_pts_in_run+1))
    tao.setFromOptions()
    tao.setVariableBounds((lb,ub))
    # tao.setObjectiveTolerances(fatol=gen_specs['fatol'], frtol=gen_specs['frtol'])
    # tao.setGradientTolerances(grtol=gen_specs['grtol'], gatol=gen_specs['gatol'])
    tao.setTolerances(grtol=gen_specs['grtol'], gatol=gen_specs['gatol'])
    tao.setInitial(x)

    tao.solve(x)

    x_opt = tao.getSolution().getArray()
    exit_code = tao.getConvergedReason()
    # print(exit_code)
    # print(tao.view())
    # print(x_opt)

    # if gen_specs['localopt_method'] == 'pounders':
    f.destroy()
    # elif gen_specs['localopt_method'] == 'blmvm':
    #     g.destroy()

    lb.destroy()
    ub.destroy()
    x.destroy()
    tao.destroy()

    return x_opt, exit_code



def decide_where_to_start_localopt(H, n_s, rk_const, lhs_divisions=0, mu=0, nu=0, gamma_quantile=1):
    """
    Decide where to start a LocalOpt run

    Finds points in the history that satisfy the conditions (S1-S5 and L1-L8) in
    Table 1 of the paper: "A Batch, Derivative-free Algorithm for Finding
    Multiple Local Minima". To do this, we first identify sample points
    satisfying S2-S5. We then identify all localopt points that satisfy L1-L7.
    We then start from any sample point also satisfying S1. For L8 we use the
    pairwise distances from all Local to Local points and from all Sample to
    Local points to search through Local points to attempt to travel on an
    rk-ascent path to some Sample point

    We don't consider points in the history without function values. Also, note
    that mu and nu implicitly depend on the scaling that is happening with the
    domain. That is, adjusting lb/ub can make mu/nu start (resp. not start) at a
    point that didn't (resp. did) satisfy the mu/nu test prviously. 

    Parameters
    ----------
    H: numpy structured array
        History array storing rows for each point. 
    n_s: integer
        Number of sample points
    rk_const: float
        Constant in front of r_k evaluation
    lhs_divisions: integer
        Number of Latin hypercube sampling divisions (0 or 1 means uniform
        random sampling over the domain)
    mu: nonnegative float
        Distance from the boundary that all starting points must satisfy
    nu: nonnegative float
        Distance from identified minima that all starting points must satisfy
    gamma_quantile: float in (0,1] 
        Only sample points whose function values are in the lower
        gamma_quantile can start localopt runs

    Returns
    ----------
    start_inds: list
        Indices where a local opt run should be started
    """

    n = len(H['x_on_cube'][0])
    r_k = calc_rk(n, n_s, rk_const, lhs_divisions)

    if nu > 0:
        test_2_through_5 = np.logical_and.reduce((
                H['returned'] == 1,          # have a returned function value
                H['dist_to_better_s'] > r_k, # no better sample point within r_k (L2)
               ~H['started_run'],            # have not started a run (L3)
                H['dist_to_unit_bounds'] >= mu, # have all components at least mu away from bounds (L4)
                np.all(cdist(H['x_on_cube'], H['x_on_cube'][H['local_min']]) >= nu,axis=1) # distance nu away from known local mins (L5)
            ))
    else:
        test_2_through_5 = np.logical_and.reduce((
                H['returned'] == 1,          # have a returned function value
                H['dist_to_better_s'] > r_k, # no better sample point within r_k (L2)
               ~H['started_run'],            # have not started a run (L3)
                H['dist_to_unit_bounds'] >= mu, # have all components at least mu away from bounds (L4)
            )) # (L5) is always true when nu = 0

    assert gamma_quantile == 1, "This is not supported yet. What is the best way to decide this when there are NaNs present in H['f']?"
    # if gamma_quantile < 1:
    #     cut_off_value = np.sort(H['f'][~H['local_pt']])[np.floor(gamma_quantile*(sum(~H['local_pt'])-1)).astype(int)]
    # else:
    #     cut_off_value = np.inf

    ### Find the indices of points that...
    sample_seeds = np.logical_and.reduce((
           ~H['local_pt'],               # are not localopt points
           # H['f'] <= cut_off_value,      # have a small enough objective value
           ~np.isinf(H['f']),            # have a non-infinity objective value
           ~np.isnan(H['f']),            # have a non-NaN objective value
           test_2_through_5,             # satisfy tests 2 through 5
         ))

    # Uncomment the following to test the effect of ignorning LocalOpt points
    # in APOSMM. This allows us to test a parallel MLSL.
    # return list(np.ix_(sample_seeds)[0])
           
    those_satisfying_S1 = H['dist_to_better_l'][sample_seeds] > r_k # no better localopt point within r_k
    sample_start_inds = np.ix_(sample_seeds)[0][those_satisfying_S1]

    ### Find the indices of points that...
    local_seeds = np.logical_and.reduce((
            H['local_pt'],               # are localopt points
            H['dist_to_better_l'] > r_k, # no better local point within r_k (L1)
           ~np.isinf(H['f']),            # have a non-infinity objective value
           ~np.isnan(H['f']),            # have a non-NaN objective value
            test_2_through_5,
            H['num_active_runs'] == 0,   # are not in an active run (L6)
           ~H['local_min'] # are not a local min (L7)
         ))


    local_start_inds2 = list(np.ix_(local_seeds)[0])
    # if ignore_L8:
    # if True:
    #     local_start_inds2 = list(np.ix_(local_seeds)[0])
    # else:
    #     # ### For L8, search for an rk-ascent path for a sample point
    #     # lb = np.zeros(n)
    #     # ub = np.ones(n)
    #     # local_start_inds = []
    #     # for i in np.ix_(local_seeds)[0]:
    #     #     old_local_on_rk_ascent = np.array(np.zeros(len(H)), dtype=bool)
    #     #     local_on_rk_ascent = np.array(np.eye(len(H))[i,:], dtype=bool)

    #     #     done_with_i = False
    #     #     while not done_with_i and not np.array_equiv(old_local_on_rk_ascent, local_on_rk_ascent):
    #     #         old_local_on_rk_ascent = local_on_rk_ascent.copy()
    #     #         to_add = np.array(np.zeros(len(H)),dtype=bool)
    #     #         for j in np.ix_(local_on_rk_ascent)[0]:
    #     #             if keep_pdist: 
    #     #                 samples_on_rk_ascent_from_j = np.logical_and.reduce((H['f'][j] <= H['f'], ~H['local_pt'], H['dist_to_all'][:,j] <= r_k))
    #     #             else: 
    #     #                 ind_of_last = np.max(np.ix_(H['returned']))
    #     #                 pdist_vec = cdist([H['x_on_cube'][j]], H['x_on_cube'][:ind_of_last+1], 'euclidean').flatten()
    #     #                 pdist_vec = np.append(pdist_vec, np.zeros(len(H)-ind_of_last-1))
    #     #                 samples_on_rk_ascent_from_j = np.logical_and.reduce((H['f'][j] <= H['f'], ~H['local_pt'], pdist_vec <= r_k))

    #     #             if np.any(np.logical_and(samples_on_rk_ascent_from_j, sample_seeds)):
    #     #                 done_with_i = True
    #     #                 local_start_inds.append(i)
    #     #                 break

    #     #             if keep_pdist: 
    #     #                 feasible_locals_on_rk_ascent_from_j = np.logical_and.reduce((H['f'][j] <= H['f'], 
    #     #                                                                              np.all(ub - H['x_on_cube'] >= 0, axis=1),
    #     #                                                                              np.all(H['x_on_cube'] - lb >= 0, axis=1),
    #     #                                                                              H['local_pt'], 
    #     #                                                                              H['dist_to_all'][:,j] <= r_k
    #     #                                                                            ))
    #     #             else: 
    #     #                 feasible_locals_on_rk_ascent_from_j = np.logical_and.reduce((H['f'][j] <= H['f'], 
    #     #                                                                              np.all(ub - H['x_on_cube'] >= 0, axis=1),
    #     #                                                                              np.all(H['x_on_cube'] - lb >= 0, axis=1),
    #     #                                                                              H['local_pt'], 
    #     #                                                                              pdist_vec <= r_k
    #     #                                                                            ))

    #     #             to_add = np.logical_or(to_add, feasible_locals_on_rk_ascent_from_j)
    #     #         local_on_rk_ascent = to_add.copy()

    #     #     if not done_with_i: 
    #     #         # sys.exit("We have an i satisfying (L1-L7) but failing L8")
    #     #         print("\n\n We have ind %d satisfying (L1-L7) but failing L8 \n\n" % i)

    #     # ### Faster L8 test
    #     local_start_inds2 = []
    #     for i in np.ix_(local_seeds)[0]:
    #         old_pts_on_rk_ascent = np.array(np.zeros(len(H)), dtype=bool)
    #         pts_on_rk_ascent = H['worse_within_rk'][i]

    #         done_with_i = False
    #         while not done_with_i and not np.array_equiv(old_pts_on_rk_ascent, pts_on_rk_ascent):
    #             old_pts_on_rk_ascent = pts_on_rk_ascent.copy()
    #             to_add = np.array(np.zeros(len(H)),dtype=bool)
    #             for j in np.ix_(pts_on_rk_ascent)[0]:
    #                 to_add = np.logical_or(to_add, H['worse_within_rk'][i])
    #             pts_on_rk_ascent = to_add
    #             if np.any(np.logical_and(to_add, sample_seeds)):
    #                 done_with_i = True
    #                 local_start_inds2.append(i)
    #                 break
    #         if not done_with_i:
    #             print("Again, we have ind %d satisfying (L1-L7) but failing L8\n" % i)

    #     # assert local_start_inds.sort() == local_start_inds2.sort(), "Something didn't match up"
    # # start_inds = list(sample_start_inds) + local_start_inds
    start_inds = list(sample_start_inds) + local_start_inds2
    return start_inds

def look_in_history(x, Run_H, vector_return=False):
    """ See if Run['x_on_cube'][pt_in_run] matches x, returning f or fvec, or saves x to
    x_new if every point in Run_H has been checked.
    """
    
    global pt_in_run, total_pts_in_run, x_new

    if vector_return:
        to_return = 'fvec'
    else:
        if 'grad' in Run_H.dtype.names:
            to_return = ['f','grad']
        else:
            to_return = 'f'

    if pt_in_run < total_pts_in_run:
        # Return the value in history to the localopt algorithm. 
        assert np.allclose(x, Run_H['x_on_cube'][pt_in_run], rtol=1e-08, atol=1e-08), \
            "History point does not match Localopt point"
        f_out = Run_H[to_return][pt_in_run]
    else:
        if pt_in_run == total_pts_in_run:
            # The history of points is exhausted. Save the requested point x to
            # x_new. x_new will be returned to the manager.
            x_new[:] = x

        # Just in case the local opt method requests more points after a new
        # point has been identified.
        # f_out = np.finfo(np.float64).max
        # f_out = Run_H[to_return][total_pts_in_run-1] 
        f_out = Run_H[to_return][total_pts_in_run-1] 

    pt_in_run += 1

    return f_out



def calc_rk(n, n_s, rk_const, lhs_divisions=0):
    """ Calculate the critical distance r_k """ 

    if lhs_divisions == 0:
        r_k = rk_const*(log(n_s)/n_s)**(1/n)
    else:
        k = np.floor(n_s/lhs_divisions).astype(int)
        if k <= 1: # to prevent r_k=0
            r_k = np.inf
        else:
            r_k = rk_const*(log(k)/k)**(1/n)

    return r_k

def initialize_APOSMM(H, gen_specs):
    """
    Computes common values every time that APOSMM is reinvoked

    """

    n = len(gen_specs['ub'])

    if 'single_component_at_a_time' in gen_specs and gen_specs['single_component_at_a_time']:
        c_flag = True
    else:
        c_flag = False


    if c_flag:
        completely_returned_pt_ids = np.where([np.all(H['returned'][H['pt_id']==j]) for j in np.unique(H['pt_id'])])[0]
        n_s = np.sum(np.logical_and.reduce((~H['local_pt'], np.in1d(H['pt_id'],completely_returned_pt_ids), H['obj_component']==0 ))) # Number of returned sampled points
    else:
        n_s = np.sum(np.logical_and(~H['local_pt'], H['returned'])) # Number of returned sampled points

    # Rather than build up a large output, we will just make changes in the 
    # given H, and then send back the rows corresponding to updated H entries. 
    O = np.empty(0,dtype=gen_specs['out'])

    if 'rk_const' in gen_specs:
        rk_c = gen_specs['rk_const']
    else:
        rk_c = ((gamma(1+(n/2.0))*5.0)**(1.0/n))/sqrt(pi)

    if 'lhs_divisions' in gen_specs:
        ld = gen_specs['lhs_divisions']
    else:
        ld = 0

    if 'mu' in gen_specs:
        mu = gen_specs['mu']
    else:
        mu = 0

    if 'nu' in gen_specs:
        nu = gen_specs['nu']
    else:
        nu = 0

    return n, n_s, c_flag, O, rk_c, ld, mu, nu


def queue_update_function(H, gen_specs, persistent_data):
    """
    A specific queue update function that stops evaluations under a variety of
    conditions
    """

    if len(persistent_data) == 0:
        persistent_data['complete'] = set() 
        persistent_data['has_nan'] = set() 
        persistent_data['already_paused'] = set() 
        persistent_data['H_len'] = 0

    if len(H)==persistent_data['H_len']:
        return H, persistent_data
    else:
        persistent_data['H_len']=len(H)

    pt_ids_to_pause = set()

    # Pause entries in H if one component is evaluated at a time and there are
    # any NaNs for some components.
    if 'stop_on_NaNs' in gen_specs and gen_specs['stop_on_NaNs']:
        pt_ids_to_pause.update(H['pt_id'][np.isnan(H['f_i'])])

    # Pause entries in H if a partial combine_component_func evaluation is
    # worse than the best, known, complete evaluation (and the point is not a
    # local_opt point).
    if 'stop_partial_fvec_eval' in gen_specs and gen_specs['stop_partial_fvec_eval']:
        pt_ids = np.unique(H['pt_id'])

        complete_fvals_flag = np.zeros(len(pt_ids),dtype=bool)
        for i,pt_id in enumerate(pt_ids):
            if pt_id in persistent_data['has_nan']:
                continue 

            a1 = H['pt_id']==pt_id
            if np.any(np.isnan(H['f_i'][a1])):
                persistent_data['has_nan'].add(pt_id)
                continue

            if np.all(H['returned'][a1]):
                complete_fvals_flag[i] = True
                persistent_data['complete'].add(pt_id)

        # complete_fvals_flag = np.array([np.all(H['returned'][H['pt_id']==i]) for i in pt_ids],dtype=bool)

        if np.any(complete_fvals_flag) and len(pt_ids)>1:
            # Ensure combine_component_func calculates partial fevals correctly
            # with H['f_i'] = 0 for non-returned point
            possibly_partial_fvals = np.array([gen_specs['combine_component_func'](H['f_i'][H['pt_id']==i]) for i in pt_ids])

            best_complete = np.nanmin(possibly_partial_fvals[complete_fvals_flag])

            worse_flag = np.zeros(len(pt_ids),dtype=bool)
            for i in range(len(pt_ids)):
                if not np.isnan(possibly_partial_fvals[i]) and possibly_partial_fvals[i] > best_complete: 
                    worse_flag[i] = True

            # Pause incompete evaluations with worse_flag==True
            pt_ids_to_pause.update(pt_ids[np.logical_and(worse_flag,~complete_fvals_flag)])

    if not pt_ids_to_pause.issubset(persistent_data['already_paused']):
        persistent_data['already_paused'].update(pt_ids_to_pause)
        H['paused'][np.in1d(H['pt_id'],list(pt_ids_to_pause))] = True

    return H, persistent_data


# if __name__ == "__main__":
#     [H,gen_specs] = [np.load('H856.npz')[i] for i in ['H','gen_specs']]
#     gen_specs = gen_specs.item()
#     import ipdb; ipdb.set_trace() 
#     aposmm_logic(H,[],gen_specs,{})<|MERGE_RESOLUTION|>--- conflicted
+++ resolved
@@ -20,14 +20,8 @@
 
         'x_on_cube', 'fvec', 'f', 'local_pt', 
         'dist_to_unit_bounds', 'dist_to_better_l', 'dist_to_better_s',
-<<<<<<< HEAD
         'ind_of_better_l', 'ind_of_better_s', 'started_run', 'num_active_runs',
         'local_min'
-=======
-        'ind_of_better_l', 'ind_of_better_s', 'started_run', 'num_active_runs', 'local_min'
-
-    import ipdb; ipdb.set_trace(context=21) 
->>>>>>> e7c45df2
 
     When using libEnsemble to do individual component evaluations, APOSMM will
     return num_components copies of each point, but each component=0 version of
@@ -228,17 +222,11 @@
 
 
     for new_ind in new_inds:
-<<<<<<< HEAD
+        # Loop over new returned points and update their distances
+            H['known_to_aposmm'][new_ind] = True # These points are now known to APOSMM
+
         # Compute distance to boundary
         H['dist_to_unit_bounds'][new_ind] = min(min(np.ones(n) - H['x_on_cube'][new_ind]),min(H['x_on_cube'][new_ind] - np.zeros(n)))
-=======
-        # Loop over new returned points and update their distances
-        if p[new_ind]:
-            H['known_to_aposmm'][new_ind] = True # These points are now known to APOSMM
-
-            # Compute distance to boundary
-            H['dist_to_unit_bounds'][new_ind] = min(min(np.ones(n) - H['x_on_cube'][new_ind]),min(H['x_on_cube'][new_ind] - np.zeros(n)))
->>>>>>> e7c45df2
 
         # Loop over new returned points and update their distances
         if p[new_ind]:
