--- conflicted
+++ resolved
@@ -61,11 +61,7 @@
                    ],
 
     extras_require={
-<<<<<<< HEAD
-           'extras': ['scipy', 'nlopt', 'mpi4py', 'petsc', 'petsc4py']},
-=======
         'extras': ['scipy', 'nlopt', 'mpi4py', 'petsc', 'petsc4py']},
->>>>>>> 85f694e7
 
     classifiers=[
         'Development Status :: 3 - Alpha',
