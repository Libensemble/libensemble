--- conflicted
+++ resolved
@@ -79,25 +79,6 @@
         "mock",
     ],
     extras_require={
-<<<<<<< HEAD
-        "extras": [
-            "ax-platform",
-            "balsam",
-            "DFO-LS",
-            "dragonfly-opt",
-            "funcx",
-            "psij-python",
-            "mpi4py",
-            "mpmath",
-            "nlopt",
-            "petsc",
-            "petsc4py",
-            "pyyaml",
-            "scipy",
-            "tomli",
-        ],
-=======
->>>>>>> de8ec21d
         "docs": [
             "autodoc_pydantic",
             "sphinx",
