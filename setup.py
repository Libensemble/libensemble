#!/usr/bin/env python
# -*- coding: utf-8 -*-
# This is for setting up libEnsemble, license and details can be
# found at https://github.com/Libensemble/libensemble/

"""libEnsemble

libEnsemble is a Python toolkit for coordinating workflows of asynchronous
and dynamic ensembles of calculations.

libEnsemble can help users take advantage of massively parallel resources to
solve design, decision, and inference problems and expand the class of
problems that can benefit from increased parallelism.

"""

<<<<<<< HEAD
DOCLINES = (__doc__ or "").split("\n")

from setuptools import setup
from setuptools.command.test import test as TestCommand

exec(open("libensemble/version.py").read())
=======
from setuptools import setup
from setuptools.command.test import test as TestCommand

DOCLINES = (__doc__ or '').split("\n")

exec(open('libensemble/version.py').read())
>>>>>>> 25f6ec52


class Run_TestSuite(TestCommand):
    def run_tests(self):
        import os
        import sys

        py_version = sys.version_info[0]
        print("Python version from setup.py is", py_version)
        run_string = "libensemble/tests/run-tests.sh -p " + str(py_version)
        os.system(run_string)


class ToxTest(TestCommand):
    user_options = []

    def initialize_options(self):
        TestCommand.initialize_options(self)

    def run_tests(self):
        import tox

        tox.cmdline()


setup(
    name="libensemble",
    version=__version__,
    description="Library to coordinate the concurrent evaluation of dynamic ensembles of calculations",
    long_description="\n".join(DOCLINES[2:]),
    url="https://github.com/Libensemble/libensemble",
    author="Jeffrey Larson, Stephen Hudson, Stefan M. Wild, David Bindel and John-Luke Navarro",
    author_email="libensemble@lists.mcs.anl.gov",
    license="BSD 3-clause",
    packages=[
        "libensemble",
        "libensemble.gen_funcs",
        "libensemble.sim_funcs",
        "libensemble.sim_funcs.branin",
        "libensemble.alloc_funcs",
        "libensemble.tests",
        "libensemble.comms",
        "libensemble.utils",
        "libensemble.tools",
        "libensemble.executors",
        "libensemble.resources",
        "libensemble.tests.unit_tests",
        "libensemble.tests.regression_tests",
    ],
    package_data={"libensemble.sim_funcs.branin": ["known_minima_and_func_values"]},
    install_requires=["numpy", "psutil"],
    # If run tests through setup.py - downloads these but does not install
    tests_require=[
        "pytest>=3.1",
        "pytest-cov>=2.5",
        "pytest-pep8>=1.0",
        "pytest-timeout",
        "mock",
    ],
    extras_require={
        "extras": [
            "pyyaml",
            "scipy",
            "nlopt",
            "mpi4py",
            "petsc",
            "petsc4py",
            "DFO-LS",
            "mpmath",
            "dragonfly-opt",
            "ax-platform",
        ],
        "docs": [
            "sphinx",
            "sphinxcontrib.bibtex",
            "sphinx_rtd_theme",
        ],
    },
    classifiers=[
        "Development Status :: 4 - Beta",
        "Intended Audience :: Developers",
        "Intended Audience :: Science/Research",
        "License :: OSI Approved :: BSD License",
        "Natural Language :: English",
        "Operating System :: POSIX :: Linux",
        "Operating System :: Unix",
        "Operating System :: MacOS",
        "Programming Language :: Python :: 3",
        "Programming Language :: Python :: 3.7",
        "Programming Language :: Python :: 3.8",
        "Programming Language :: Python :: 3.9",
        "Programming Language :: Python :: 3.10",
        "Programming Language :: Python :: Implementation :: CPython",
        "Topic :: Scientific/Engineering",
        "Topic :: Software Development :: Libraries :: Python Modules",
    ],
    cmdclass={"test": Run_TestSuite, "tox": ToxTest},
)<|MERGE_RESOLUTION|>--- conflicted
+++ resolved
@@ -14,21 +14,12 @@
 
 """
 
-<<<<<<< HEAD
-DOCLINES = (__doc__ or "").split("\n")
-
 from setuptools import setup
 from setuptools.command.test import test as TestCommand
 
-exec(open("libensemble/version.py").read())
-=======
-from setuptools import setup
-from setuptools.command.test import test as TestCommand
-
-DOCLINES = (__doc__ or '').split("\n")
+DOCLINES = (__doc__ or "").split("\n")
 
 exec(open('libensemble/version.py').read())
->>>>>>> 25f6ec52
 
 
 class Run_TestSuite(TestCommand):
