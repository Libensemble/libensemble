--- conflicted
+++ resolved
@@ -5,17 +5,10 @@
 # -x echo commands
 # set -x # problem with this - loads of conda internal commands shown - overwhelming.
 
-<<<<<<< HEAD
 export PYTHON_VERSION=3.7       # override with -p <version>
 export LIBE_BRANCH="develop"    # override with -b <branchname>
 export SYSTEM="Linux"           # override with -s <Linux, MacOSX, Windows>
 
-=======
-export PYTHON_VERSION=3.6       # default - override with -p <version>
-export LIBE_BRANCH="develop"    # default - override with -b <branchname>
-export SYSTEM="Linux"         # default - override with -s <OS>
-                                # Options for miniconda - Linux, MacOSX, Windows
->>>>>>> 8c831e36
 export MPI=MPICH
 export HYDRA_LAUNCHER=fork
 
