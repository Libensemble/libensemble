.wy-nav-content {
max-width: 850px !important;
}

<<<<<<< HEAD
.toggle {
  margin-bottom: 40px;
=======
h1 {
  /*Increases the spacing above methods in modules in html*/
  margin-top: 10px; 
>>>>>>> 7e923f3f
}

.toggle .header {
  cursor: pointer;
  overflow: auto;
  padding-top: 20px;
<<<<<<< HEAD
  background-color: rgb(86,189,119);
  border: 2px solid;

=======
  background-color: lightblue;
  border: 2px solid black;
>>>>>>> 7e923f3f
  text-align: center;
  display: flex;
}

.toggle .header:before {
  padding-left: 10px;
  padding-right: 10px;

  content: " ▶ ";
}

.toggle .header.open:before {
  padding-right: 10px;
  padding-left: 10px;
  content: " ▼ ";
}

.underline {
  font-weight: bold;
}<|MERGE_RESOLUTION|>--- conflicted
+++ resolved
@@ -2,28 +2,15 @@
 max-width: 850px !important;
 }
 
-<<<<<<< HEAD
 .toggle {
   margin-bottom: 40px;
-=======
-h1 {
-  /*Increases the spacing above methods in modules in html*/
-  margin-top: 10px; 
->>>>>>> 7e923f3f
-}
 
 .toggle .header {
   cursor: pointer;
   overflow: auto;
   padding-top: 20px;
-<<<<<<< HEAD
   background-color: rgb(86,189,119);
   border: 2px solid;
-
-=======
-  background-color: lightblue;
-  border: 2px solid black;
->>>>>>> 7e923f3f
   text-align: center;
   display: flex;
 }
