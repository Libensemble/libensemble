.wy-nav-content {
<<<<<<< HEAD
max-width: 850px !important;
}

.toggle {
  margin-bottom: 40px;
}


.toggle .header {
  cursor: pointer;
  overflow: auto;
  padding-top: 20px;
  background-color: rgb(86,189,119);
  border: 2px solid;
  text-align: center;
  display: flex;
}

.toggle .header:before {
  padding-left: 10px;
  padding-right: 10px;

  content: " ▶ Show ";
}

.toggle .header.open:before {
  padding-right: 10px;
  padding-left: 10px;
  content: " ▼ Hide ";
}

.underline {
  font-weight: bold;
=======
max-width: 860px !important;
>>>>>>> 0933eff8
}<|MERGE_RESOLUTION|>--- conflicted
+++ resolved
@@ -1,6 +1,5 @@
 .wy-nav-content {
-<<<<<<< HEAD
-max-width: 850px !important;
+max-width: 860px !important;
 }
 
 .toggle {
@@ -33,7 +32,4 @@
 
 .underline {
   font-weight: bold;
-=======
-max-width: 860px !important;
->>>>>>> 0933eff8
 }