.wy-nav-content {
max-width: 850px !important;
}

.toggle {
  margin-bottom: 40px;
<<<<<<< HEAD
}
=======
>>>>>>> 6f43ef6b

.toggle .header {
  cursor: pointer;
  overflow: auto;
  padding-top: 20px;
  background-color: rgb(86,189,119);
  border: 2px solid;
  text-align: center;
  display: flex;
}

.toggle .header:before {
  padding-left: 10px;
  padding-right: 10px;

  content: " ▶ ";
}

.toggle .header.open:before {
  padding-right: 10px;
  padding-left: 10px;
  content: " ▼ ";
}

.underline {
  font-weight: bold;
}<|MERGE_RESOLUTION|>--- conflicted
+++ resolved
@@ -4,10 +4,8 @@
 
 .toggle {
   margin-bottom: 40px;
-<<<<<<< HEAD
 }
-=======
->>>>>>> 6f43ef6b
+
 
 .toggle .header {
   cursor: pointer;
