=====
Bebop
=====

<<<<<<< HEAD
Bebop_ is a Cray CS400 cluster available within LCRC at Argonne National
Laboratory, featuring both Intel Broadwell and Knights Landing compute nodes.
=======
Bebop_ is the newest addition to the computational power of LCRC at Argonne
National Laboratory, featuring both Intel Broadwell and Knights Landing nodes.

Before Getting Started
----------------------

An Argonne LCRC_ account is required to access Bebop. Interested users will need
to apply for and be granted an account before continuing. To submit jobs to Bebop,
users can charge hours to a project or their personal allocation (default).

Bebop consists primarily of login and compute nodes. Users start on the login
nodes, and schedule work for execution on the compute nodes.
>>>>>>> 893233c9

Configuring Python
------------------

Begin by loading the Python 3 Anaconda_ module::

    module load anaconda3

Create a Conda_ virtual environment in which to install libEnsemble and all
dependencies::

    conda config --add channels intel
    conda create --name my_env intelpython3_core python=3
    source activate my_env

Installing libEnsemble and Dependencies
---------------------------------------

You should have an indication that the virtual environment is activated.
Install mpi4py_ and libEnsemble in this environment, making sure to reference
the pre-installed Intel MPI Compiler. Your prompt should be similar to the
following block:

.. code-block:: console

    (my_env) user@beboplogin4:~$ CC=mpiicc MPICC=mpiicc pip install mpi4py --no-binary mpi4py
    (my_env) user@beboplogin4:~$ pip install libensemble

Job Submission
--------------

Bebop uses Slurm_ for job submission and management. The two commands you'll
likely use the most to run jobs are ``srun`` and ``sbatch`` for running
interactively and batch, respectively.

Interactive Runs
^^^^^^^^^^^^^^^^

You can allocate four Knights Landing nodes for thirty minutes through the following::

    salloc -N 4 -p knl -A [username OR project] -t 00:30:00

With your nodes allocated, queue your job to start with five MPI ranks::

    srun -n 5 python calling.py

``mpirun`` should also work. This launches a worker on every node, on which every
worker can perform stand-alone calculations or launch jobs through the job controller.

.. note::
    When performing an MPI libEnsemble run and not oversubscribing, specify one
    more MPI process than the number of allocated nodes. The Manager and first
    worker run together on a node.

<<<<<<< HEAD

If you would like to interact directly with the compute nodes via a shell,
the following showcases starting a bash session on a Knights Landing node
for thirty minutes::

    srun --pty -A [username OR project] -p knl -t 00:30:00 /bin/bash

.. note::
    You will need to re-activate your conda virtual environment and reload your
    modules! Configuring this routine to occur automatically is recommended.


=======
>>>>>>> 893233c9
Batch Runs
^^^^^^^^^^

Batch scripts specify run-settings using ``#SBATCH`` statements. A simple example
for a libEnsemble use-case running on Broadwell nodes resembles the following:

.. code-block:: bash
    :linenos:

    #!/bin/bash
    #SBATCH -J myjob
    #SBATCH -N 4
    #SBATCH -p bdwall
    #SBATCH -A myproject
    #SBATCH -o myjob.out
    #SBATCH -e myjob.error
    #SBATCH -t 00:15:00

    # These four lines construct a machinefile for the job controller and slurm
    srun hostname | sort -u > node_list
    head -n 1 node_list > machinefile.$SLURM_JOBID
    cat node_list >> machinefile.$SLURM_JOBID
    export SLURM_HOSTFILE=machinefile.$SLURM_JOBID

    srun --ntasks 5 python3 calling_script.py

With this saved as ``myscript.sh``, allocating, configuring, and running libEnsemble
on Bebop becomes::

    sbatch myscript.sh

Debugging Strategies
--------------------

View the status of your submitted jobs with ``squeue`` and cancel jobs with
``scancel [Job ID]``.

Additional Information
----------------------

See the LCRC Bebop docs here_ for more information about Bebop.

.. _Bebop: https://www.lcrc.anl.gov/systems/resources/bebop/
.. _Anaconda: https://www.anaconda.com/distribution/
.. _Conda: https://conda.io/en/latest/
.. _mpi4py: https://mpi4py.readthedocs.io/en/stable/
.. _Slurm: https://slurm.schedmd.com/
.. _here: https://www.lcrc.anl.gov/for-users/using-lcrc/running-jobs/running-jobs-on-bebop/<|MERGE_RESOLUTION|>--- conflicted
+++ resolved
@@ -2,23 +2,8 @@
 Bebop
 =====
 
-<<<<<<< HEAD
 Bebop_ is a Cray CS400 cluster available within LCRC at Argonne National
 Laboratory, featuring both Intel Broadwell and Knights Landing compute nodes.
-=======
-Bebop_ is the newest addition to the computational power of LCRC at Argonne
-National Laboratory, featuring both Intel Broadwell and Knights Landing nodes.
-
-Before Getting Started
-----------------------
-
-An Argonne LCRC_ account is required to access Bebop. Interested users will need
-to apply for and be granted an account before continuing. To submit jobs to Bebop,
-users can charge hours to a project or their personal allocation (default).
-
-Bebop consists primarily of login and compute nodes. Users start on the login
-nodes, and schedule work for execution on the compute nodes.
->>>>>>> 893233c9
 
 Configuring Python
 ------------------
@@ -73,7 +58,6 @@
     more MPI process than the number of allocated nodes. The Manager and first
     worker run together on a node.
 
-<<<<<<< HEAD
 
 If you would like to interact directly with the compute nodes via a shell,
 the following showcases starting a bash session on a Knights Landing node
@@ -86,8 +70,6 @@
     modules! Configuring this routine to occur automatically is recommended.
 
 
-=======
->>>>>>> 893233c9
 Batch Runs
 ^^^^^^^^^^
 
