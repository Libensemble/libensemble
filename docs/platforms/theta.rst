--- conflicted
+++ resolved
@@ -5,7 +5,6 @@
 Theta_ is a Cray XC40 system based on the second-generation Intel
 Xeon Phi processor, available within ALCF_ at Argonne National Laboratory.
 
-<<<<<<< HEAD
 Prerequisites
 -------------
 
@@ -20,11 +19,11 @@
 
 libEnsemble functions need to incorporate the libEnsemble
 :ref:`job controller<jobcontroller_index>` to perform calculations on Theta.
-=======
+
 Theta features three tiers of nodes: login, MOM (Machine-Oriented Mini-server),
 and compute nodes. Users on login nodes submit batch runs to the MOM nodes.
 MOM nodes execute user batch-scripts to run on the compute nodes.
->>>>>>> 2a1abb7c
+
 
 Configuring Python
 ------------------
