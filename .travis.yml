language: python
sudo: required
dist: xenial
python:
  - 3.5
  - 3.6
  - 3.7

os: linux

env:
  global:
    - HYDRA_LAUNCHER=fork
    - OMPI_MCA_rmaps_base_oversubscribe=yes
  matrix:
    - MPI=mpich

matrix:
  include:
    - os: osx
      osx_image: xcode10.1
      env: MPI=mpich PY=3.7
      language: generic
      python: 3.7

addons:
    homebrew:
        packages: octave

services:
    - postgresql

cache:
  pip: true
  apt: true

before_install:
  - if [[ "$TRAVIS_OS_NAME" == "osx" ]]; then
      wget https://repo.continuum.io/miniconda/Miniconda3-4.7.10-MacOSX-x86_64.sh -O miniconda.sh;
    else
      wget https://repo.continuum.io/miniconda/Miniconda3-4.7.10-Linux-x86_64.sh -O miniconda.sh;
    fi
  - bash miniconda.sh -b -p $HOME/miniconda
  - export PATH="$HOME/miniconda/bin:$PATH"
  - hash -r
  - conda config --set always_yes yes --set changeps1 no
  - conda info -a # For debugging conda issues
  - conda config --add channels conda-forge
  - if [[ "$TRAVIS_OS_NAME" == "osx" ]]; then
      conda create --yes --name condaenv python=3.7;
    else
      conda create --yes --name condaenv python=$TRAVIS_PYTHON_VERSION;
    fi
  - source activate condaenv

install:
  - if [[ "$TRAVIS_OS_NAME" == "osx" ]]; then
        COMPILERS=clang_osx-64;
        MUMPS=mumps-mpi=5.1.2=haf446c3_1007;
    else
        COMPILERS=gcc_linux-64;
        MUMPS=mumps-mpi=5.1.2=h5bebb2f_1007;
        sudo add-apt-repository -y ppa:octave/stable;
        sudo apt-get update -qq;
        sudo apt install -y octave;
    fi

  - conda install $COMPILERS
  - conda install libblas libopenblas # Prevent 'File exists' error
  - conda install nlopt petsc4py petsc $MUMPS mpi4py scipy $MPI
  - pip install flake8       # Conda installs downgrade pytest on python3.4
<<<<<<< HEAD
  - sudo apt-get install gfortran # For DFO-LS
  - pip install DFO-LS
=======
  - pip install -v DFO-LS==1.1.1
  - pip install scikit-build packaging Tasmanian --user
>>>>>>> c27ea188
  - pip install coverage==4.5.4
  - pip install pytest
  - pip install pytest-cov
  - pip install pytest-timeout
  - pip install mock
  - pip install coveralls
  - python conda/find_mpi.py # Locate compilers. Confirm MPI library
  - mpiexec --version        # Show MPI library details
  - pip install -e .         # Installing libEnsemble
  - wget https://github.com/balsam-alcf/balsam/archive/0.3.5.1.tar.gz
  - mkdir ../balsam; tar xf 0.3.5.1.tar.gz -C ../balsam;
  - python conda/install-balsam.py

before_script:
  - flake8 libensemble
  - echo "export BALSAM_DB_PATH=~/test-balsam" > setbalsampath.sh
  - source setbalsampath.sh # Imperfect method for env var persist after setup
  - ulimit -Sn 10000   # More concurrent file descriptors (for persis aposmm)

# Run test (-z show output)
script:
  - ./libensemble/tests/run-tests.sh -z

# Track code coverage
after_success:
  - mv libensemble/tests/.cov* .
  - coveralls

after_failure:
- cat libensemble/tests/regression_tests/log.err<|MERGE_RESOLUTION|>--- conflicted
+++ resolved
@@ -69,13 +69,9 @@
   - conda install libblas libopenblas # Prevent 'File exists' error
   - conda install nlopt petsc4py petsc $MUMPS mpi4py scipy $MPI
   - pip install flake8       # Conda installs downgrade pytest on python3.4
-<<<<<<< HEAD
   - sudo apt-get install gfortran # For DFO-LS
   - pip install DFO-LS
-=======
-  - pip install -v DFO-LS==1.1.1
   - pip install scikit-build packaging Tasmanian --user
->>>>>>> c27ea188
   - pip install coverage==4.5.4
   - pip install pytest
   - pip install pytest-cov
