language: python
sudo: required
dist: xenial
python:
  - 3.5
  - 3.6
  - 3.7

os: linux

env:
  global:
    - HYDRA_LAUNCHER=fork
    - OMPI_MCA_rmaps_base_oversubscribe=yes
  matrix:
    - MPI=mpich
    #- MPI=openmpi

matrix:
  include:
    - os: osx
      osx_image: xcode11
      env: MPI=mpich PY=3
      language: generic
      python: 3

<<<<<<< HEAD
=======
services:
    - postgresql

>>>>>>> 897978ea
# matrix:
#  allow_failures:
#    - env: MPI=openmpi

# addons:
#   apt:
#     packages:
#       - gfortran
#       - libblas-dev
#       - liblapack-dev

cache:
  pip: true
  apt: true

# Setup Miniconda
before_install:
  - if [[ "$TRAVIS_OS_NAME" == "osx" ]]; then
      wget https://repo.continuum.io/miniconda/Miniconda3-4.6.14-MacOSX-x86_64.sh -O miniconda.sh;
    else
      wget https://repo.continuum.io/miniconda/Miniconda3-4.6.14-Linux-x86_64.sh -O miniconda.sh;
    fi
  - bash miniconda.sh -b -p $HOME/miniconda
  - export PATH="$HOME/miniconda/bin:$PATH"
  - hash -r
  - conda config --set always_yes yes --set changeps1 no
  #- conda update -q -y conda
  - conda info -a # For debugging any issues with conda
  - conda config --add channels conda-forge
  - conda create --yes --name condaenv python=$TRAVIS_PYTHON_VERSION
  - source activate condaenv

install:
  - if [[ "$TRAVIS_OS_NAME" == "osx" ]]; then
        wget https://github.com/phracker/MacOSX-SDKs/releases/download/10.13/MacOSX10.13.sdk.tar.xz;
        mkdir ../sdk; tar xf MacOSX10.13.sdk.tar.xz -C ../sdk;
        COMPILERS=clang_osx-64;
        MUMPS=mumps-mpi=5.1.2=haf446c3_1007;
    else
        COMPILERS=gcc_linux-64;
        MUMPS=mumps-mpi=5.1.2=h5bebb2f_1007;
    fi
  - conda install $COMPILERS
  #S- conda install nlopt petsc4py petsc mpi4py scipy $MPI
  - conda install nlopt petsc4py petsc $MUMPS mpi4py scipy $MPI
  # pip install these as the conda installs downgrade pytest on python3.4
  - pip install flake8
  - pip install pytest
  - pip install pytest-cov
  - pip install pytest-timeout
  - pip install mock
  - pip install coveralls
  # For confirmation of MPI library being used.
  - python conda/find_mpi.py # locate compilers
  - mpiexec --version # Show MPI library details
  - pip install -e .
  - python conda/install-balsam.py


before_script:
  - flake8 libensemble
<<<<<<< HEAD
=======
  - echo "export BALSAM_DB_PATH=~/test-balsam" > setbalsampath.sh
  - source setbalsampath.sh
>>>>>>> 897978ea
  # Set conda compilers to use new SDK instead of Travis default.
  - if [[ "$TRAVIS_OS_NAME" == "osx" ]]; then
        echo "export CONDA_BUILD_SYSROOT=/Users/travis/build/Libensemble/sdk/MacOSX10.13.sdk" > setenv.sh;
        source setenv.sh;
    fi

# Run test (-z show output)
script:
  - ./libensemble/tests/run-tests.sh -z

# Coverage
after_success:
  - mv libensemble/tests/.cov* .
  - coveralls

after_failure:
- cat libensemble/tests/regression_tests/log.err<|MERGE_RESOLUTION|>--- conflicted
+++ resolved
@@ -24,12 +24,9 @@
       language: generic
       python: 3
 
-<<<<<<< HEAD
-=======
 services:
     - postgresql
 
->>>>>>> 897978ea
 # matrix:
 #  allow_failures:
 #    - env: MPI=openmpi
@@ -88,14 +85,10 @@
   - pip install -e .
   - python conda/install-balsam.py
 
-
 before_script:
   - flake8 libensemble
-<<<<<<< HEAD
-=======
   - echo "export BALSAM_DB_PATH=~/test-balsam" > setbalsampath.sh
   - source setbalsampath.sh
->>>>>>> 897978ea
   # Set conda compilers to use new SDK instead of Travis default.
   - if [[ "$TRAVIS_OS_NAME" == "osx" ]]; then
         echo "export CONDA_BUILD_SYSROOT=/Users/travis/build/Libensemble/sdk/MacOSX10.13.sdk" > setenv.sh;
