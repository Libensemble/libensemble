language: python
sudo: required
dist: xenial
python:
  - 3.5
  - 3.6
  - 3.7

os: linux

env:
  global:
    - HYDRA_LAUNCHER=fork
    - OMPI_MCA_rmaps_base_oversubscribe=yes
  matrix:
    - MPI=mpich
    #- MPI=openmpi

matrix:
  include:
    - os: osx
      osx_image: xcode11
      env: MPI=mpich PY=3
      language: generic
      python: 3

<<<<<<< HEAD
services:
    - postgresql

=======
>>>>>>> f539a7e8
# matrix:
#  allow_failures:
#    - env: MPI=openmpi

# addons:
#   apt:
#     packages:
#       - gfortran
#       - libblas-dev
#       - liblapack-dev

cache:
  pip: true
  apt: true

# Setup Miniconda
before_install:
  - if [[ "$TRAVIS_OS_NAME" == "osx" ]]; then
      wget https://repo.continuum.io/miniconda/Miniconda3-4.6.14-MacOSX-x86_64.sh -O miniconda.sh;
    else
      wget https://repo.continuum.io/miniconda/Miniconda3-4.6.14-Linux-x86_64.sh -O miniconda.sh;
    fi
  - bash miniconda.sh -b -p $HOME/miniconda
  - export PATH="$HOME/miniconda/bin:$PATH"
  - hash -r
  - conda config --set always_yes yes --set changeps1 no
  #- conda update -q -y conda
  - conda info -a # For debugging any issues with conda
  - conda config --add channels conda-forge
  - conda create --yes --name condaenv python=$TRAVIS_PYTHON_VERSION
  - source activate condaenv

install:
  - if [[ "$TRAVIS_OS_NAME" == "osx" ]]; then
        wget https://github.com/phracker/MacOSX-SDKs/releases/download/10.13/MacOSX10.13.sdk.tar.xz;
        mkdir ../sdk; tar xf MacOSX10.13.sdk.tar.xz -C ../sdk;
        COMPILERS=clang_osx-64;
        MUMPS=mumps-mpi=5.1.2=haf446c3_1007;
    else
        COMPILERS=gcc_linux-64;
        MUMPS=mumps-mpi=5.1.2=h5bebb2f_1007;
    fi
  - conda install $COMPILERS
  #S- conda install nlopt petsc4py petsc mpi4py scipy $MPI
  - conda install nlopt petsc4py petsc $MUMPS mpi4py scipy $MPI
  # pip install these as the conda installs downgrade pytest on python3.4
  - pip install flake8
  - pip install pytest
  - pip install pytest-cov
  - pip install pytest-timeout
  - pip install mock
  - pip install coveralls
  # For confirmation of MPI library being used.
  - python conda/find_mpi.py # locate compilers
  - mpiexec --version # Show MPI library details
  - pip install -e .
  - python conda/install-balsam.py

before_script:
  - flake8 libensemble
  - echo "export BALSAM_DB_PATH=~/test-balsam" > setbalsampath.sh
  - source setbalsampath.sh
  # Set conda compilers to use new SDK instead of Travis default.
  - if [[ "$TRAVIS_OS_NAME" == "osx" ]]; then
        echo "export CONDA_BUILD_SYSROOT=/Users/travis/build/Libensemble/sdk/MacOSX10.13.sdk" > setenv.sh;
        source setenv.sh;
    fi

# Run test (-z show output)
script:
  - source libensemble/tests/run-tests.sh -z

# Coverage
after_success:
  - mv libensemble/tests/.cov* .
  - coveralls

after_failure:
- cat libensemble/tests/regression_tests/log.err<|MERGE_RESOLUTION|>--- conflicted
+++ resolved
@@ -24,12 +24,9 @@
       language: generic
       python: 3
 
-<<<<<<< HEAD
 services:
     - postgresql
 
-=======
->>>>>>> f539a7e8
 # matrix:
 #  allow_failures:
 #    - env: MPI=openmpi
