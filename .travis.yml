--- conflicted
+++ resolved
@@ -16,11 +16,7 @@
     - OMPI_MCA_rmaps_base_oversubscribe=yes  
   matrix:
     - MPI=mpich
-<<<<<<< HEAD
-#    - MPI=openmpi
-=======
     #- MPI=openmpi
->>>>>>> 22286ade
 
 #matrix:
 #  allow_failures:
