language: python
dist: xenial
python:
  - 3.5
  - 3.6
  - 3.7

os: linux

env:
  global:
    - HYDRA_LAUNCHER=fork
    - OMPI_MCA_rmaps_base_oversubscribe=yes
  jobs:
    - MPI=mpich

jobs:
  include:
    - os: osx
      osx_image: xcode10.1
      env: MPI=mpich PY=3.7
      language: generic
      python: 3.7

addons:
    homebrew:
        packages:
        - octave
<<<<<<< HEAD
=======
        update: true
>>>>>>> b13ab28d

services:
    - postgresql

cache:
  pip: true
  apt: true

before_install:
  - if [[ "$TRAVIS_OS_NAME" == "osx" ]]; then
      wget https://repo.continuum.io/miniconda/Miniconda3-4.7.10-MacOSX-x86_64.sh -O miniconda.sh;
    else
      wget https://repo.continuum.io/miniconda/Miniconda3-4.7.10-Linux-x86_64.sh -O miniconda.sh;
    fi
  - bash miniconda.sh -b -p $HOME/miniconda
  - export PATH="$HOME/miniconda/bin:$PATH"
  - hash -r
  - conda config --set always_yes yes --set changeps1 no
  - conda info -a # For debugging conda issues
  - conda config --add channels conda-forge
  - if [[ "$TRAVIS_OS_NAME" == "osx" ]]; then
      conda create --yes --name condaenv python=3.7;
    else
      conda create --yes --name condaenv python=$TRAVIS_PYTHON_VERSION;
    fi
  - source activate condaenv

install:
  - if [[ "$TRAVIS_OS_NAME" == "osx" ]]; then
        COMPILERS=clang_osx-64;
        MUMPS=mumps-mpi=5.1.2=haf446c3_1007;
    else
        COMPILERS=gcc_linux-64;
        MUMPS=mumps-mpi=5.1.2=h5bebb2f_1007;
        sudo add-apt-repository -y ppa:octave/stable;
        sudo apt-get update -qq;
        sudo apt install -y octave;
    fi

  - conda install $COMPILERS
  - conda install libblas libopenblas # Prevent 'File exists' error
  - conda install nlopt petsc4py petsc $MUMPS mpi4py scipy $MPI
  - pip install flake8       # Conda installs downgrade pytest on python3.4
  - pip install DFO-LS
  - pip install scikit-build packaging Tasmanian --user
  - pip install coverage==4.5.4
  - pip install pytest
  - pip install pytest-cov
  - pip install pytest-timeout
  - pip install mock
  - pip install coveralls
  - python install/find_mpi.py # Locate compilers. Confirm MPI library
  - mpiexec --version        # Show MPI library details
  - pip install -e .         # Installing libEnsemble
  - wget https://github.com/balsam-alcf/balsam/archive/0.3.5.1.tar.gz
  - mkdir ../balsam; tar xf 0.3.5.1.tar.gz -C ../balsam;
  - python install/install-balsam.py

before_script:
  - flake8 libensemble
  - echo "export BALSAM_DB_PATH=~/test-balsam" > setbalsampath.sh
  - source setbalsampath.sh # Imperfect method for env var persist after setup
  - ulimit -Sn 10000   # More concurrent file descriptors (for persis aposmm)

# Run test (-z show output)
script:
  - ./libensemble/tests/run-tests.sh -z

# Track code coverage
after_success:
  - mv libensemble/tests/.cov* .
  - coveralls

after_failure:
- cat libensemble/tests/regression_tests/log.err<|MERGE_RESOLUTION|>--- conflicted
+++ resolved
@@ -26,10 +26,7 @@
     homebrew:
         packages:
         - octave
-<<<<<<< HEAD
-=======
         update: true
->>>>>>> b13ab28d
 
 services:
     - postgresql
