--- conflicted
+++ resolved
@@ -9,13 +9,10 @@
 libensemble.egg-info
 docs/_build
 x.log
-<<<<<<< HEAD
+
 .vscode
-=======
-
 build/
 
 dist/
 
-.spyproject/
->>>>>>> 39ccfa3e
+.spyproject/