name: libEnsemble-simple-CI

on:
  pull_request:
    types:
      - ready_for_review
      - opened
      - reopened
      - synchronize

jobs:
    test-libE:
        if: '! github.event.pull_request.draft'
        runs-on: ${{ matrix.os }}
        strategy:
            fail-fast: false
            matrix:
                os: [ubuntu-latest]
                mpi-version: [mpich]
<<<<<<< HEAD
                python-version: ["3.10", "3.11", "3.12"]
=======
                python-version: [3.9, "3.10", "3.11", "3.12"]
>>>>>>> 41cedf31
                pydantic-version: ["2.8.2"]
                comms-type: [m, l]
                include:
                    - os: macos-latest
                      python-version: "3.11"
                      mpi-version: mpich
                      pydantic-version: "2.8.2"
                      comms-type: m
                    - os: macos-latest
                      python-version: "3.11"
                      mpi-version: mpich
                      pydantic-version: "2.8.2"
                      comms-type: l
                    - os: ubuntu-latest
                      mpi-version: mpich
                      python-version: "3.10"
                      pydantic-version: "1.10.17"
                      comms-type: m
                    - os: ubuntu-latest
                      mpi-version: mpich
                      python-version: "3.10"
                      pydantic-version: "1.10.17"
                      comms-type: l

        env:
            HYDRA_LAUNCHER: "fork"
            TERM: xterm-256color
            GITHUB_TOKEN: ${{ secrets.GITHUB_TOKEN }}

        defaults:
            run:
                shell: bash -l {0}

        steps:
        - uses: actions/checkout@v4
        - name: Setup conda - Python ${{ matrix.python-version }}
          uses: conda-incubator/setup-miniconda@v3
          with:
            activate-environment: condaenv
            miniconda-version: "latest"
            python-version: ${{ matrix.python-version }}
            channels: conda-forge
            channel-priority: flexible
            auto-update-conda: true

        - uses: actions/cache/restore@v4
          name: Restore cached dependencies
          id: cache
          if: matrix.os == 'ubuntu-latest'
          with:
            path: |
              /home/runner/.local
              /usr/share/miniconda3/envs/condaenv
              /usr/share/miniconda3/bin
              /usr/share/miniconda3/lib
              /usr/share/miniconda3/include
            key: libe-${{ github.ref_name }}-${{ matrix.python-version }}-${{ matrix.comms-type }}-${{ matrix.pydantic-version }}-basic

        - name: Force-update certifi
          run: |
            python --version
            pip install -I --upgrade certifi

        - name: Install Ubuntu compilers
          if: matrix.os == 'ubuntu-latest'
          run: conda install gcc_linux-64

        # Roundabout solution on macos for proper linking with mpicc
        - name: Install macOS compilers
          if: matrix.os == 'macos-latest'
          run: |
            conda install clang_osx-64

        - name: Install basic testing/feature dependencies
          run: |
            pip install -r install/testing_requirements.txt
            pip install -r install/misc_feature_requirements.txt

            git clone --recurse-submodules -b develop https://github.com/POptUS/IBCDFO.git
            pushd IBCDFO/minq/py/minq5/
            export PYTHONPATH="$PYTHONPATH:$(pwd)"
            echo "PYTHONPATH=$PYTHONPATH" >> $GITHUB_ENV
            popd
            pushd IBCDFO/ibcdfo_pypkg/
            pip install -e .
            popd

        - name: Install mpi4py and MPI from conda
          run: |
            conda install mpi4py ${{ matrix.mpi-version }}

        - name: Install generator dependencies
          run: |
            python -m pip install --upgrade pip
            pip install mpmath matplotlib
            conda install numpy nlopt scipy

        - uses: actions/cache/save@v4
          name: Save dependencies to cache
          if: matrix.os == 'ubuntu-latest'
          with:
            path: |
              /home/runner/.local
              /usr/share/miniconda3/envs/condaenv
              /usr/share/miniconda3/bin
              /usr/share/miniconda3/lib
              /usr/share/miniconda3/include
            key: libe-${{ github.ref_name }}-${{ matrix.python-version }}-${{ matrix.comms-type }}

        - name: Install libEnsemble, flake8
          run: |
            pip install pydantic==${{ matrix.pydantic-version }}
            pip install -e .
            flake8 libensemble

        - name: Remove various tests on newer pythons
          if: matrix.python-version >= '3.11'
          run: |
            rm ./libensemble/tests/functionality_tests/test_local_sine_tutorial*.py # matplotlib errors on 3.12

        - name: Run simple tests, Ubuntu
          if: matrix.os == 'ubuntu-latest'
          run: |
           ./libensemble/tests/run-tests.sh -A "-W error" -z -${{ matrix.comms-type }}

        - name: Run simple tests, macOS
          if: matrix.os == 'macos-latest'
          run: |
            ./libensemble/tests/run-tests.sh -A "-W error" -z -${{ matrix.comms-type }}

        - name: Merge coverage
          run: |
            mv libensemble/tests/.cov* .

        - name: Upload coverage reports to Codecov
          uses: codecov/codecov-action@v4
          env:
            CODECOV_TOKEN: ${{ secrets.CODECOV_TOKEN }}

    spellcheck:
        name: Spellcheck release branch
        if: contains(github.base_ref, 'develop')
        runs-on: ubuntu-latest
        steps:
        - uses: actions/checkout@v4
        - uses: crate-ci/typos@v1.23.7<|MERGE_RESOLUTION|>--- conflicted
+++ resolved
@@ -17,11 +17,7 @@
             matrix:
                 os: [ubuntu-latest]
                 mpi-version: [mpich]
-<<<<<<< HEAD
                 python-version: ["3.10", "3.11", "3.12"]
-=======
-                python-version: [3.9, "3.10", "3.11", "3.12"]
->>>>>>> 41cedf31
                 pydantic-version: ["2.8.2"]
                 comms-type: [m, l]
                 include:
