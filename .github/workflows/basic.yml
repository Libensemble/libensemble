name: libEnsemble-simple-CI

on:
  pull_request:
    types:
      - ready_for_review
      - opened
      - reopened
      - synchronize

jobs:
    test-libE:
        if: '! github.event.pull_request.draft'
        runs-on: ${{ matrix.os }}
        strategy:
            fail-fast: false
            matrix:
                os: [ubuntu-latest]
                mpi-version: [mpich]
                python-version: [3.9, "3.10", "3.11", "3.12"]
                comms-type: [m, l]
                include:
                    - os: macos-latest
                      python-version: 3.11
                      mpi-version: "mpich=4.0.3"
                      comms-type: m
                    - os: macos-latest
                      python-version: 3.11
                      mpi-version: "mpich=4.0.3"
                      comms-type: l

        env:
            HYDRA_LAUNCHER: "fork"
            TERM: xterm-256color
            GITHUB_TOKEN: ${{ secrets.GITHUB_TOKEN }}

        defaults:
            run:
                shell: bash -l {0}

        steps:
        - uses: actions/checkout@v4
        - name: Setup conda - Python ${{ matrix.python-version }}
          uses: conda-incubator/setup-miniconda@v2
          with:
            activate-environment: condaenv
            miniconda-version: "latest"
            python-version: ${{ matrix.python-version }}
            channels: conda-forge
            channel-priority: flexible
            auto-update-conda: true

        - uses: actions/cache/restore@v3
          name: Restore cached dependencies
          id: cache
          if: matrix.os == 'ubuntu-latest'
          with:
            path: |
              /home/runner/.local
              /usr/share/miniconda3/envs/condaenv
              /usr/share/miniconda3/bin
              /usr/share/miniconda3/lib
              /usr/share/miniconda3/include
            key: libe-${{ github.ref_name }}-${{ matrix.python-version }}-${{ matrix.comms-type }}

        - name: Force-update certifi
          run: |
            python --version
            pip install -I --upgrade certifi

        - name: Install Ubuntu compilers
          if: matrix.os == 'ubuntu-latest' && steps.cache.outputs.cache-hit != 'true'
          run: conda install gcc_linux-64

        # Roundabout solution on macos for proper linking with mpicc
        - name: Install macOS compilers and older SDK
          if: matrix.os == 'macos-latest'
          run: |
            wget https://github.com/phracker/MacOSX-SDKs/releases/download/11.3/MacOSX10.15.sdk.tar.xz
            mkdir ../sdk; tar xf MacOSX10.15.sdk.tar.xz -C ../sdk
            conda install clang_osx-64

        - name: Install basic testing/feature dependencies
          run: |
            pip install -r install/testing_requirements.txt
            pip install -r install/misc_feature_requirements.txt

        - name: Install mpi4py and MPI from conda
<<<<<<< HEAD
          if: (matrix.python-version != '3.10' && matrix.os == 'ubuntu-latest') || matrix.os == 'macos-latest' && steps.cache.outputs.cache-hit != 'true'
=======
>>>>>>> fd5e1b35
          run: |
            conda install mpi4py ${{ matrix.mpi-version }}

        - name: Install generator dependencies
          if: matrix.os != 'windows-latest' && steps.cache.outputs.cache-hit != 'true'
          run: |
            python -m pip install --upgrade pip
            pip install mpmath
            conda install numpy nlopt scipy

        - uses: actions/cache/save@v3
          name: Save dependencies to cache
          if: matrix.os == 'ubuntu-latest'
          with:
            path: |
              /home/runner/.local
              /usr/share/miniconda3/envs/condaenv
              /usr/share/miniconda3/bin
              /usr/share/miniconda3/lib
              /usr/share/miniconda3/include
            key: libe-${{ github.ref_name }}-${{ matrix.python-version }}-${{ matrix.comms-type }}

        - name: Install libEnsemble, flake8, lock environment
          run: |
            pip install -e .
            flake8 libensemble

        - name: Run simple tests, Ubuntu
          if: matrix.os == 'ubuntu-latest'
          run: |
           ./libensemble/tests/run-tests.sh -A "-W error" -z -${{ matrix.comms-type }}

        - name: Run simple tests, macOS
          if: matrix.os == 'macos-latest'
          env:
              CONDA_BUILD_SYSROOT: /Users/runner/work/libensemble/sdk/MacOSX10.15.sdk
          run: |
            ./libensemble/tests/run-tests.sh -A "-W error" -z -${{ matrix.comms-type }}

        - name: Merge coverage
          run: |
            mv libensemble/tests/.cov* .

        - name: Upload coverage reports to Codecov
          uses: codecov/codecov-action@v3
          env:
            CODECOV_TOKEN: ${{ secrets.CODECOV_TOKEN }}

    spellcheck:
        name: Spellcheck release branch
        if: contains(github.base_ref, 'develop')
        runs-on: ubuntu-latest
        steps:
        - uses: actions/checkout@v4
        - uses: crate-ci/typos@v1.16.22<|MERGE_RESOLUTION|>--- conflicted
+++ resolved
@@ -86,10 +86,7 @@
             pip install -r install/misc_feature_requirements.txt
 
         - name: Install mpi4py and MPI from conda
-<<<<<<< HEAD
-          if: (matrix.python-version != '3.10' && matrix.os == 'ubuntu-latest') || matrix.os == 'macos-latest' && steps.cache.outputs.cache-hit != 'true'
-=======
->>>>>>> fd5e1b35
+          if: steps.cache.outputs.cache-hit != 'true'
           run: |
             conda install mpi4py ${{ matrix.mpi-version }}
 
