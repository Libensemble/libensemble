--- conflicted
+++ resolved
@@ -90,17 +90,7 @@
           run: |
             conda install mpi4py ${{ matrix.mpi-version }}
 
-<<<<<<< HEAD
-        - name: Install generator dependencies
-          run: |
-            python -m pip install --upgrade pip
-            pip install mpmath matplotlib
-            conda install numpy nlopt==2.8.0 scipy
-
-        - name: Install libEnsemble, flake8
-=======
         - name: Install libEnsemble, test flake8
->>>>>>> 7224de35
           run: |
             pip install pydantic==${{ matrix.pydantic-version }}
             pip install -e .
