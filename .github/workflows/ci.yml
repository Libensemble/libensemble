--- conflicted
+++ resolved
@@ -183,21 +183,11 @@
             pip install -r install/testing_requirements.txt
             pip install psutil
             pip install pyyaml
-<<<<<<< HEAD
             pip install tomli
-            pip install funcx
-            pip install balsam
-
-        - name: Install Tasmanian on Ubuntu
-          if: matrix.os == 'ubuntu-latest' && matrix.do-balsam == false
-          run: |
-            pip install scikit-build packaging Tasmanian --user
-=======
             pip install funcx==1.0.4
             git clone https://github.com/argonne-lcf/balsam.git
             sed -i -e "s/pyzmq>=22.1.0,<23.0.0/pyzmq>=23.0.0,<24.0.0/" ./balsam/setup.cfg
             cd balsam; pip install -e .; cd ..
->>>>>>> 8953d8f7
 
         - name: Install and configure Balsam 0.5.0
           if: matrix.do-balsam == true
