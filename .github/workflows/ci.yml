name: libEnsemble-CI
on:
  pull_request:
    types:
      - ready_for_review
      - opened
      - reopened
      - synchronize
jobs:
    test-libE:
        if: '! github.event.pull_request.draft'
        runs-on: ${{ matrix.os }}
        strategy:
            fail-fast: false
            matrix:
                os: [ubuntu-latest]
                mpi-version: [mpich]
                python-version: [3.8, 3.9, "3.10", "3.11"]
                comms-type: [m, l]
                include:
                    - os: macos-latest
                      python-version: 3.9
                      mpi-version: "mpich"
                      comms-type: m
                    - os: macos-latest
                      python-version: 3.9
                      mpi-version: "mpich"
                      comms-type: l
                    - os: ubuntu-latest
                      python-version: "3.10"
                      mpi-version: "mpich"
                      comms-type: t
                    - os: ubuntu-latest
<<<<<<< HEAD
                      mpi-version: "openmpi=4.1.4"
=======
                      mpi-version: "openmpi"
>>>>>>> 3cac3d24
                      python-version: "3.10"
                      comms-type: l

        env:
            HYDRA_LAUNCHER: "fork"
            TERM: xterm-256color
            GITHUB_TOKEN: ${{ secrets.GITHUB_TOKEN }}

        defaults:
            run:
                shell: bash -l {0}

        steps:
        - uses: actions/checkout@v2
        - name: Setup conda - Python ${{ matrix.python-version }}
          uses: conda-incubator/setup-miniconda@v2
          with:
            activate-environment: condaenv
            miniconda-version: "latest"
            python-version: ${{ matrix.python-version }}
            channels: conda-forge
            channel-priority: flexible
            auto-update-conda: true

        - uses: actions/cache@v3
          name: Cache installed dependencies
          id: cache
          if: matrix.os == 'ubuntu-latest'
          with:
            path: |
              /home/runner/work/libensemble/libensemble/heffte/build/
              /home/runner/.local
              /usr/share/miniconda3/envs/condaenv
              /usr/share/miniconda3/bin
              /usr/share/miniconda3/lib
              /usr/share/miniconda3/include
            key: libe-${{ github.ref_name }}-${{ matrix.python-version }}

        - name: Force-update certifi
          run: |
            python --version
            pip install -I --upgrade certifi

        - name: Install Ubuntu compilers
          if: matrix.os == 'ubuntu-latest'
          run: conda install gcc_linux-64

        # Roundabout solution on macos for proper linking with mpicc
        - name: Install macOS compilers and older SDK
          if: matrix.os == 'macos-latest'
          run: |
            wget https://github.com/phracker/MacOSX-SDKs/releases/download/11.3/MacOSX10.15.sdk.tar.xz
            mkdir ../sdk; tar xf MacOSX10.15.sdk.tar.xz -C ../sdk
            conda install clang_osx-64

        - name: Install mpi4py and MPI from conda
          if: matrix.python-version != '3.10' && matrix.os != 'windows-latest'
          run: |
            conda install ${{ matrix.mpi-version }}
            conda install mpi4py

        - name: Install generator dependencies
          if: matrix.os != 'windows-latest' && steps.cache.outputs.cache-hit != 'true'
          run: |
            python -m pip install --upgrade pip
            conda env update --file install/gen_deps_environment.yml

            pip install DFO-LS
            pip install mpmath
            pip install ax-platform==0.2.8
            pip install --upgrade git+https://github.com/mosesyhc/surmise.git@development/PCGPwM

        - name: Copy heffte exe on cache-hit
          if: matrix.os == 'ubuntu-latest' && steps.cache.outputs.cache-hit != 'false'
          run: |
            cd /home/runner/work/libensemble/libensemble
            cp ./heffte/build/benchmarks/speed3d_c2c ./libensemble/tests/regression_tests/

        - name: Install other testing dependencies
          run: |
            pip install -r install/testing_requirements.txt
            pip install -r install/misc_feature_requirements.txt
            git clone https://github.com/argonne-lcf/balsam.git
            cd balsam; pip install -e .; cd ..

        - name: Install libEnsemble, flake8, lock environment
          run: |
            pip install -e .
            flake8 libensemble

        - name: Activate API unit test if using mpich
          if: matrix.mpi-version == 'mpich'
          run: |
            mv libensemble/tests/unit_tests/mpich-only_test_api.py libensemble/tests/unit_tests/test_alt_api.py

        - name: Run extensive tests, Ubuntu
          if: matrix.os == 'ubuntu-latest'
          run: |
           ./libensemble/tests/run-tests.sh -ue -A "-W error" -z -${{ matrix.comms-type }}

        - name: Run extensive tests, macOS
          if: matrix.os == 'macos-latest'
          env:
              CONDA_BUILD_SYSROOT: /Users/runner/work/libensemble/sdk/MacOSX10.15.sdk
          run: |
            ./libensemble/tests/run-tests.sh -ue -A "-W error" -z -${{ matrix.comms-type }}

        - name: Merge coverage, run Coveralls
          uses: coverallsapp/github-action@1.1.3
          with:
            github-token: ${{ secrets.GITHUB_TOKEN }}
            path-to-lcov: ./libensemble/tests/coverage.lcov

    coveralls:
        name: Notify coveralls of all jobs completing
        needs: [test-libE]
        if: '! github.event.pull_request.draft'
        runs-on: ubuntu-latest
        container: python:3-slim
        steps:
        - name: Finished
          run: |
            pip3 install --upgrade coveralls
            coveralls --finish
          env:
              GITHUB_TOKEN: ${{ secrets.GITHUB_TOKEN }}

    spellcheck:
        name: Spellcheck release branch
        if: contains(github.base_ref, 'main')
        runs-on: ubuntu-latest
        steps:
        - uses: actions/checkout@v2
        - uses: crate-ci/typos@v1.0.4<|MERGE_RESOLUTION|>--- conflicted
+++ resolved
@@ -31,11 +31,7 @@
                       mpi-version: "mpich"
                       comms-type: t
                     - os: ubuntu-latest
-<<<<<<< HEAD
-                      mpi-version: "openmpi=4.1.4"
-=======
                       mpi-version: "openmpi"
->>>>>>> 3cac3d24
                       python-version: "3.10"
                       comms-type: l
 
