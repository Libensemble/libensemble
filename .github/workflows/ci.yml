--- conflicted
+++ resolved
@@ -170,11 +170,7 @@
             sed -i -e "s/pyzmq>=22.1.0,<23.0.0/pyzmq>=23.0.0,<24.0.0/" ./balsam/setup.cfg
             cd balsam; pip install -e .; cd ..
 
-<<<<<<< HEAD
         - name: Install libEnsemble, flake8, lock environment
-=======
-        - name: Find MPI, Install libEnsemble, flake8, ulimit adjust
->>>>>>> 5fd6376e
           run: |
             pip install -e .
             flake8 libensemble
