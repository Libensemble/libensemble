--- conflicted
+++ resolved
@@ -140,15 +140,6 @@
             # pip install git+https://github.com/dragonfly/dragonfly.git
             pip install git+https://github.com/jlnav/dragonfly.git@fix/remove_npobject
 
-<<<<<<< HEAD
-        - name: Copy heffte exe on cache-hit
-          if: matrix.os == 'ubuntu-latest' && matrix.python-version != '3.12'
-          run: |
-            cd /home/runner/work/libensemble/libensemble
-            cp ./heffte/build/benchmarks/speed3d_c2c ./libensemble/tests/regression_tests/
-
-=======
->>>>>>> 3699b30a
         - name: Install other testing dependencies
           run: |
             conda install octave
