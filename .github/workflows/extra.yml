--- conflicted
+++ resolved
@@ -67,8 +67,6 @@
             channel-priority: flexible
             auto-update-conda: true
 
-<<<<<<< HEAD
-=======
         - uses: actions/cache/restore@v4
           name: Restore cached dependencies
           id: cache
@@ -82,7 +80,6 @@
               /usr/share/miniconda3/include
             key: libe-${{ github.ref_name }}-${{ matrix.python-version }}-${{ matrix.comms-type }}-${{ matrix.pydantic-version }}-extra
 
->>>>>>> 9f634fa3
         - name: Force-update certifi
           run: |
             python --version
@@ -114,29 +111,6 @@
             python -m pip install --upgrade pip
             conda env update --file install/gen_deps_environment.yml
 
-<<<<<<< HEAD
-        - name: Build ytopt and dependencies
-          if: matrix.python-version <= '3.10' && matrix.os == 'ubuntu-latest'
-          run: |
-            pip install scikit-learn==1.4.0
-            pip install pandas==2.2.1
-            pip install ConfigSpace
-            pip install "ray[default]"
-            git clone https://github.com/ytopt-team/scikit-optimize.git
-            cd scikit-optimize
-            pip install .
-            cd ..
-            git clone -b version1 https://github.com/ytopt-team/autotune.git
-            cd autotune
-            pip install .
-            cd ..
-            git clone -b main https://github.com/ytopt-team/ytopt.git
-            cd ytopt
-            pip install .
-            cd ..
-
-        - name: Install generator dependencies for Ubuntu tests, not Python 3.12
-=======
         #- name: Install ax-platform
         #  run: pip install "ax-platform<=0.4.0"
 
@@ -151,7 +125,6 @@
             pip install --upgrade git+https://github.com/bandframework/surmise.git
 
         - name: Install generator dependencies for Ubuntu tests
->>>>>>> 9f634fa3
           if: matrix.os == 'ubuntu-latest' && matrix.python-version != '3.12'
           run: |
             sudo apt-get install bc
@@ -181,22 +154,6 @@
             pip install -e .
             popd
 
-<<<<<<< HEAD
-        - name: Build heffte
-          if: matrix.os == 'ubuntu-latest'
-          run: |
-            # begin heffte build and dependencies
-            sudo apt install libfftw3-dev
-            git clone https://github.com/icl-utk-edu/heffte.git
-            mkdir heffte/build
-            cd heffte/build
-            pwd
-            cmake -D CMAKE_BUILD_TYPE=Release -D BUILD_SHARED_LIBS=ON -D CMAKE_INSTALL_PREFIX=./ -D Heffte_ENABLE_AVX=ON -D Heffte_ENABLE_FFTW=ON ../
-            make -j 4
-            make install
-            cp ./benchmarks/speed3d_c2c ../../libensemble/tests/regression_tests/
-            # end heffte build and dependencies
-=======
         - uses: actions/cache/save@v4
           name: Save dependencies to cache
           if: matrix.os == 'ubuntu-latest'
@@ -208,7 +165,6 @@
               /usr/share/miniconda3/lib
               /usr/share/miniconda3/include
             key: libe-${{ github.ref_name }}-${{ matrix.python-version }}-${{ matrix.comms-type }}
->>>>>>> 9f634fa3
 
         - name: Install libEnsemble, flake8, lock environment
           run: |
