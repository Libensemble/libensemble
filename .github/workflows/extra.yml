name: libEnsemble-complete-CI

on:
  workflow_dispatch:

jobs:
    test-libE:
        runs-on: ${{ matrix.os }}
        strategy:
            fail-fast: false
            matrix:
                os: [ubuntu-latest]
                mpi-version: [mpich]
                python-version: [3.9, "3.10", "3.11", "3.12"]
                comms-type: [m, l]
                include:
                    - os: macos-latest
                      python-version: 3.11
                      mpi-version: "mpich=4.0.3"
                      comms-type: m
                    - os: macos-latest
                      python-version: 3.11
                      mpi-version: "mpich=4.0.3"
                      comms-type: l
                    - os: ubuntu-latest
                      python-version: "3.10"
                      mpi-version: "mpich"
                      comms-type: t
                    - os: ubuntu-latest
                      mpi-version: "openmpi"
                      python-version: "3.11"
                      comms-type: l

        env:
            HYDRA_LAUNCHER: "fork"
            TERM: xterm-256color
            GITHUB_TOKEN: ${{ secrets.GITHUB_TOKEN }}

        defaults:
            run:
                shell: bash -l {0}

        steps:
        - uses: actions/checkout@v4
        - name: Setup conda - Python ${{ matrix.python-version }}
          uses: conda-incubator/setup-miniconda@v2
          with:
            activate-environment: condaenv
            miniconda-version: "latest"
            python-version: ${{ matrix.python-version }}
            channels: conda-forge
            channel-priority: flexible
            auto-update-conda: true

        - uses: actions/cache/restore@v3
          name: Restore cached dependencies
          id: cache
          if: matrix.os == 'ubuntu-latest'
          with:
            path: |
              /home/runner/work/libensemble/libensemble/heffte/build/
              /home/runner/.local
              /usr/share/miniconda3/envs/condaenv
              /usr/share/miniconda3/bin
              /usr/share/miniconda3/lib
              /usr/share/miniconda3/include
            key: libe-${{ github.ref_name }}-${{ matrix.python-version }}-${{ matrix.comms-type }}

        - name: Force-update certifi
          run: |
            python --version
            pip install -I --upgrade certifi

        - name: Install Ubuntu compilers
          if: matrix.os == 'ubuntu-latest'
          run: conda install gcc_linux-64

        # Roundabout solution on macos for proper linking with mpicc
        - name: Install macOS compilers and older SDK
          if: matrix.os == 'macos-latest'
          run: |
            wget https://github.com/phracker/MacOSX-SDKs/releases/download/11.3/MacOSX10.15.sdk.tar.xz
            mkdir ../sdk; tar xf MacOSX10.15.sdk.tar.xz -C ../sdk
            conda install clang_osx-64

        - name: Install mpi4py and MPI from conda
          if: (matrix.python-version != '3.10' && matrix.os == 'ubuntu-latest') || matrix.os == 'macos-latest'
          run: |
            conda install mpi4py ${{ matrix.mpi-version }}

        - name: Install mpi4py from pip, MPI from conda
          if: matrix.python-version == '3.10' && matrix.os == 'ubuntu-latest'
          run: |
            conda install ${{ matrix.mpi-version }}
            pip install mpi4py

        - name: Install generator dependencies
          if: steps.cache.outputs.cache-hit != 'true'
          run: |
            python -m pip install --upgrade pip
            conda env update --file install/gen_deps_environment.yml

        - name: Install ax-platform
          if: matrix.python-version != '3.12'
          run: |
            pip install ax-platform==0.2.8

        - name: Install surmise
          if: matrix.os != 'macos-latest' && steps.cache.outputs.cache-hit != 'true'
          run: |
            pip install --upgrade git+https://github.com/bandframework/surmise.git@develop

        - name: Build ytopt and dependencies
<<<<<<< HEAD
          if: (matrix.python-version != '3.12' || matrix.python-version != '3.11') && matrix.os != 'macos-latest'
=======
          if: matrix.python-version <= '3.10' && matrix.os != 'macos-latest'
>>>>>>> 5dbd8ae8
          run: |
            pip install scikit-learn==1.1.2
            pip install pandas==1.5.3
            pip install ConfigSpace
            pip install "ray[default]"
            git clone https://github.com/ytopt-team/scikit-optimize.git
            cd scikit-optimize
            pip install .
            cd ..
            git clone -b version1 https://github.com/ytopt-team/autotune.git
            cd autotune
            pip install .
            cd ..
            git clone -b main https://github.com/ytopt-team/ytopt.git
            cd ytopt
            pip install .
            cd ..

        - name: Install generator dependencies for Ubuntu tests
          if: matrix.os == 'ubuntu-latest' && steps.cache.outputs.cache-hit != 'true' && matrix.python-version != '3.12'
          run: |
            conda install octave
            sudo apt-get install bc

            # begin heffte build and dependencies
            sudo apt install libfftw3-dev
            git clone https://github.com/icl-utk-edu/heffte.git
            mkdir heffte/build
            cd heffte/build
            pwd
            cmake -D CMAKE_BUILD_TYPE=Release -D BUILD_SHARED_LIBS=ON -D CMAKE_INSTALL_PREFIX=./ -D Heffte_ENABLE_AVX=ON -D Heffte_ENABLE_FFTW=ON ../
            make -j 4
            make install
            cp ./benchmarks/speed3d_c2c ../../libensemble/tests/regression_tests/
            # end heffte build and dependencies

            # pip install dragonfly-opt
            # pip install git+https://github.com/dragonfly/dragonfly.git
            pip install git+https://github.com/jlnav/dragonfly.git@fix/remove_npobject

            pip install scikit-build packaging Tasmanian --user

        - name: Copy heffte exe on cache-hit
          if: matrix.os == 'ubuntu-latest' && steps.cache.outputs.cache-hit != 'false'
          run: |
            cd /home/runner/work/libensemble/libensemble
            cp ./heffte/build/benchmarks/speed3d_c2c ./libensemble/tests/regression_tests/

        - name: Install other testing dependencies
          run: |
            conda install pyzmq
            pip install -r install/testing_requirements.txt
            pip install -r install/misc_feature_requirements.txt
            git clone https://github.com/argonne-lcf/balsam.git
            sed -i -e "s/pyzmq>=22.1.0,<23.0.0/pyzmq>=23.0.0,<24.0.0/" ./balsam/setup.cfg
            cd balsam; pip install -e .; cd ..

        - uses: actions/cache/save@v3
          name: Save dependencies to cache
          if: matrix.os == 'ubuntu-latest'
          with:
            path: |
              /home/runner/work/libensemble/libensemble/heffte/build/
              /home/runner/.local
              /usr/share/miniconda3/envs/condaenv
              /usr/share/miniconda3/bin
              /usr/share/miniconda3/lib
              /usr/share/miniconda3/include
            key: libe-${{ github.ref_name }}-${{ matrix.python-version }}-${{ matrix.comms-type }}

        - name: Install libEnsemble, flake8, lock environment
          run: |
            pip install -e .
            flake8 libensemble

<<<<<<< HEAD
        - name: Remove various tests on newer pythons
          if: matrix.python-version == '3.11' || matrix.python-version == '3.12'
=======
        - name: Remove ytopt-heffte test on Python 3.11 and 3.12
          if: matrix.python-version <= '3.11'
>>>>>>> 5dbd8ae8
          run: |
            rm ./libensemble/tests/regression_tests/test_ytopt_heffte.py
            rm ./libensemble/tests/regression_tests/test_persistent_gp.py
            rm ./libensemble/tests/regression_tests/test_persistent_gp_multitask_ax.py

        - name: Run extensive tests, Ubuntu
          if: matrix.os == 'ubuntu-latest'
          run: |
           ./libensemble/tests/run-tests.sh -e -A "-W error" -z -${{ matrix.comms-type }}

        - name: Run extensive tests, macOS
          if: matrix.os == 'macos-latest'
          env:
              CONDA_BUILD_SYSROOT: /Users/runner/work/libensemble/sdk/MacOSX10.15.sdk
          run: |
            ./libensemble/tests/run-tests.sh -e -A "-W error" -z -${{ matrix.comms-type }}

        - name: Merge coverage
          run: |
            mv libensemble/tests/.cov* .

        - name: Upload coverage reports to Codecov
          uses: codecov/codecov-action@v3
          env:
            CODECOV_TOKEN: ${{ secrets.CODECOV_TOKEN }}

    spellcheck:
        name: Spellcheck release branch
        if: contains(github.base_ref, 'develop')
        runs-on: ubuntu-latest
        steps:
        - uses: actions/checkout@v4
        - uses: crate-ci/typos@v1.16.23<|MERGE_RESOLUTION|>--- conflicted
+++ resolved
@@ -111,11 +111,7 @@
             pip install --upgrade git+https://github.com/bandframework/surmise.git@develop
 
         - name: Build ytopt and dependencies
-<<<<<<< HEAD
-          if: (matrix.python-version != '3.12' || matrix.python-version != '3.11') && matrix.os != 'macos-latest'
-=======
           if: matrix.python-version <= '3.10' && matrix.os != 'macos-latest'
->>>>>>> 5dbd8ae8
           run: |
             pip install scikit-learn==1.1.2
             pip install pandas==1.5.3
@@ -191,13 +187,8 @@
             pip install -e .
             flake8 libensemble
 
-<<<<<<< HEAD
         - name: Remove various tests on newer pythons
-          if: matrix.python-version == '3.11' || matrix.python-version == '3.12'
-=======
-        - name: Remove ytopt-heffte test on Python 3.11 and 3.12
-          if: matrix.python-version <= '3.11'
->>>>>>> 5dbd8ae8
+          if: matrix.python-version >= '3.11'
           run: |
             rm ./libensemble/tests/regression_tests/test_ytopt_heffte.py
             rm ./libensemble/tests/regression_tests/test_persistent_gp.py
